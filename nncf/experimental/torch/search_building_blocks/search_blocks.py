"""
 Copyright (c) 2022 Intel Corporation
 Licensed under the Apache License, Version 2.0 (the "License");
 you may not use this file except in compliance with the License.
 You may obtain a copy of the License at
      http://www.apache.org/licenses/LICENSE-2.0
 Unless required by applicable law or agreed to in writing, software
 distributed under the License is distributed on an "AS IS" BASIS,
 WITHOUT WARRANTIES OR CONDITIONS OF ANY KIND, either express or implied.
 See the License for the specific language governing permissions and
 limitations under the License.
"""
from collections import deque
from copy import deepcopy
from enum import Enum
from functools import cmp_to_key
from itertools import combinations
from itertools import groupby
from typing import Any
from typing import Dict
from typing import List
from typing import Set
from typing import Tuple

import networkx as nx
import torch

from nncf.common.graph.definitions import MODEL_OUTPUT_OP_NAME
from nncf.common.graph.graph import NNCFGraph
from nncf.common.graph.graph import NNCFNodeName
from nncf.common.graph.graph_matching import find_subgraphs_matching_pattern
from nncf.torch.dynamic_graph.operation_address import OperationAddress
from nncf.torch.graph.graph import PTNNCFGraph
from nncf.torch.graph.operator_metatypes import PTDropoutMetatype
from nncf.torch.graph.operator_metatypes import PTLinearMetatype
from nncf.torch.graph.operator_metatypes import PTMatMulMetatype
from nncf.torch.graph.operator_metatypes import PTRELUMetatype
from nncf.torch.hardware.fused_patterns import PT_HW_FUSED_PATTERNS
from nncf.torch.layers import NNCF_MODULES_OP_NAMES
from nncf.torch.nncf_network import NNCFNetwork
from nncf.common.utils.logger import logger as nncf_logger

<<<<<<< HEAD

IGNORED_NAME_OPERATORS = [*PTDropoutMetatype.get_all_aliases(), MODEL_OUTPUT_OP_NAME]
ORDINAL_IDS = List[List[int]]
GROUPED_BLOCK_IDS = Dict[int, List[int]]

=======
IgnoredNameOperators = [*PTDropoutMetatype.get_all_aliases(), MODEL_OUTPUT_OP_NAME]
OrdinalIDs = List[List[int]]
GroupedBlockIDs = Dict[int, List[int]]

>>>>>>> 9f988473

class SearchGraphNode:
    """
    Class describing nodes used in SearchGraph.
    """

    def __init__(self,
                 node_key: str,
                 data: Dict):
        self.node_key = node_key
        self.data = data if data else {}

    @property
    def is_merged(self) -> bool:
        """
        Returns value that the node is merged.
        """
        return self.data.get(SearchGraph.IS_MERGED_NODE_ATTR)

    @property
    def is_dummy(self) -> bool:
        """
        Returns value that the node is dummy.
        """
        return self.data.get(SearchGraph.IS_DUMMY_NODE_ATTR)

    @property
    def node_name(self) -> NNCFNodeName:
        return self.data.get(NNCFGraph.NODE_NAME_ATTR)

    @property
    def node_type(self) -> str:
        """
        Returns type of node.
        """
        return self.data.get(NNCFGraph.NODE_TYPE_ATTR)

    @property
    def layer_name(self) -> str:
        """
        Returns the name of the layer to which the node corresponds.
        """
        return self.data.get(NNCFGraph.LAYER_NAME_ATTR)

    @property
    def main_id(self) -> int:
        """
        Returns the id of node. In case if the node is merged returns id of the first node from merged node list.
        """
        if not self.is_merged:
            return self.data.get('id')
        return self.data.get(SearchGraph.MERGED_NODES_NODE_ATTR)[0].get('id')

    @property
    def bottom_id(self) -> int:
        """
        Returns the id of node. In case if the node is merged returns id of the last node from merged node list.
        """
        if not self.is_merged:
            return self.data.get('id')
        return self.data.get(SearchGraph.MERGED_NODES_NODE_ATTR)[-1].get('id')

    def __str__(self):
        return self.node_key

    def __hash__(self):
        return hash(str(self))

    def __eq__(self, other):
        return isinstance(other, SearchGraphNode) and self.node_key == other.node_key


<<<<<<< HEAD
SHAPE_VS_NODES_MAP = Dict[str, Set[SearchGraphNode]]
=======
ShapeVsNodesMap = Dict[str, Set[SearchGraphNode]]
>>>>>>> 9f988473


class PotentialBuildingBlock:
    """
    Describes a building block that is uniquely defined by the start and end nodes.
    """

    def __init__(self, start_node: SearchGraphNode, end_node: SearchGraphNode):
        self.start_node = start_node
        self.end_node = end_node

    def __eq__(self, __o: 'PotentialBuildingBlock') -> bool:
        return self.start_node == __o.start_node and self.end_node == __o.end_node


class BuildingBlock:
    """
    Describes a building block that is uniquely defined by the start and end nodes.
    """

    def __init__(self, start_node_name: NNCFNodeName, end_node_name: NNCFNodeName):
        self.start_node_name = start_node_name
        self.end_node_name = end_node_name

    def __eq__(self, __o: 'BuildingBlock') -> bool:
        return self.start_node_name == __o.start_node_name and self.end_node_name == __o.end_node_name

    def __repr__(self) -> str:
        return str(self)

    def __str__(self) -> str:
        return "[START NODE: {}, END_NODE: {}]".format(self.start_node_name, self.end_node_name)

    def get_state(self) -> Dict[str, Any]:
        """
        Returns a dictionary with Python data structures (dict, list, tuple, str, int, float, True, False, None) that
        represents state of the object.

        :return: state of the object
        """
        return {
            'start_node_name': self.start_node_name,
            'end_node_name': self.end_node_name
        }

    @classmethod
    def from_state(cls, state: Dict[str, Any]) -> 'BuildingBlock':
        """
        Creates the object from its state.

        :param state: Output of `get_state()` method.
        """
        return BuildingBlock(**state)


<<<<<<< HEAD
BUILDING_BLOCKS = List[BuildingBlock]
=======
BuildingBlocks = List[BuildingBlock]
>>>>>>> 9f988473


class BuildingBlockType(Enum):
    """
    Describes type of building block for transformers-based network.
    `MSHA` type is characterized by the presence 4 FC and 2 MatMul layers.
    `FF` type is characterized by the presence 2 FC layers.
    """
    MSHA = 'MSHA'
    FF = 'FF'
    Unknown = 'unknown'


class BuildingBlockInfo:
    """
    Describes additional information about the building block
    the address of each layer, the modules contained and type of block.
    """

    def __init__(self,
                 building_block: BuildingBlock,
                 op_addresses: Set[OperationAddress],
                 modules: List[torch.nn.Module],
                 block_type: BuildingBlockType):
        self.building_block = building_block
        self.op_addresses = op_addresses
        self.modules = modules
        self.block_type = block_type


class SearchGraph:
    """
    A wrapper over the graph, which represents the DNN execution graph transformed
    by pattern matching, merging nodes and inserting auxiliary nodes.
    """
    ACTIVATION_INPUT_SHAPE_ATTR = 'activation_input_shape'
    ACTIVATION_OUTPUT_SHAPE_ATTR = 'activation_output_shape'
    IS_MERGED_NODE_ATTR = 'is_merged'
    IS_DUMMY_NODE_ATTR = 'is_dummy'
    KEY_NODE_ATTR = 'key'
    MERGED_NODES_NODE_ATTR = 'merged_nodes'
    TYPE_NODE_ATTR = 'type'
    DUMMY_POSTFIX = " dummy"

    def __init__(self, nx_merged_graph: nx.DiGraph):
        self._nx_graph = nx_merged_graph
        old_merged_graph_nodes = deepcopy(self._nx_graph._node)
        for node_key in old_merged_graph_nodes:
            # pylint: disable=protected-access
            next_nodes = self._nx_graph._succ[node_key]
            if len(list(next_nodes)) > 1:
                self._insert_dummy_node(node_key)

    def _nx_node_to_sgraph_node(self, nx_node_key: str, nx_node_attrs: Dict[str, Any]):
        return SearchGraphNode(nx_node_key, nx_node_attrs)

    def get_node_by_key(self, node_key: str) -> SearchGraphNode:
        """
        :param node_key: key (node_name) of the node.
        :return: SearchGraphNode in a graph with such key.
        """
        return SearchGraphNode(node_key, self._nx_graph.nodes[node_key])

    def get_all_nodes(self) -> List[SearchGraphNode]:
        """
        Returns list of all graph nodes.
        """
        all_nodes = []
        for node_key, node_attrs in self._nx_graph.nodes.items():
            all_nodes.append(SearchGraphNode(node_key, node_attrs))
        return all_nodes

    def get_next_nodes(self, node_key: str) -> List[SearchGraphNode]:
        """
        Returns consumer nodes of provided node key.

        :param node_key: Producer node key.
        :return: List of consumer nodes of provided node.
        """
        next_node_keys = self._nx_graph.succ[node_key]
        return [self.get_node_by_key(node_key) for node_key in next_node_keys]

    def set_node_attr(self, node_key: str, name_attr: str, value_attr: str):
        """
        Set value of attribute by name for a given node with the same key.
        """
        self._nx_graph.nodes[node_key][name_attr] = value_attr

    def get_prev_nodes(self, node_key: str) -> List[SearchGraphNode]:
        """
        Returns producer nodes of provided node key.

        :param node_key: Consumer node key.
        :return: List of producers nodes of provided node.
        """
        prev_node_keys = self._nx_graph.pred[node_key]
        return [self.get_node_by_key(node_key) for node_key in prev_node_keys]

    def get_prev_edges(self, node_key: str) -> Dict[str, Any]:
        return self._nx_graph.pred[node_key]

    def get_next_edges(self, node_key: str) -> Dict[str, Any]:
        return self._nx_graph.succ[node_key]

    def _insert_dummy_node(self, node_key: str):
        # pylint: disable=protected-access
        next_nodes = deepcopy(self._nx_graph._succ[node_key])
        dummy_node_attr = {SearchGraph.IS_DUMMY_NODE_ATTR: True}
        node_key_attr = deepcopy(self._nx_graph._node[node_key])
        dummy_node_key = node_key + SearchGraph.DUMMY_POSTFIX
        node_key_attr.update(dummy_node_attr)
        self._nx_graph.add_node(dummy_node_key, **node_key_attr)

        edge_attrs = None
        for next_node_key in next_nodes:
            edge_attrs = self._nx_graph.get_edge_data(node_key, next_node_key)
            self._nx_graph.remove_edge(node_key, next_node_key)
            self._nx_graph.add_edge(dummy_node_key, next_node_key, **edge_attrs)
        self._nx_graph.add_edge(node_key, dummy_node_key, **edge_attrs)

    def get_nx_graph(self) -> nx.DiGraph:
        """
        Returns internal representation of SearchGraph as a networkx graph.
        """
        return self._nx_graph


def get_search_graph(original_graph: PTNNCFGraph) -> SearchGraph:
    """
    Returns a transformed representation of the network graph for blocks searching.
    """
    nx_merged_graph = get_merged_original_graph_with_pattern(original_graph.get_nx_graph_copy())
    sgraph = SearchGraph(nx_merged_graph)
    return sgraph


def get_merged_original_graph_with_pattern(orig_graph: nx.DiGraph) -> nx.DiGraph:
    """
    :param orig_graph: Original graph of model
    :return: Graph with merged nodes by patterns
    """
    # pylint: disable=protected-access
    pattern_fusing_graph = PT_HW_FUSED_PATTERNS.get_full_pattern_graph()
    matches = find_subgraphs_matching_pattern(orig_graph, pattern_fusing_graph)
    merged_graph = deepcopy(orig_graph)
    nx.set_node_attributes(merged_graph, False, SearchGraph.IS_DUMMY_NODE_ATTR)
    nx.set_node_attributes(merged_graph, False, SearchGraph.IS_MERGED_NODE_ATTR)
    nx.set_node_attributes(merged_graph, None, SearchGraph.ACTIVATION_INPUT_SHAPE_ATTR)
    nx.set_node_attributes(merged_graph, None, SearchGraph.ACTIVATION_OUTPUT_SHAPE_ATTR)
    for match in matches:
        if len(match) == 1:
            continue
        input_node_key = match[0]
        output_node_key = match[-1]
        in_edges = list(merged_graph.in_edges(input_node_key))
        out_edges = list(merged_graph.out_edges(output_node_key))

        in_edge_copies_dict = {}
        for in_edge_key in in_edges:
            in_edge_copies_dict[in_edge_key] = deepcopy(merged_graph.edges[in_edge_key])
        out_edge_copies_dict = {}
        for out_edge_key in out_edges:
            out_edge_copies_dict[out_edge_key] = deepcopy(merged_graph.edges[out_edge_key])

        merged_node_key = ""
        merged_nodes = []
        type_list = []
        for node_key in match:
            attrs = orig_graph.nodes[node_key]
            merged_node_key += str(attrs['id']) + ' ' + attrs[SearchGraph.TYPE_NODE_ATTR] + '  '
            # pylint: disable=protected-access
            merged_nodes.append(orig_graph.nodes[node_key])
            merged_graph.remove_node(node_key)
            type_list.append(attrs[SearchGraph.TYPE_NODE_ATTR])
        merged_node_attrs = {
            SearchGraph.KEY_NODE_ATTR: merged_node_key,
            SearchGraph.IS_MERGED_NODE_ATTR: True,
            SearchGraph.TYPE_NODE_ATTR: type_list,
            SearchGraph.MERGED_NODES_NODE_ATTR: merged_nodes,
        }
        merged_graph.add_node(merged_node_key, **merged_node_attrs)
        for in_edge_key, in_edge_attrs in in_edge_copies_dict.items():
            merged_graph.add_edge(in_edge_key[0], merged_node_key, **in_edge_attrs)
        for out_edge_key, out_edge_attrs in out_edge_copies_dict.items():
            merged_graph.add_edge(merged_node_key, out_edge_key[1], **out_edge_attrs)

    return merged_graph


<<<<<<< HEAD
def add_node_to_aux_struct(node: SearchGraphNode, shape: List[int], shape_map: SHAPE_VS_NODES_MAP):
=======
def add_node_to_aux_struct(node: SearchGraphNode, shape: List[int], shape_map: ShapeVsNodesMap):
>>>>>>> 9f988473
    """
    Add to shape_map key of node for corresponds shape.
    """
    str_shape = str(shape)
    if str_shape in shape_map:
        shape_map[str_shape].add(node)
    else:
<<<<<<< HEAD
        shape_map[str_shape] = set([node])
=======
        shape_map[str_shape] = {node}
>>>>>>> 9f988473


def check_graph_has_no_hanging_edges_after_block_removal(graph: SearchGraph,
                                                         start_node: SearchGraphNode,
                                                         end_node: SearchGraphNode) -> bool:
    """
    The subgraph is traversed starting with the start_node and ending with the end_node
    to determine that after deleting such a block there are no dangling edges in the graph.
    """
    #            A
    #           / \
    #          /   \
    #         /     \
    #    start_node  |   Edge A-C is dangling edges
    #        |       |
    #         \     /
    #          \   /
    #            C
    #            |
    #           ...
    #            |
    #         end_node

    q = deque([start_node])
    addit_nodes = set()
    nodes = []
    current_node = start_node
    potential_end_nodes = []
    while len(q) != 0:
        current_node = q.pop()
        if current_node.main_id != start_node.main_id:
            prev_nodes = graph.get_prev_nodes(current_node.node_key)
            if len(prev_nodes) > 1:
                for pn in prev_nodes:
                    if pn.bottom_id < start_node.bottom_id:
                        return False  # there is extra edge
                    addit_nodes.add(pn)
        if current_node.node_key == end_node.node_key:
            continue
        if current_node.main_id > end_node.main_id:
            return False
        if current_node not in nodes:
            nodes.append(current_node)
            next_nodes = graph.get_next_nodes(current_node.node_key)
            if len(next_nodes) == 0:
                potential_end_nodes.append(current_node)
            for next_node in next_nodes:
                q.appendleft(next_node)
    if len(q) > 0 or len(potential_end_nodes) > 0:
        return False
    for node in addit_nodes:
        if node not in nodes:
            return False
    nodes.append(end_node)
    return True


def check_graph_has_no_duplicate_edges_after_block_removal(sgraph: SearchGraph,
                                                           start_node: SearchGraphNode,
                                                           end_node: SearchGraphNode) -> bool:
    """
    This rule ensures that no duplicate edges will be created in the graph after a block is deleted.
    """
    #         A              A
    #        / \            / \
    #       /   \          /   \
    #    block   |  =>     \   /
    #       \   /           \ /
    #        \ /             D
    #         D          forbidden

    # pylint: disable=protected-access
    if start_node.is_dummy:
        next_end_node = sgraph.get_next_nodes(end_node.node_key)
        if len(next_end_node) != 0:
            attr = sgraph._nx_graph.get_edge_data(start_node.node_key, next_end_node[0].node_key)
        else:
            attr = None
    else:
        pred_start_node = sgraph.get_prev_nodes(start_node.node_key)
        next_end_node = sgraph.get_next_nodes(end_node.node_key)
        if len(pred_start_node) != 0 and len(next_end_node) != 0:
            attr = sgraph._nx_graph.get_edge_data(pred_start_node[0].node_key, next_end_node[0].node_key)
        else:
            attr = None
    return attr is None


def check_graph_has_no_act_layer_duplication_after_block_removal(sgraph: SearchGraph,
                                                                 start_node: SearchGraphNode,
                                                                 end_node: SearchGraphNode) -> bool:
    """
    This rule ensures that after the block is deleted there will be no duplication of activation layers.
    """
    #         A             A
    #         |             |
    #        relu          relu
    #         |      =>     |
    #        block         relu
    #         |
    #        relu        forbidden

    pred_start_node = sgraph.get_prev_nodes(start_node.node_key)
    next_end_node = sgraph.get_next_nodes(end_node.node_key)
    if len(next_end_node) == 0 or len(pred_start_node) == 0:
        return True
    if pred_start_node[0].is_dummy:
        pred_start_node = sgraph.get_prev_nodes(pred_start_node[0].node_key)

    if pred_start_node[0].node_type[-1] in PTRELUMetatype.get_all_aliases() \
        and next_end_node[0].node_type[0] in PTRELUMetatype.get_all_aliases():
        return False
    return True


def compare_for_building_block(a: PotentialBuildingBlock, b: PotentialBuildingBlock):
    """
    Orders the blocks in ascending order of the end node index.
    If the indices of the end nodes are the same, the blocks are ordered by the
    index of the start node.
    """
    if a.end_node.bottom_id != b.end_node.bottom_id:
        return a.end_node.bottom_id - b.end_node.bottom_id
    return b.start_node.main_id - a.start_node.main_id


def check_blocks_combination_is_block(block: PotentialBuildingBlock,
                                      combination: Tuple[PotentialBuildingBlock]) -> bool:
    """
    Checks that a combination of blocks is a given block.
    """
    if block.start_node.main_id != combination[0].start_node.main_id:
        return False
    if block.end_node.bottom_id != combination[-1].end_node.bottom_id:
        return False
    i = 0
    while i < len(combination) - 1:
        curr_end_node = combination[i].end_node
        next_start_node = combination[i + 1].start_node
        if curr_end_node.node_key in next_start_node.node_key:
            i += 1
            continue
        return False
    return True


def search_lin_combination(block: PotentialBuildingBlock, blocks: List[PotentialBuildingBlock]) -> bool:
    """
    Checks that a given block is linear combination of some blocks.
    A linear combination of blocks is a sequence of blocks following each other in the graph
    and connected by one edge.
    """
    max_num = len(blocks)
    for i in range(max_num, 1, -1):
        all_combinations = list(combinations(blocks, i))
        for combo in all_combinations:
            if check_blocks_combination_is_block(block, combo):
                return True
    return False


def remove_linear_combination(sorted_building_blocks: List[PotentialBuildingBlock]) -> List[PotentialBuildingBlock]:
    """
    Search and remove of block which is a combination of other blocks following each other.
    """
    result_blocks = []
    start_to_idx = {}
    last_node = None
    for block in sorted_building_blocks:
        if last_node == block.end_node:
            if block.start_node.main_id in start_to_idx:
                if not search_lin_combination(block, result_blocks[start_to_idx[block.start_node.main_id]:]):
                    result_blocks.append(block)
                    last_node = block.end_node
        else:
            result_blocks.append(block)
            last_node = block.end_node
            if block.start_node.main_id not in start_to_idx:
                start_to_idx[block.start_node.main_id] = len(result_blocks) - 1

    return result_blocks


def restore_node_name_in_orig_graph(building_blocks: List[PotentialBuildingBlock],
<<<<<<< HEAD
                                    orig_graph: PTNNCFGraph) -> Tuple[BUILDING_BLOCKS, ORDINAL_IDS]:
=======
                                    orig_graph: PTNNCFGraph) -> Tuple[BuildingBlocks, OrdinalIDs]:
>>>>>>> 9f988473
    """
    Restore the original names and ids of the start and end of the block in original graph.
    """
    building_block_in_orig_format = []
    ordinal_ids = []
    for block in building_blocks:
        id_st = block.start_node.bottom_id  # dummy node
        id_end = block.end_node.bottom_id
        block_in_orig_format = BuildingBlock(orig_graph.get_node_key_by_id(id_st).split(' ')[-1],
                                             orig_graph.get_node_key_by_id(id_end).split(' ')[-1])
        building_block_in_orig_format.append(block_in_orig_format)
        ordinal_ids.append([id_st, id_end])
    return building_block_in_orig_format, ordinal_ids


<<<<<<< HEAD
def get_potential_candidate_for_block(sgraph: SearchGraph) -> Tuple[SHAPE_VS_NODES_MAP, SHAPE_VS_NODES_MAP]:
    """
    Distributes all nodes to the same output and input shapes.

    param: sgraph: SeacrhGraph of target model
    returns: Dict for input/output shapes, where key - shape,
    value - set of nodes with such input/output shape.
    """
    act_input_shape = {}  # key - str(shape), value - set of node_keys
    act_output_shape = {}  # key - str(shape), value - set of node_keys
    for node in sgraph.get_all_nodes():
        next_edges = sgraph.get_next_edges(node.node_key)
        prev_edges = sgraph.get_prev_edges(node.node_key)
        for _, edge_attr in next_edges.items():
            sgraph.set_node_attr(node.node_key, SearchGraph.ACTIVATION_OUTPUT_SHAPE_ATTR,
                                 edge_attr[NNCFGraph.ACTIVATION_SHAPE_EDGE_ATTR])
=======
def get_potential_candidate_for_block(search_graph: SearchGraph) -> Tuple[ShapeVsNodesMap, ShapeVsNodesMap]:
    """
    Distributes all nodes to the same output and input shapes.

    :param search_graph: A wrapper over the graph of target model, which represents the DNN execution graph transformed
    by pattern matching, merging nodes and inserting auxiliary nodes
    :return: two dictionaries that represents all input/output shapes (in a string form) of operations in the model and
    maps these shapes to nodes that have such shapes on input or output correspondingly.
    """
    act_input_shape = {}  # key - str(shape), value - set of node_keys
    act_output_shape = {}  # key - str(shape), value - set of node_keys
    for node in search_graph.get_all_nodes():
        next_edges = search_graph.get_next_edges(node.node_key)
        prev_edges = search_graph.get_prev_edges(node.node_key)
        for _, edge_attr in next_edges.items():
            search_graph.set_node_attr(node.node_key, SearchGraph.ACTIVATION_OUTPUT_SHAPE_ATTR,
                                       edge_attr[NNCFGraph.ACTIVATION_SHAPE_EDGE_ATTR])
>>>>>>> 9f988473
            if not node.is_dummy:
                add_node_to_aux_struct(node, edge_attr[NNCFGraph.ACTIVATION_SHAPE_EDGE_ATTR], act_output_shape)
            break
        for _, edge_attr in prev_edges.items():
<<<<<<< HEAD
            sgraph.set_node_attr(node.node_key, SearchGraph.ACTIVATION_OUTPUT_SHAPE_ATTR,
                                 edge_attr[NNCFGraph.ACTIVATION_SHAPE_EDGE_ATTR])
=======
            search_graph.set_node_attr(node.node_key, SearchGraph.ACTIVATION_OUTPUT_SHAPE_ATTR,
                                       edge_attr[NNCFGraph.ACTIVATION_SHAPE_EDGE_ATTR])
>>>>>>> 9f988473
            add_node_to_aux_struct(node, edge_attr[NNCFGraph.ACTIVATION_SHAPE_EDGE_ATTR], act_input_shape)
            break
    return act_input_shape, act_output_shape


def get_building_blocks(compressed_model: NNCFNetwork,
                        max_block_size: int = 50,
                        min_block_size: int = 6,
                        allow_linear_combination: bool = False,
<<<<<<< HEAD
                        allow_nested_blocks: bool = True, ) -> Tuple[BUILDING_BLOCKS, ORDINAL_IDS, GROUPED_BLOCK_IDS]:
=======
                        allow_nested_blocks: bool = True, ) -> Tuple[BuildingBlocks, OrdinalIDs, GroupedBlockIDs]:
>>>>>>> 9f988473
    """
    This algorithm finds building blocks based on the analysis of the transformed graph.
    A building block is a block that satisfies the following rules:
    - has one input and one output tensors
    - input and output tensors shape are the same
    - removing a block from the graph (that is, the layers included in the block are not executed)
      does not lead to duplication of edges along which the same tensor flows
    - removing a block from the graph (that is, the layers included in the block are not executed)
      does not lead to dangling edges
    - removing a block from the graph (that is, the layers included in the block are not executed)
      does not lead to duplicate activation layers
    """

    orig_graph = compressed_model.get_original_graph()  # PTNNCFGraph
    sgraph = get_search_graph(orig_graph)

    fn_rules = [check_graph_has_no_duplicate_edges_after_block_removal,
                check_graph_has_no_act_layer_duplication_after_block_removal,
                check_graph_has_no_hanging_edges_after_block_removal]

    blocks = []
    act_input_shape, act_output_shape = get_potential_candidate_for_block(sgraph)

    for shape, start_nodes in act_input_shape.items():
        for start_node in start_nodes:
            pred_start_node = sgraph.get_prev_nodes(start_node.node_key)
            if start_node.node_type == IgnoredNameOperators or len(pred_start_node) != 1:
                continue
            for end_node in act_output_shape[shape]:
                if end_node.main_id <= start_node.main_id:
                    continue
                if end_node.bottom_id - start_node.main_id > max_block_size:
                    continue
                if end_node.bottom_id - start_node.main_id < min_block_size:
<<<<<<< HEAD
                    continue
                if end_node.node_type in IGNORED_NAME_OPERATORS:
                    continue

=======
                    continue
                if end_node.node_type in IgnoredNameOperators:
                    continue
>>>>>>> 9f988473

                # CHECK RULES
                all_rules_is_true = True
                for rule_fn in fn_rules:
                    if not rule_fn(sgraph, start_node, end_node):
                        all_rules_is_true = False
                        break
                if all_rules_is_true:
                    blocks.append(PotentialBuildingBlock(start_node, end_node))

    sorted_blocks = sorted(blocks, key=cmp_to_key(compare_for_building_block))
    if not allow_linear_combination:
        sorted_blocks = remove_linear_combination(sorted_blocks)
    if not allow_nested_blocks:
        sorted_blocks = remove_nested_blocks(sorted_blocks)
    num_layers_in_blocks = [(pblock.end_node.bottom_id - pblock.start_node.main_id) for pblock in sorted_blocks]
    nncf_logger.info('Number of operations in the blocks: {}'.format(str(num_layers_in_blocks)))
    building_blocks_in_orig_graph, ordinals_id = restore_node_name_in_orig_graph(sorted_blocks, orig_graph)
    group_dependent = get_group_of_dependent_blocks(building_blocks_in_orig_graph)

    return building_blocks_in_orig_graph, ordinals_id, group_dependent


def remove_nested_blocks(sorted_blocks: List[PotentialBuildingBlock]) -> List[PotentialBuildingBlock]:
    """
    Remove nested building blocks.

    :param: List of building blocks.
    :return: List of building blocks without nested blocks.
    """
    return [list(group_block)[-1] for _, group_block in groupby(sorted_blocks, lambda block: block.start_node.main_id)]


<<<<<<< HEAD
def get_group_of_dependent_blocks(blocks: BUILDING_BLOCKS) -> GROUPED_BLOCK_IDS:
=======
def get_group_of_dependent_blocks(blocks: BuildingBlocks) -> GroupedBlockIDs:
>>>>>>> 9f988473
    """
    Building blocks can be categorized into groups. Blocks that follow each other in the graph
    (that is, they are connected by one edge) belong to the same group.

    :param: List of building blocks.
    :return: Dictionary where key is block index, value is group index.
    """
    idx = 0
    groups = {idx: []}
    for i in range(len(blocks) - 1):
        next_start_node_name = blocks[i + 1].start_node_name
        curr_end_node_name = blocks[i].end_node_name
        if next_start_node_name == curr_end_node_name:
            groups[idx].append(i)
        else:
            groups[idx].append(i)
            idx += 1
            groups[idx] = []
    groups[idx].append(len(blocks) - 1)

    return groups


<<<<<<< HEAD
def get_building_blocks_info(bblocks: BUILDING_BLOCKS, compressed_model: NNCFNetwork) -> List[BuildingBlockInfo]:
=======
def get_building_blocks_info(bblocks: BuildingBlocks, compressed_model: NNCFNetwork) -> List[BuildingBlockInfo]:
>>>>>>> 9f988473
    """
    Returns additional information about building blocks.

    :param bblocks: List of building blocks.
    :param compressed_model: Target model.
    :return: List with additional info for each building blocks.
    """
    bblocks_info = []
    for block in bblocks:
        op_addresses = get_all_node_op_addresses_in_block(compressed_model, block)
        modules = get_all_modules_in_blocks(compressed_model, op_addresses)
        block_type = get_type_building_block(op_addresses)
        bblocks_info.append(BuildingBlockInfo(block, op_addresses, modules, block_type))
    return bblocks_info


def get_all_node_op_addresses_in_block(compressed_model: NNCFNetwork, block: BuildingBlock) -> Set[OperationAddress]:
    """
    Returns set of operation addresses of all layers included in the block.

    :param compressed_model: Target model.
    :param block: Building blocks.
    :return: Set of operation addresses for building block.
    """
    graph = compressed_model.get_original_graph()
    simple_paths = graph.get_all_simple_paths(block.start_node_name, block.end_node_name)
    op_addresses = set()
    for node_keys_in_path in simple_paths:
        for node_key in node_keys_in_path:
            node = graph.get_node_by_key(node_key)
            op_addresses.add(OperationAddress.from_str(node.node_name))
    start_op_address = OperationAddress.from_str(block.start_node_name)
    op_addresses.remove(start_op_address)
    return op_addresses


def get_all_modules_in_blocks(compressed_model: NNCFNetwork,
                              op_adresses_in_blocks: Set[OperationAddress]) -> List[torch.nn.Module]:
    """
    Returns set of all modules included in the block.

    :param compressed_model: Target model.
    :param op_adresses_in_blocks: Set of operation addresses for building block.
    :return: List of module for building block.
    """
    modules = []
    for op_address in op_adresses_in_blocks:
        if op_address.operator_name in NNCF_MODULES_OP_NAMES:
            modules.append(compressed_model.get_module_by_scope(op_address.scope_in_model))
    return modules


def get_type_building_block(op_addresses_in_block: Set[OperationAddress]) -> BuildingBlockType:
    """
    Returns type of building block.
    """
    count_matmul = 0
    count_fc = 0
    for op_address in op_addresses_in_block:
        if op_address.operator_name in PTMatMulMetatype.get_all_aliases():
            count_matmul += 1
        if op_address.operator_name in PTLinearMetatype.get_all_aliases():
            count_fc += 1
    if count_fc == 4 and count_matmul == 2:
        return BuildingBlockType.MSHA
    if count_fc == 2 and count_matmul == 0:
        return BuildingBlockType.FF
    return BuildingBlockType.Unknown<|MERGE_RESOLUTION|>--- conflicted
+++ resolved
@@ -40,18 +40,10 @@
 from nncf.torch.nncf_network import NNCFNetwork
 from nncf.common.utils.logger import logger as nncf_logger
 
-<<<<<<< HEAD
-
-IGNORED_NAME_OPERATORS = [*PTDropoutMetatype.get_all_aliases(), MODEL_OUTPUT_OP_NAME]
-ORDINAL_IDS = List[List[int]]
-GROUPED_BLOCK_IDS = Dict[int, List[int]]
-
-=======
 IgnoredNameOperators = [*PTDropoutMetatype.get_all_aliases(), MODEL_OUTPUT_OP_NAME]
 OrdinalIDs = List[List[int]]
 GroupedBlockIDs = Dict[int, List[int]]
 
->>>>>>> 9f988473
 
 class SearchGraphNode:
     """
@@ -124,11 +116,7 @@
         return isinstance(other, SearchGraphNode) and self.node_key == other.node_key
 
 
-<<<<<<< HEAD
-SHAPE_VS_NODES_MAP = Dict[str, Set[SearchGraphNode]]
-=======
 ShapeVsNodesMap = Dict[str, Set[SearchGraphNode]]
->>>>>>> 9f988473
 
 
 class PotentialBuildingBlock:
@@ -184,11 +172,7 @@
         return BuildingBlock(**state)
 
 
-<<<<<<< HEAD
-BUILDING_BLOCKS = List[BuildingBlock]
-=======
 BuildingBlocks = List[BuildingBlock]
->>>>>>> 9f988473
 
 
 class BuildingBlockType(Enum):
@@ -378,11 +362,7 @@
     return merged_graph
 
 
-<<<<<<< HEAD
-def add_node_to_aux_struct(node: SearchGraphNode, shape: List[int], shape_map: SHAPE_VS_NODES_MAP):
-=======
 def add_node_to_aux_struct(node: SearchGraphNode, shape: List[int], shape_map: ShapeVsNodesMap):
->>>>>>> 9f988473
     """
     Add to shape_map key of node for corresponds shape.
     """
@@ -390,11 +370,7 @@
     if str_shape in shape_map:
         shape_map[str_shape].add(node)
     else:
-<<<<<<< HEAD
-        shape_map[str_shape] = set([node])
-=======
         shape_map[str_shape] = {node}
->>>>>>> 9f988473
 
 
 def check_graph_has_no_hanging_edges_after_block_removal(graph: SearchGraph,
@@ -579,11 +555,7 @@
 
 
 def restore_node_name_in_orig_graph(building_blocks: List[PotentialBuildingBlock],
-<<<<<<< HEAD
-                                    orig_graph: PTNNCFGraph) -> Tuple[BUILDING_BLOCKS, ORDINAL_IDS]:
-=======
                                     orig_graph: PTNNCFGraph) -> Tuple[BuildingBlocks, OrdinalIDs]:
->>>>>>> 9f988473
     """
     Restore the original names and ids of the start and end of the block in original graph.
     """
@@ -599,24 +571,6 @@
     return building_block_in_orig_format, ordinal_ids
 
 
-<<<<<<< HEAD
-def get_potential_candidate_for_block(sgraph: SearchGraph) -> Tuple[SHAPE_VS_NODES_MAP, SHAPE_VS_NODES_MAP]:
-    """
-    Distributes all nodes to the same output and input shapes.
-
-    param: sgraph: SeacrhGraph of target model
-    returns: Dict for input/output shapes, where key - shape,
-    value - set of nodes with such input/output shape.
-    """
-    act_input_shape = {}  # key - str(shape), value - set of node_keys
-    act_output_shape = {}  # key - str(shape), value - set of node_keys
-    for node in sgraph.get_all_nodes():
-        next_edges = sgraph.get_next_edges(node.node_key)
-        prev_edges = sgraph.get_prev_edges(node.node_key)
-        for _, edge_attr in next_edges.items():
-            sgraph.set_node_attr(node.node_key, SearchGraph.ACTIVATION_OUTPUT_SHAPE_ATTR,
-                                 edge_attr[NNCFGraph.ACTIVATION_SHAPE_EDGE_ATTR])
-=======
 def get_potential_candidate_for_block(search_graph: SearchGraph) -> Tuple[ShapeVsNodesMap, ShapeVsNodesMap]:
     """
     Distributes all nodes to the same output and input shapes.
@@ -634,18 +588,12 @@
         for _, edge_attr in next_edges.items():
             search_graph.set_node_attr(node.node_key, SearchGraph.ACTIVATION_OUTPUT_SHAPE_ATTR,
                                        edge_attr[NNCFGraph.ACTIVATION_SHAPE_EDGE_ATTR])
->>>>>>> 9f988473
             if not node.is_dummy:
                 add_node_to_aux_struct(node, edge_attr[NNCFGraph.ACTIVATION_SHAPE_EDGE_ATTR], act_output_shape)
             break
         for _, edge_attr in prev_edges.items():
-<<<<<<< HEAD
-            sgraph.set_node_attr(node.node_key, SearchGraph.ACTIVATION_OUTPUT_SHAPE_ATTR,
-                                 edge_attr[NNCFGraph.ACTIVATION_SHAPE_EDGE_ATTR])
-=======
             search_graph.set_node_attr(node.node_key, SearchGraph.ACTIVATION_OUTPUT_SHAPE_ATTR,
                                        edge_attr[NNCFGraph.ACTIVATION_SHAPE_EDGE_ATTR])
->>>>>>> 9f988473
             add_node_to_aux_struct(node, edge_attr[NNCFGraph.ACTIVATION_SHAPE_EDGE_ATTR], act_input_shape)
             break
     return act_input_shape, act_output_shape
@@ -655,11 +603,7 @@
                         max_block_size: int = 50,
                         min_block_size: int = 6,
                         allow_linear_combination: bool = False,
-<<<<<<< HEAD
-                        allow_nested_blocks: bool = True, ) -> Tuple[BUILDING_BLOCKS, ORDINAL_IDS, GROUPED_BLOCK_IDS]:
-=======
                         allow_nested_blocks: bool = True, ) -> Tuple[BuildingBlocks, OrdinalIDs, GroupedBlockIDs]:
->>>>>>> 9f988473
     """
     This algorithm finds building blocks based on the analysis of the transformed graph.
     A building block is a block that satisfies the following rules:
@@ -694,16 +638,9 @@
                 if end_node.bottom_id - start_node.main_id > max_block_size:
                     continue
                 if end_node.bottom_id - start_node.main_id < min_block_size:
-<<<<<<< HEAD
-                    continue
-                if end_node.node_type in IGNORED_NAME_OPERATORS:
-                    continue
-
-=======
                     continue
                 if end_node.node_type in IgnoredNameOperators:
                     continue
->>>>>>> 9f988473
 
                 # CHECK RULES
                 all_rules_is_true = True
@@ -737,11 +674,7 @@
     return [list(group_block)[-1] for _, group_block in groupby(sorted_blocks, lambda block: block.start_node.main_id)]
 
 
-<<<<<<< HEAD
-def get_group_of_dependent_blocks(blocks: BUILDING_BLOCKS) -> GROUPED_BLOCK_IDS:
-=======
 def get_group_of_dependent_blocks(blocks: BuildingBlocks) -> GroupedBlockIDs:
->>>>>>> 9f988473
     """
     Building blocks can be categorized into groups. Blocks that follow each other in the graph
     (that is, they are connected by one edge) belong to the same group.
@@ -765,11 +698,7 @@
     return groups
 
 
-<<<<<<< HEAD
-def get_building_blocks_info(bblocks: BUILDING_BLOCKS, compressed_model: NNCFNetwork) -> List[BuildingBlockInfo]:
-=======
 def get_building_blocks_info(bblocks: BuildingBlocks, compressed_model: NNCFNetwork) -> List[BuildingBlockInfo]:
->>>>>>> 9f988473
     """
     Returns additional information about building blocks.
 
