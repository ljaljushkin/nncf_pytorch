"""
 Copyright (c) 2022 Intel Corporation
 Licensed under the Apache License, Version 2.0 (the "License");
 you may not use this file except in compliance with the License.
 You may obtain a copy of the License at
      http://www.apache.org/licenses/LICENSE-2.0
 Unless required by applicable law or agreed to in writing, software
 distributed under the License is distributed on an "AS IS" BASIS,
 WITHOUT WARRANTIES OR CONDITIONS OF ANY KIND, either express or implied.
 See the License for the specific language governing permissions and
 limitations under the License.
"""
from typing import Any
from typing import Dict
from typing import List

from nncf.api.compression import CompressionLoss
from nncf.api.compression import CompressionScheduler
from nncf.api.compression import CompressionStage
from nncf.common.initialization.batchnorm_adaptation import BatchnormAdaptationAlgorithm
from nncf.common.statistics import NNCFStatistics
from nncf.common.utils.logger import logger as nncf_logger
<<<<<<< HEAD
from nncf.experimental.torch.nas.bootstrapNAS.training.cosine_lr_scheduler import CosineLRScheduler
=======
from nncf.experimental.torch.nas.bootstrapNAS.training.scheduler import NASSchedulerParams
>>>>>>> 71761242
from nncf.torch.algo_selector import ZeroCompressionLoss
from nncf.experimental.torch.nas.bootstrapNAS.elasticity.elasticity_controller import ElasticityController
from nncf.experimental.torch.nas.bootstrapNAS.elasticity.elasticity_dim import ElasticityDim
from nncf.experimental.torch.nas.bootstrapNAS.elasticity.multi_elasticity_handler import MultiElasticityHandler
from nncf.experimental.torch.nas.bootstrapNAS.training.base_training import BNASTrainingController
from nncf.experimental.torch.nas.bootstrapNAS.training.scheduler import BootstrapNASScheduler
from nncf.experimental.torch.nas.bootstrapNAS.training.stage_descriptor import StageDescriptor
from nncf.torch.nncf_network import NNCFNetwork


class PSControllerStateNames:
    ELASTICITY_CONTROLLER_STATE = 'elasticity_controller_compression_state'
    LR_GLOBAL_SCHEDULE_STATE = 'learning_rate_global_schedule_state'


class ProgressiveShrinkingController(BNASTrainingController):
    """
    Serves as a handle to the additional modules, parameters and hooks inserted
    into the original uncompressed model in order to train a supernet using Progressive Shrinking procedure
    from OFA (https://arxiv.org/abs/1908.09791).
    Hosts entities that are to be used during the training process, such as compression scheduler and
    compression loss.
    """

    _ps_state_names = PSControllerStateNames

    def __init__(self, target_model: NNCFNetwork,
                 elasticity_ctrl: ElasticityController,
                 bn_adaptation: BatchnormAdaptationAlgorithm,
                 progressivity_of_elasticity: List[ElasticityDim],
<<<<<<< HEAD
                 schedule_params: Dict[str, Any],
                 lr_schedule_config: Dict[str, Any]):
=======
                 schedule_params: NASSchedulerParams):
>>>>>>> 71761242
        super().__init__(target_model)
        self._elasticity_ctrl = elasticity_ctrl
        self._bn_adaptation = bn_adaptation
        self._progressivity_of_elasticity = progressivity_of_elasticity
        self._target_model = target_model
        self._loss = ZeroCompressionLoss(next(target_model.parameters()).device)
        self._available_elasticity_dims = self.multi_elasticity_handler.get_available_elasticity_dims()
        self._lr_schedule_config = lr_schedule_config
        self._scheduler = BootstrapNASScheduler(self, schedule_params, self._available_elasticity_dims,
                                                self._progressivity_of_elasticity)

    def set_training_lr_scheduler_args(self, optimizer, train_iters): # loader_len):
        params = self._lr_schedule_config.get('params', None)
        num_epochs = None if params is None else params.get("num_epochs", None)
        base_lr = None if params is None else params.get("base_lr", None)

        if base_lr is not None:
            nncf_logger.info("Global LR scheduler in use")
            # Global lr scheduler
            if num_epochs is None:
                params['num_epochs'] = self.get_total_num_epochs()
            lr_scheduler = CosineLRScheduler(optimizer, train_iters, **params)
            self._scheduler.set_global_lr_scheduler(lr_scheduler)
        else:
            nncf_logger.info("Stage LR scheduler in use")
            # Stage lr scheduler
            params = {"base_lr": None, "num_epochs": None}
            lr_scheduler = CosineLRScheduler(optimizer, train_iters, **params)
            self._scheduler.set_stage_lr_scheduler(lr_scheduler)

    @property
    def multi_elasticity_handler(self) -> MultiElasticityHandler:
        """
        Gets access to multi elasticity handler to perform some actions with supernet or subnets.

        :return: multi elasticity handler
        """
        return self._elasticity_ctrl.multi_elasticity_handler

    @property
    def elasticity_controller(self) -> ElasticityController:
        """
        Gets access to elasticity controller. Usually it's needed for saving its state for further resuming in the
        search part.

        :return: elasticity controller
        """
        return self._elasticity_ctrl

    @property
    def loss(self) -> CompressionLoss:
        """
        :return: The instance of the `CompressionLoss`.
        """
        return self._loss

    @property
    def scheduler(self) -> CompressionScheduler:
        """
        :return: The instance of the `CompressionScheduler`.
        """
        return self._scheduler

    def step(self) -> None:
        """
        Should be called at the beginning of each training step for activation some Subnet(s).
        """
        self.multi_elasticity_handler.activate_random_subnet()
        nncf_logger.debug(
            'Active config: {}'.format(self.multi_elasticity_handler.get_active_config()))

    def prepare_for_validation(self) -> None:
        """
        Performs some action on active subnet or supernet before validation. For instance, it can be the batchnorm
        adaptation to achieve the best accuracy on validation.
        """
        self._run_batchnorm_adaptation(self._target_model)

    def get_total_num_epochs(self) -> int:
        """
        Returns total number of epochs required for the supernet training.

        :return: number of epochs
        """
        return self._scheduler.get_total_training_epochs()

    def set_stage(self, stage_desc: StageDescriptor) -> None:
        """
        Set a new training stage with parameters from a given stage descriptor

        :param stage_desc: describes parameters of the training stage that should be enabled
        """
        for elasticity_dim in self._available_elasticity_dims:
            if elasticity_dim in stage_desc.train_dims:
                self.multi_elasticity_handler.enable_elasticity(elasticity_dim)
            else:
                self.multi_elasticity_handler.disable_elasticity(elasticity_dim)

        width_handler = self.multi_elasticity_handler.width_handler
        depth_handler = self.multi_elasticity_handler.depth_handler
        if width_handler is not None:
            if stage_desc.reorg_weights:
                width_handler.reorganize_weights()
            width_indicator = stage_desc.width_indicator
            if width_indicator:
                width_handler.width_num_params_indicator = width_indicator

        depth_indicator = stage_desc.depth_indicator
        if depth_handler and depth_indicator:
            depth_handler.depth_indicator = depth_indicator

        if stage_desc.bn_adapt:
            self._run_batchnorm_adaptation(self._target_model)

    def statistics(self, quickly_collected_only: bool = False) -> NNCFStatistics:
        """
        Returns a `Statistics` class instance that contains compression algorithm statistics.

        :param quickly_collected_only: Enables collection of the statistics that
            don't take too much time to compute. Can be helpful for the case when
            need to keep track of statistics on each training batch/step/iteration.
        :return: A `Statistics` class instance that contains compression algorithm statistics.
        """
        return NNCFStatistics()

    def compression_stage(self) -> CompressionStage:
        """
        Returns the compression stage. Should be used on saving best checkpoints
        to distinguish between uncompressed, partially compressed, and fully
        compressed models.

        :return: The compression stage of the target model.
        """
        if self._scheduler.is_final_stage():
            return CompressionStage.FULLY_COMPRESSED
        return CompressionStage.PARTIALLY_COMPRESSED

    def load_state(self, state: Dict[str, Dict[str, Any]]) -> None:
        """
        Loads the compression controller state from the map of algorithm name to the dictionary with state attributes.

        :param state: map of the algorithm name to the dictionary with the corresponding state attributes.
        """
        self._lr_schedule_config = state[self._ps_state_names.LR_GLOBAL_SCHEDULE_STATE]
        super().load_state(state)
        elasticity_ctrl_state = state[self._ps_state_names.ELASTICITY_CONTROLLER_STATE]
        self._elasticity_ctrl.load_state(elasticity_ctrl_state)

    def get_state(self) -> Dict[str, Dict[str, Any]]:
        """
        Returns compression controller state, which is the map of the algorithm name to the dictionary with the
        corresponding state attributes.

        :return: The compression controller state.
        """
        state = super().get_state()
        state[self._ps_state_names.ELASTICITY_CONTROLLER_STATE] = self._elasticity_ctrl.get_state()
        state[self._ps_state_names.LR_GLOBAL_SCHEDULE_STATE] = self._lr_schedule_config
        return state

    def _run_batchnorm_adaptation(self, model):
        if self._bn_adaptation is None:
            raise RuntimeError("Missing initialization of Batchnorm Adaptation algorithm")
        self._bn_adaptation.run(model)<|MERGE_RESOLUTION|>--- conflicted
+++ resolved
@@ -20,11 +20,8 @@
 from nncf.common.initialization.batchnorm_adaptation import BatchnormAdaptationAlgorithm
 from nncf.common.statistics import NNCFStatistics
 from nncf.common.utils.logger import logger as nncf_logger
-<<<<<<< HEAD
 from nncf.experimental.torch.nas.bootstrapNAS.training.cosine_lr_scheduler import CosineLRScheduler
-=======
 from nncf.experimental.torch.nas.bootstrapNAS.training.scheduler import NASSchedulerParams
->>>>>>> 71761242
 from nncf.torch.algo_selector import ZeroCompressionLoss
 from nncf.experimental.torch.nas.bootstrapNAS.elasticity.elasticity_controller import ElasticityController
 from nncf.experimental.torch.nas.bootstrapNAS.elasticity.elasticity_dim import ElasticityDim
@@ -55,12 +52,8 @@
                  elasticity_ctrl: ElasticityController,
                  bn_adaptation: BatchnormAdaptationAlgorithm,
                  progressivity_of_elasticity: List[ElasticityDim],
-<<<<<<< HEAD
-                 schedule_params: Dict[str, Any],
+                 schedule_params: NASSchedulerParams,
                  lr_schedule_config: Dict[str, Any]):
-=======
-                 schedule_params: NASSchedulerParams):
->>>>>>> 71761242
         super().__init__(target_model)
         self._elasticity_ctrl = elasticity_ctrl
         self._bn_adaptation = bn_adaptation
