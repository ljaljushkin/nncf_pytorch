--- conflicted
+++ resolved
@@ -16,9 +16,7 @@
 
 from nncf.experimental.torch.nas.bootstrapNAS.elasticity.elasticity_dim import ElasticityDim
 
-<<<<<<< HEAD
 DEFAULT_STAGE_LR_RATE = 3.5e-06
-=======
 
 class SDescriptorParamNames:
     TRAIN_DIMS = 'train_dims'
@@ -29,7 +27,6 @@
     BN_ADAPT = 'bn_adapt'
 
 
->>>>>>> 71761242
 class StageDescriptor:
     """
     Describes parameters of the training stage. The stage defines active elastic dimension and its parameters.
@@ -54,16 +51,6 @@
         self.epochs_lr = epochs_lr
 
     def __eq__(self, other: 'StageDescriptor'):
-<<<<<<< HEAD
-        return self.train_dims == other.train_dims and \
-               self.epochs == other.epochs and \
-               self.reorg_weights == other.reorg_weights and \
-               self.width_indicator == other.width_indicator and \
-               self.depth_indicator == other.depth_indicator and \
-               self.bn_adapt == other.bn_adapt and \
-               self.init_lr == other.init_lr and \
-               self.epochs_lr == other.epochs_lr
-=======
         return self.__dict__ == other.__dict__
 
     @classmethod
@@ -81,7 +68,6 @@
             cls._state_names.BN_ADAPT: config.get(cls._state_names.BN_ADAPT, False),
         }
         return cls(**kwargs)
->>>>>>> 71761242
 
     @classmethod
     def from_state(cls, state: Dict[str, Any]):
@@ -96,22 +82,7 @@
         return cls(**kwargs)
 
     def get_state(self) -> Dict[str, Any]:
-<<<<<<< HEAD
         state_dict = {
-            'train_dims': [dim.value for dim in self.train_dims],
-            'epochs': self.epochs,
-            'reorg_weights': self.reorg_weights,
-            'width_indicator': self.width_indicator,
-            'depth_indicator': self.depth_indicator,
-            'bn_adapt': self.bn_adapt,
-        }
-        if self.init_lr is not None:
-            state_dict['init_lr'] = self.init_lr
-        if self.epochs_lr is not None:
-            state_dict['epochs_lr'] = self.epochs_lr
-        return state_dict
-=======
-        return {
             self._state_names.TRAIN_DIMS: [dim.value for dim in self.train_dims],
             self._state_names.EPOCHS: self.epochs,
             self._state_names.REORG_WEIGHTS: self.reorg_weights,
@@ -119,4 +90,8 @@
             self._state_names.DEPTH_INDICATOR: self.depth_indicator,
             self._state_names.BN_ADAPT: self.bn_adapt,
         }
->>>>>>> 71761242
+        if self.init_lr is not None:
+            state_dict['init_lr'] = self.init_lr
+        if self.epochs_lr is not None:
+            state_dict['epochs_lr'] = self.epochs_lr
+        return state_dict