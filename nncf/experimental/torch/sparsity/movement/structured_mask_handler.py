"""
 Copyright (c) 2023 Intel Corporation
 Licensed under the Apache License, Version 2.0 (the "License");
 you may not use this file except in compliance with the License.
 You may obtain a copy of the License at
      http://www.apache.org/licenses/LICENSE-2.0
 Unless required by applicable law or agreed to in writing, software
 distributed under the License is distributed on an "AS IS" BASIS,
 WITHOUT WARRANTIES OR CONDITIONS OF ANY KIND, either express or implied.
 See the License for the specific language governing permissions and
 limitations under the License.
"""
from functools import reduce
from pathlib import Path
from typing import List
from typing import Optional
from typing import Tuple

import pandas as pd
import torch
import torch.nn.functional as F

from nncf.common.graph.graph import NNCFNodeName
from nncf.common.graph.layer_attributes import LinearLayerAttributes
from nncf.common.logging import nncf_logger
from nncf.torch.layers import NNCFLinear
from nncf.torch.nncf_network import NNCFNetwork
from nncf.torch.sparsity.base_algo import SparseModuleInfo
from nncf.experimental.torch.sparsity.movement.layers import MovementSparsifier
from nncf.experimental.torch.pruning.operations import PT_EXPERIMENTAL_PRUNING_OPERATOR_METATYPES
from nncf.experimental.common.pruning.nodes_grouping import get_pruning_groups
<<<<<<< HEAD
from nncf.experimental.common.pruning.nodes_grouping import select_largest_groups
=======
>>>>>>> 7638ce41

SUPPORTED_NNCF_MODULES = [NNCFLinear]
EXPECTED_NODE_LAYER_ATTRS = [LinearLayerAttributes]


class StructuredMaskContextStatistics:
    """
    Describes details of the resolved structured mask in a supported layer.
    """

    def __init__(self,
                 weight_shape: Tuple[int, int],
                 pruned_weight_shape: Tuple[int, int],
                 bias_shape: Tuple[int],
                 pruned_bias_shape: Tuple[int],
                 head_or_channel_id_to_keep: List[int],
                 module_node_name: NNCFNodeName,
                 ):
        """
        Initializes the statistics for the target linear module of a structured mask context.

        :param weight_shape: Shape of the original weight in a linear layer.
        :param pruned_weight_shape: Shape of the weight after structured mask resolution,
            discarding the pruned regions.
        :param bias_shape: Shape of the original bias in a linear layer.
        :param pruned_bias_shape: Shape of the bias after structured mask resolution,
            discarding the pruned regions.
        :param head_or_channel_id_to_keep: If the layer belongs to multi-head self-attention block,
            specifies the preserved head ids after structured masking. If the layer belongs to feed-
            forward network, specifies the preserved channels after structured masking.
        :param module_node_name: Node name of the target module.
        """
        self.weight_shape = weight_shape
        self.pruned_weight_shape = pruned_weight_shape
        self.bias_shape = bias_shape
        self.pruned_bias_shape = pruned_bias_shape
        self.head_or_channel_id_to_keep = head_or_channel_id_to_keep
        self.module_node_name = module_node_name


class StructuredMaskContext:
    """
    Context to interact with the operand of a module in movement sparsity.

    This context can resolve the independent structured mask from operand, and can refresh the binary
    mask back to operand with dependent structured mask. Serves as an agent for `StructuredMaskHandler`
    to conduct structured mask resolution.
    """

    def __init__(self,
                 sparsifier_operand: MovementSparsifier,
                 module_node_name: NNCFNodeName,
                 grid_size: Tuple[int, int],
                 prune_by_row: bool,
                 ):
        """
        Initializes the context of the target module for structured masking.

        :param sparsifier_operand: Operand for the target module.
        :param module_node_name: Node name of the target module.
        :param grid_size: The grid shape for resolving the independent structured mask.
        :param prune_by_row: Determines whether to resolve the independent structured mask by row or column.
        """
        self.sparsifier_operand = sparsifier_operand
        self.module_node_name = module_node_name
        operand_mask: torch.Tensor = sparsifier_operand.weight_ctx.binary_mask   # type: ignore
        self.operand_mask_shape = operand_mask.shape
        self.grid_size = self._resolve_grid_size(grid_size)
        self.structured_mask_shape = torch.Size(dim // grid for dim, grid in
                                                zip(self.operand_mask_shape, self.grid_size))
        self.prune_by_row = prune_by_row
        self._independent_structured_mask = None
        self._dependent_structured_mask = None

    def __str__(self) -> str:
        prune_info = 'row prune' if self.prune_by_row else 'column prune'
        return f'{self.__class__.__name__}({prune_info} by {self.grid_size}, "{self.module_node_name}")'

    @property
    def independent_structured_mask(self) -> Optional[torch.Tensor]:
        if self._independent_structured_mask is None:
            nncf_logger.debug('Independent structured mask has not been calculated. Return None.')
        return self._independent_structured_mask

    @independent_structured_mask.setter
    @torch.no_grad()
    def independent_structured_mask(self, tensor: torch.Tensor):
        if self.structured_mask_shape != tensor.shape:
            raise ValueError('Wrong shape about independent structured mask.')
        if self._independent_structured_mask is None:
            self._independent_structured_mask = tensor.clone()
        else:
            if self._independent_structured_mask.device != tensor.device:
                nncf_logger.debug(f'Changing independent_structured_mask device to {tensor.device}')
                self._independent_structured_mask = self._independent_structured_mask.to(tensor.device)
            self._independent_structured_mask.copy_(tensor)

    @property
    def dependent_structured_mask(self) -> Optional[torch.Tensor]:
        if self._dependent_structured_mask is None:
            nncf_logger.debug('Dependent structured mask has not been calculated. Return None.')
        return self._dependent_structured_mask

    @dependent_structured_mask.setter
    @torch.no_grad()
    def dependent_structured_mask(self, tensor: torch.Tensor):
        if self.structured_mask_shape != tensor.shape:
            raise ValueError('Wrong shape about dependent structured mask.')
        if self._dependent_structured_mask is None:
            self._dependent_structured_mask = tensor.clone()
        else:
            if self._dependent_structured_mask.device != tensor.device:
                nncf_logger.debug(f'Changing dependent_structured_mask device to {tensor.device}', )
                self._dependent_structured_mask = self._dependent_structured_mask.to(tensor.device)
            self._dependent_structured_mask.copy_(tensor)

    @torch.no_grad()
    def update_independent_structured_mask_from_operand(self):
        """
        Gets the current unstructured binary mask from operand, resolves it to the independent structured one, and
        stores in `self.independent_structured_mask` for later use in `StructuredMaskHandler`.
        """
        weight_binary_mask = self.sparsifier_operand.weight_ctx.binary_mask.detach().clone()
        mask_by_grid = F.max_pool2d(
            weight_binary_mask.unsqueeze(0), kernel_size=self.grid_size, stride=self.grid_size).squeeze(0)
        preserved_cols = mask_by_grid.amax(dim=0)
        preserved_rows = mask_by_grid.amax(dim=1)

        if self.sparsifier_operand.prune_bias:
            bias_binary_mask = self.sparsifier_operand.bias_ctx.binary_mask.detach().clone()
            bias_preserved_rows = F.max_pool1d(
                bias_binary_mask.view(1, -1), kernel_size=self.grid_size[0], stride=self.grid_size[0]).squeeze(0)
            preserved_rows = bias_preserved_rows.logical_or(preserved_rows)

        structured_mask = preserved_rows.unsqueeze(1) * preserved_cols.unsqueeze(0)
        self.independent_structured_mask = structured_mask
        return structured_mask

    def populate_dependent_structured_mask_to_operand(self):
        """
        Updates the actual binary masks in operand with `self.dependent_structured_mask`.
        """
        structured_mask_inflated = self._inflate_structured_mask(self.dependent_structured_mask, self.grid_size)
        self.sparsifier_operand.weight_ctx.binary_mask = structured_mask_inflated
        if self.sparsifier_operand.prune_bias:
            self.sparsifier_operand.bias_ctx.binary_mask = structured_mask_inflated.amax(dim=1)

    def gather_statistics_from_operand(self) -> StructuredMaskContextStatistics:
        """
        Collects the structured mask statistics from the binary masks in operand.

        :return: The statistics of the structured mask context.
        """
        node = self.sparsifier_operand.target_module_node
        assert isinstance(node.layer_attributes, tuple(EXPECTED_NODE_LAYER_ATTRS))
        weight_shape: Tuple[int, int] = tuple(node.layer_attributes.get_weight_shape())
        bias_shape: Tuple[int] = (node.layer_attributes.get_bias_shape(),
                                  ) if self.sparsifier_operand.prune_bias else (0,)

        pruned_weight_shape = list(weight_shape)
        head_id_to_keep = []
        if self.prune_by_row:
            pruneable_rows = self.sparsifier_operand.weight_ctx.binary_mask.amax(dim=1)
            pruned_weight_shape[0] = int(pruneable_rows.count_nonzero().item())
            kept_row_blocks = F.max_pool1d(pruneable_rows.unsqueeze(0), kernel_size=self.grid_size[0]).squeeze(0)
            head_id_to_keep = kept_row_blocks.nonzero().view(-1).cpu().numpy().tolist()
        else:
            pruneable_cols = self.sparsifier_operand.weight_ctx.binary_mask.amax(dim=0)
            pruned_weight_shape[1] = int(pruneable_cols.count_nonzero().item())
            kept_col_blocks = F.max_pool1d(pruneable_cols.unsqueeze(0), kernel_size=self.grid_size[1]).squeeze(0)
            head_id_to_keep = kept_col_blocks.nonzero().view(-1).cpu().numpy().tolist()

        pruned_bias_shape = bias_shape
        if self.sparsifier_operand.prune_bias and self.prune_by_row:
            pruned_bias_shape = (int(self.sparsifier_operand.bias_ctx.binary_mask.count_nonzero().item()),)

        return StructuredMaskContextStatistics(
            weight_shape=weight_shape,
            pruned_weight_shape=tuple(pruned_weight_shape),
            bias_shape=bias_shape,
            pruned_bias_shape=pruned_bias_shape,
            head_or_channel_id_to_keep=head_id_to_keep,
            module_node_name=self.module_node_name
        )

    def _resolve_grid_size(self, grid_size) -> Tuple[int, int]:
        a, b = grid_size
        return (a if a > 0 else self.operand_mask_shape[0],
                b if b > 0 else self.operand_mask_shape[1])

    @staticmethod
    def _inflate_structured_mask(structured_mask: torch.Tensor, grid_size: Tuple[int, int]) -> torch.Tensor:
        assert len(structured_mask.shape) == len(grid_size), \
            f'Unmatching dimension with structured_mask in shape {structured_mask.shape} and grid_size in 2D.'
        inflated_mask = structured_mask.clone()
        for axis, repeat_times in enumerate(grid_size):
            inflated_mask = inflated_mask.repeat_interleave(repeat_times, dim=axis)
        return inflated_mask


class StructuredMaskContextGroup:
    """
    Stores together the structured mask contexts that are related to the same building block.
    """

    def __init__(self,
                 group_id: int,
                 structured_mask_contexts: List[StructuredMaskContext]):
        """
        Initializes a group of related structured mask contexts.

        :param group_id: The index of the building block.
        :param structured_mask_contexts: A list of structured mask contexts corresponding
            to the building block.
        """
        self.group_id = group_id
        self.structured_mask_contexts = structured_mask_contexts

    def __str__(self) -> str:
        if not self.structured_mask_contexts:
            ctxes_str = '[]'
        else:
            ctxes = (f'\n\t{ctx}' for ctx in self.structured_mask_contexts)
            ctxes_str = '[{}\n]'.format(''.join(ctxes))
        return f'{self.__class__.__name__}[{self.group_id}]: {ctxes_str}'


class StructuredMaskHandler:
    """
    Handler to conduct structured masking on supported models.

    This handler gathers sparsifiable layers together as groups according to the building block
    they belong to, e.g., multi-head self-attention or feed-forward network in Transformers.
    Within each group, it refreshes the binary masks from unstructured to structured ones,
    while considering the pruning dependencies across layers. All these operations are conducted
    via the `StructuredMaskContext` of each module that supports structured masking.
    """

    def __init__(self,
                 compressed_model: NNCFNetwork,
                 sparsified_module_info_list: List[SparseModuleInfo]):
        """
        Initializes the handler for structured masking in movement sparsity.

        :param compressed_model: The wrapped compressed model.
        :param sparsified_module_info_list: List of `SparsifiedModuleInfo` in the
            controller of `compressed_model`.
        :param strategy: Strategy of resolving structured masks for `compressed_model`.
        """
        self.compressed_model = compressed_model
        self.sparsified_module_info_list = sparsified_module_info_list
        self._structured_mask_ctx_groups = self._create_structured_mask_context_groups(
            compressed_model, sparsified_module_info_list
        )

        nncf_logger.debug('Totally %d structured mask context groups.', len(self._structured_mask_ctx_groups))
        for structured_mask_ctx_group in self._structured_mask_ctx_groups:
            nncf_logger.debug(f'{structured_mask_ctx_group}')

    def update_independent_structured_mask(self):
        """
        Asks all contexts in `self._structured_mask_ctx_groups` to calculate the independent structured mask.
        """
        for group in self._structured_mask_ctx_groups:
            for ctx in group.structured_mask_contexts:
                ctx.update_independent_structured_mask_from_operand()

    def resolve_dependent_structured_mask(self):
        """
        Within each context group, it reads the independent structured masks of related layers and
        resolves the structured masks based on dependency rules defined in `self.rules_by_group_type`.
        """
        for group in self._structured_mask_ctx_groups:
            ctxes = group.structured_mask_contexts
            row_prune_ctxes = list(filter(lambda ctx: ctx.prune_by_row, ctxes))
            col_prune_ctxes = list(filter(lambda ctx: not ctx.prune_by_row, ctxes))
            independent_masks = [ctx.independent_structured_mask for ctx in row_prune_ctxes] + \
                [ctx.independent_structured_mask.t() for ctx in col_prune_ctxes]
            coarse_mask = reduce(torch.logical_or, independent_masks).float()
            with torch.no_grad():
                for ctx in row_prune_ctxes:
                    ctx.dependent_structured_mask = coarse_mask
                for ctx in col_prune_ctxes:
                    ctx.dependent_structured_mask = coarse_mask.t()

    def populate_dependent_structured_mask_to_operand(self):
        """
        Asks all contexts in `self._structured_mask_ctx_groups` to update the actual binary masks in operand.
        """
        for group in self._structured_mask_ctx_groups:
            for ctx in group.structured_mask_contexts:
                ctx.populate_dependent_structured_mask_to_operand()

    def report_structured_sparsity(self,
                                   save_dir: str,
                                   file_name: str = 'structured_sparsity',
                                   to_csv: bool = True,
                                   max_num_of_kept_heads_to_report: int = 20) -> pd.DataFrame:
        """
        Generates a report file that describes the structured mask statistics for each context group.

        :param save_dir: The folder to save the report file.
        :param file_name: File name of the report.
        :param to_csv: Whether to dump the report file in csv format.
        :param max_num_of_kept_heads_to_report: The max number of heads or channels to display that are
            preserved after structured masking. Used to avoid showing too many elements in the list.
        :return: The structured mask statistics in `pandas.DataFrame` format.
        """
        df = self._gather_statistics_dataframe(max_num_of_kept_heads_to_report)
        if to_csv:
            df.to_csv(Path(save_dir, f'{file_name}.csv'))
        return df

    def _gather_statistics_dataframe(self, max_num_of_kept_heads_to_report: int = 20) -> pd.DataFrame:
        module_vs_name_map = {module: name for name, module in self.compressed_model.named_modules()}
        entry_list = []
        for group in self._structured_mask_ctx_groups:
            ctxes = sorted(group.structured_mask_contexts,
                           key=lambda ctx: ctx.sparsifier_operand.target_module_node.node_id)
            for ctx in ctxes:
                stats = ctx.gather_statistics_from_operand()
                module = self.compressed_model.nncf.get_containing_module(stats.module_node_name)
                entry = dict(group_id=group.group_id,
                             torch_module=module_vs_name_map[module],
                             **stats.__dict__)
                if len(stats.head_or_channel_id_to_keep) > max_num_of_kept_heads_to_report:  # avoid long display
                    entry['head_or_channel_id_to_keep'] = f'[{len(stats.head_or_channel_id_to_keep)} items]'
                entry_list.append(entry)
        return pd.DataFrame(entry_list)

    @staticmethod
    def _create_structured_mask_context_groups(
        nncf_network: NNCFNetwork, sparsified_module_info_list: List[SparseModuleInfo]
    ) -> List[StructuredMaskContextGroup]:
        module_vs_sparse_module_info_map = {minfo.module: minfo for minfo in sparsified_module_info_list}

        pruning_producing_types = ['linear']
        nncf_graph = nncf_network.get_original_graph()
        pruning_groups = get_pruning_groups(nncf_graph,
                                            PT_EXPERIMENTAL_PRUNING_OPERATOR_METATYPES,
                                            pruning_producing_types)
<<<<<<< HEAD
        pruning_groups = select_largest_groups(pruning_groups)
        result = []
=======
        groups = []
>>>>>>> 7638ce41
        for group_id, group in enumerate(pruning_groups):
            ctxes = []
            for block in group.dim_blocks:
                nncf_node = nncf_graph.get_node_by_id(block.producer_id)
                module = nncf_network.nncf.get_containing_module(nncf_node.node_name)
                if module in module_vs_sparse_module_info_map:
                    # 0 dimension corresponds to row (output channels), 1st dimension - to column (input channels)
                    prune_by_row = not bool(block.pruning_dimension)
                    minfo = module_vs_sparse_module_info_map[module]
                    prune_grid = (block.size, -1) if prune_by_row else (-1, block.size)
                    ctx = StructuredMaskContext(minfo.operand,
                                                minfo.module_node_name,
                                                prune_grid,
                                                prune_by_row)
                    ctxes.append(ctx)
            if ctxes:
<<<<<<< HEAD
                result.append(StructuredMaskContextGroup(group_id, ctxes))
        return result
=======
                groups.append(StructuredMaskContextGroup(group_id, ctxes))
        return groups
>>>>>>> 7638ce41
<|MERGE_RESOLUTION|>--- conflicted
+++ resolved
@@ -29,10 +29,7 @@
 from nncf.experimental.torch.sparsity.movement.layers import MovementSparsifier
 from nncf.experimental.torch.pruning.operations import PT_EXPERIMENTAL_PRUNING_OPERATOR_METATYPES
 from nncf.experimental.common.pruning.nodes_grouping import get_pruning_groups
-<<<<<<< HEAD
 from nncf.experimental.common.pruning.nodes_grouping import select_largest_groups
-=======
->>>>>>> 7638ce41
 
 SUPPORTED_NNCF_MODULES = [NNCFLinear]
 EXPECTED_NODE_LAYER_ATTRS = [LinearLayerAttributes]
@@ -374,14 +371,16 @@
         pruning_groups = get_pruning_groups(nncf_graph,
                                             PT_EXPERIMENTAL_PRUNING_OPERATOR_METATYPES,
                                             pruning_producing_types)
-<<<<<<< HEAD
         pruning_groups = select_largest_groups(pruning_groups)
         result = []
-=======
-        groups = []
->>>>>>> 7638ce41
         for group_id, group in enumerate(pruning_groups):
             ctxes = []
+            for block in group.dim_blocks:
+                nncf_node = nncf_graph.get_node_by_id(block.producer_id)
+                module = nncf_network.nncf.get_containing_module(nncf_node.node_name)
+                if module in module_vs_sparse_module_info_map:
+                    # 0 dimension corresponds to row (output channels), 1st dimension - to column (input channels)
+                    prune_by_row = not bool(block.pruning_dimension)
             for block in group.dim_blocks:
                 nncf_node = nncf_graph.get_node_by_id(block.producer_id)
                 module = nncf_network.nncf.get_containing_module(nncf_node.node_name)
@@ -396,10 +395,5 @@
                                                 prune_by_row)
                     ctxes.append(ctx)
             if ctxes:
-<<<<<<< HEAD
                 result.append(StructuredMaskContextGroup(group_id, ctxes))
-        return result
-=======
-                groups.append(StructuredMaskContextGroup(group_id, ctxes))
-        return groups
->>>>>>> 7638ce41
+        return result