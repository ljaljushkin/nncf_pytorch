# Copyright (c) 2023 Intel Corporation
# Licensed under the Apache License, Version 2.0 (the "License");
# you may not use this file except in compliance with the License.
# You may obtain a copy of the License at
#      http://www.apache.org/licenses/LICENSE-2.0
# Unless required by applicable law or agreed to in writing, software
# distributed under the License is distributed on an "AS IS" BASIS,
# WITHOUT WARRANTIES OR CONDITIONS OF ANY KIND, either express or implied.
# See the License for the specific language governing permissions and
# limitations under the License.

import copy
from collections import defaultdict
from enum import Enum
from enum import auto
from functools import reduce
from typing import Dict, List, Optional, Tuple, Type, Union

from nncf.common.graph.graph import NNCFGraph
from nncf.common.graph.graph import NNCFNode
from nncf.common.graph.layer_attributes import GetItemLayerAttributes
from nncf.common.graph.layer_attributes import GroupNormLayerAttributes
from nncf.common.graph.layer_attributes import MultipleOutputLayerAttributes
from nncf.common.graph.layer_attributes import PermuteLayerAttributes
from nncf.common.graph.layer_attributes import ReshapeLayerAttributes
from nncf.common.graph.layer_attributes import TransposeLayerAttributes
from nncf.common.logging import nncf_logger
from nncf.common.pruning.tensor_processor import NNCFPruningBaseTensorProcessor
from nncf.common.pruning.utils import get_input_masks
from nncf.common.pruning.utils import identity_mask_propagation
from nncf.experimental.common.pruning.nodes_grouping import PropagationMask
from nncf.experimental.common.pruning.nodes_grouping import PruningBlock
from nncf.experimental.common.pruning.propagation_data import ConsumerInfo
from nncf.experimental.common.pruning.propagation_data import PropagationGroup


class BasePruningOp:
    """
    Determines meta operations which aggregate operations having common
    properties of interaction with pruning masks
    """

    subtypes = []
    additional_types = []

    @classmethod
    def mask_propagation(
        cls, node: NNCFNode, graph: NNCFGraph, tensor_processor: Type[NNCFPruningBaseTensorProcessor]
    ) -> None:
        """
        Propagates the pruning mask through a node using pruning masks of all inputs and the current node (if any).

        :param node: The graph node to propagate mask through it
        :param graph: The model graph to prune
        :param tensor_processor: Interface with tensor processing methods
        """
        raise NotImplementedError

    @classmethod
    def get_all_op_aliases(cls) -> List[str]:
        """
        :return: list of all aliases of types in metatype
        """
        op_types = []
        for subtype in cls.subtypes:
            op_types.extend(subtype.get_all_aliases())
        op_types = list(set(op_types)) + cls.additional_types
        return op_types

    @classmethod
    def invalidate_masks(cls, input_masks: List[Union[None, PropagationMask]]) -> None:
        """
        Safely invalidates groups for the list of Nones and propagation masks.
        Usually such output comes from the `get_input_masks` helper.

        :param input_masks: list of input masks or N
        """
        for mask in input_masks:
            if mask is not None:
                mask.invalidate_groups()


class InputPruningOp(BasePruningOp):
    @classmethod
    def mask_propagation(
        cls, node: NNCFNode, graph: NNCFGraph, tensor_processor: Type[NNCFPruningBaseTensorProcessor]
    ) -> None:
        node.data["output_mask"] = None


class OutputPruningOp(BasePruningOp):
    @classmethod
    def mask_propagation(
        cls, node: NNCFNode, graph: NNCFGraph, tensor_processor: Type[NNCFPruningBaseTensorProcessor]
    ) -> None:
        node.data["output_mask"] = None
        input_masks = get_input_masks(node, graph)
        cls.invalidate_masks(input_masks)


class IdentityMaskForwardPruningOp(BasePruningOp):
    @classmethod
    def mask_propagation(
        cls, node: NNCFNode, graph: NNCFGraph, tensor_processor: Type[NNCFPruningBaseTensorProcessor]
    ) -> None:
        identity_mask_propagation(node, graph)


class LinearPruningOp(BasePruningOp):
    @classmethod
    def mask_propagation(
        cls, node: NNCFNode, graph: NNCFGraph, tensor_processor: Type[NNCFPruningBaseTensorProcessor]
    ) -> None:
        input_masks = get_input_masks(node, graph)
        assert len(input_masks) in [1, 2]
        is_input_mask_none_map = map(lambda x: x is None, input_masks)
        output_mask = node.data.get("output_mask", None)
        input_tensors_shapes = [x.tensor_shape for x in graph.get_input_edges(node)]
        node_id = node.node_id
        if all(is_input_mask_none_map):
            # It's acceptable to have None instead of PropagationMask on all inputs.
            # It means there's no pruning on this way to node. But the linear op can produce pruning mask,
            # need to propagate it, if it exists.
            pass
        elif any(is_input_mask_none_map):
            # It's NOT acceptable to have None instead of PropagationMask on one of the input and have
            # PropagationMask on another input at once. The mask is invalidated.
            cls.invalidate_masks(input_masks)
            output_mask = None
        elif len(input_masks) == 1:
            output_mask = cls._handle_single_input(input_masks, input_tensors_shapes, node_id, output_mask)
        elif len(input_masks) == 2:
            output_mask = cls._handle_two_inputs(input_masks, input_tensors_shapes, node_id)

        node.data["output_mask"] = output_mask

    @staticmethod
    def _handle_single_input(
        input_masks: List[PropagationMask],
        input_tensors_shapes: List[List[int]],
        node_id: int,
        output_mask: Optional[PropagationMask] = None,
    ) -> Optional[PropagationMask]:
        # Linear module with built-in weights. Assume single input for activations.
        input_shape_len = len(input_tensors_shapes[0])
        # Propagate further all except the last one, which is closing
        for dim, groups in input_masks[0].dim_groups_map.items():
            if dim == input_shape_len - 1:
                for group in groups:
                    consumer = ConsumerInfo(node_id=node_id, pruning_dimension=1)
                    group.add_consumers({consumer})
            else:
                if output_mask is None:
                    output_mask = PropagationMask()
                output_mask.dim_groups_map[dim] = groups
        return output_mask

    @staticmethod
    def _handle_two_inputs(
        input_masks: List[PropagationMask], input_tensors_shapes: List[List[int]], node_id: int
    ) -> PropagationMask:
        # Matmul operator with 2 inputs: one - for activation, second - for weights.
        assert len(input_tensors_shapes[0]) == len(input_tensors_shapes[1])
        input_shape_len = len(input_tensors_shapes[0])
        # Join consumed masks
        left_dim_groups, right_dim_groups = [input_masks[i].dim_groups_map for i in range(2)]

        def _both_dim_blocks_exist(left_idx, right_idx):
            if left_idx in left_dim_groups or right_idx in right_dim_groups:
                assert left_idx in left_dim_groups and right_idx in right_dim_groups
                return True
            return False

        output_mask = PropagationMask()
        # Propagating batch dims
        for dim in range(input_shape_len - 2):
            if _both_dim_blocks_exist(dim, dim):
                left = left_dim_groups[dim]
                right = right_dim_groups[dim]
                assert len(left) == 1 and len(right) == 1, "multiple groups are not supported"
                output_mask.dim_groups_map[dim] = [PropagationGroup.join_groups(left[0], right[0])]

        # Propagating left rows / right cols
        for idx, dim in enumerate(range(input_shape_len - 2, input_shape_len)):
            if dim in input_masks[idx].dim_groups_map:
                output_mask.dim_groups_map[dim] = input_masks[idx].dim_groups_map[dim]

        # Close branch
        if _both_dim_blocks_exist(input_shape_len - 1, input_shape_len - 2):
            left = left_dim_groups[input_shape_len - 1]
            right = right_dim_groups[input_shape_len - 2]
            assert len(left) == 1 and len(right) == 1, "multiple groups are not supported"
            group = PropagationGroup.join_groups(left[0], right[0])
            consumer = ConsumerInfo(node_id=node_id, pruning_dimension=None)
            group.add_consumers({consumer})
        return output_mask


class BatchNormPruningOp(BasePruningOp):
    @classmethod
    def mask_propagation(
        cls, node: NNCFNode, graph: NNCFGraph, tensor_processor: Type[NNCFPruningBaseTensorProcessor]
    ) -> None:
        identity_mask_propagation(node, graph)


class GroupNormPruningOp(BasePruningOp):
    @classmethod
    def accept_pruned_input(cls, node: NNCFNode) -> bool:
        # For Instance Normalization
        return (
            isinstance(node.layer_attributes, GroupNormLayerAttributes)
            and node.layer_attributes.num_groups == node.layer_attributes.num_channels
        )

    @classmethod
    def mask_propagation(
        cls, node: NNCFNode, graph: NNCFGraph, tensor_processor: Type[NNCFPruningBaseTensorProcessor]
    ) -> None:
        if cls.accept_pruned_input(node):
            identity_mask_propagation(node, graph)
        else:
            node.data["output_mask"] = None


class ElementwisePruningOp(BasePruningOp):
    @classmethod
    def mask_propagation(
        cls, node: NNCFNode, graph: NNCFGraph, tensor_processor: Type[NNCFPruningBaseTensorProcessor]
    ) -> None:
        input_masks = get_input_masks(node, graph)
        if not input_masks:
            input_masks = [None]

        output_mask = None
        if len(input_masks) == 1:
            nncf_logger.warning(
<<<<<<< HEAD
                "ElementWise with a single input is not properly supported. "
                "The second input might be a constant without node in the graph. "
                "The constant should be in the graph or in the node attributes. "
                "It's also should be pruned in accordance with an input mask. "
                f"node_name={node.node_name}"
=======
                f"ElementWise with a single input is not properly supported. "
                "The second input might be a constant without node in the graph. "
                "The constant should be in the graph or in the node attributes. "
                "It's also should be pruned in accordance with an input mask. "
                "node_name={node.node_name}"
>>>>>>> 7a5fa741
            )
            output_mask = input_masks[0]
        elif any(m is None for m in input_masks):
            # Need masks on all branches in order to properly propagate pruning mask, otherwise - invalidate masks
            cls.invalidate_masks(input_masks)
        else:
            # Each branch/mask should have a single group along the same dimension. These groups are joined, all others
            # are invalidated.
            output_mask = PropagationMask()
            first_mask = input_masks[0]
            dims_to_invalidate = []
            for dim in first_mask.dim_groups_map:
                is_dim_in_masks = all(dim in m.dim_groups_map for m in input_masks[1:])
                if is_dim_in_masks:
                    is_one_group_per_dim = all(len(m.dim_groups_map[dim]) == 1 for m in input_masks)
                    if is_one_group_per_dim:
                        groups_to_join = [m.dim_groups_map[dim][0] for m in input_masks]
                        output_mask.dim_groups_map[dim] = [PropagationGroup.join_groups(*groups_to_join)]
                    else:
                        dims_to_invalidate.append(dim)
                else:
                    dims_to_invalidate.append(dim)

            for dim in dims_to_invalidate:
                for m in input_masks:
                    if dim in m.dim_groups_map:
                        for group in m.dim_groups_map[dim]:
                            group.invalidate()

        node.data["output_mask"] = output_mask


class GatherPruningOp(BasePruningOp):
    @classmethod
    def mask_propagation(
        cls, node: NNCFNode, graph: NNCFGraph, tensor_processor: Type[NNCFPruningBaseTensorProcessor]
    ) -> None:
        input_masks = get_input_masks(node, graph)
        assert len(input_masks) == 1
        input_mask = input_masks[0]
        if input_mask is None:
            node.data["output_mask"] = None
            return

        removed_axis = cls._is_dim_removed_by_splitting(graph, node)
        if removed_axis is not None:
            output_mask = PropagationMask()
            for input_mask in input_masks:
                for dim, groups in input_mask.dim_groups_map.items():
                    if dim != removed_axis:
                        shifted_dim = dim - 1
                        output_mask.dim_groups_map[shifted_dim] = groups
                        # other groups propagated further
                    else:
                        for group in groups:
                            group.invalidate()
            node.data["output_mask"] = output_mask
        else:
            cls.invalidate_masks(input_masks)
            node.data["output_mask"] = None

    @classmethod
    def _is_dim_removed_by_splitting(cls, graph: NNCFGraph, node: NNCFNode) -> Optional[int]:
        """
        Determines whether the operations going from parent's op is equivalent to split
        Currently, limited to the case of simple __getitem__ with axis=0 and integer key rather than more general
        `gather` operation or __getitem__ with slice or tuple.
        q, k, v = qkv[0], qkv[1], qkv[2] (like in official SwinTransformer implementation)

        - look at all consumer of parent node
        - all of them should
            - be getitem
            - slice along the same axis
            - combine the whole input (the keys should contain all dimension along axis. size of first dim=3 => [0,1,2])
        :param graph: NNCF graph to work with.
        :param node: A child node with __getitem__ operation.
        :return : axis that is removed by split, or None otherwise
        """
        split_axis = None
        if isinstance(node.layer_attributes, GetItemLayerAttributes):
            input_edge = graph.get_input_edges(node)[0]
            input_shape = input_edge.tensor_shape
            parent_node = input_edge.from_node
            child_nodes = graph.get_next_nodes(parent_node)
            child_attributes = [cnode.layer_attributes for cnode in child_nodes]
            all_getitem = all(isinstance(ca, GetItemLayerAttributes) for ca in child_attributes)
            assert all_getitem, "currently supported only case with all  __getitem__ on branches"
            all_int_keys = all(isinstance(ca.key, int) for ca in child_attributes)
            # currently supported only case __getitem__ with single int, no slices
            if not all_int_keys:
                return None
            all_keys = set(ca.key for ca in child_attributes)
            split_dim = input_shape[0]
            if all_keys == set(range(split_dim)):
                split_axis = 0
        return split_axis


class SplitPruningOp(BasePruningOp):
    @classmethod
    def mask_propagation(
        cls, node: NNCFNode, graph: NNCFGraph, tensor_processor: Type[NNCFPruningBaseTensorProcessor]
    ) -> None:
        input_masks = get_input_masks(node, graph)
        if not input_masks:
            input_masks = [None]

        assert len(input_masks) == 1
        output_mask = input_masks[0]

        assert isinstance(node.layer_attributes, MultipleOutputLayerAttributes)
        chunk_axis = node.layer_attributes.axis
        chunks = node.layer_attributes.chunks

        input_edge = graph.get_input_edges(node)[0]
        output_edge = graph.get_output_edges(node)[0]
        input_shape = input_edge.tensor_shape
        output_shape = output_edge.tensor_shape
        is_chunk_axis_removed = (chunks == input_shape[chunk_axis]) and (len(input_shape) > len(output_shape))
        is_unit_chunk = input_shape[chunk_axis] // chunks == 1
        if is_chunk_axis_removed or is_unit_chunk:
            output_mask = PropagationMask()
            for dim, groups in input_masks[0].dim_groups_map.items():
                if dim != chunk_axis:
                    # not affected by split groups are propagated further
                    output_mask.dim_groups_map[dim] = groups
                else:
                    # invalidate groups, that assigned to the removed dimension or to the dimension that have 1 channel
                    for group in groups:
                        group.invalidate()
        else:
            nncf_logger.warning(
                "symbolic mask propagation for split by prune dimension is not implemented, "
                "just propagate further for now"
            )

        node.data["output_mask"] = output_mask


class ReshapeMode(Enum):
    """
    Defines the mode of reshape.
    Here's examples of reshaping for each mode:
        Extend: [N,C,H,W] ----(reshaped to)---> [N, C1, C2, H, W1, W2], when C=C1*C2 and W=W1*W2
        Shrink is opposite to Extend: [N, C1, C2, H, W1, W2] ----(reshaped to)---> [N,C,H,W]
        "Identity without ones" happens when removing ones from input and output shapes leads to identity mapping.
            For instance: [1, N] -> [N] is [N] or [N, 1, C] -> [1, N, 1, 1, C]
        Default - all other cases.
    """

    SHRINK = auto()
    EXTEND = auto()
    DEFAULT = auto()
    IDENTITY_WITHOUT_ONES = auto()


class ReshapePruningOp(BasePruningOp):
    DIMENSION_MAP = Dict[int, List[int]]

    @classmethod
    def mask_propagation(
        cls, node: NNCFNode, graph: NNCFGraph, tensor_processor: Type[NNCFPruningBaseTensorProcessor]
    ) -> None:
        masks = get_input_masks(node, graph)
        assert len(masks) == 1
        mask = masks[0]
        output_mask = PropagationMask()
        if mask is not None and node.layer_attributes:
            in_map, _, mode = cls.parse_reshape(node.layer_attributes)
            input_shape = node.layer_attributes.input_shape
            output_shape = node.layer_attributes.output_shape

            if mode == ReshapeMode.DEFAULT:
                nncf_logger.warning(
                    f"Detected not supported reshape from {input_shape} to {output_shape}. "
                    f"The propagation mask is invalidated for node={node.node_name}."
                )
                cls.invalidate_masks(masks)
                output_mask = None
            elif mode == ReshapeMode.IDENTITY_WITHOUT_ONES:
                # pruning dimension is not shrunk and extended, just assign a new location in the output
                for dim, groups in mask.dim_groups_map.items():
                    assert len(in_map[dim]) == 1, "assume a mapping to single int by definition of identity"
                    shifted_dim = in_map[dim][0]
                    output_mask.dim_groups_map[shifted_dim] = groups
            elif mode == ReshapeMode.EXTEND:
                for dim, groups in mask.dim_groups_map.items():
                    if len(groups) > 1:
                        raise NotImplementedError("Extend reshape for several groups is not supported yet")
                    if len(in_map[dim]) == 1:
                        # pruning dimension is not extended, just assign a new location in the output
                        shifted_dim = in_map[dim][0]
                        output_mask.dim_groups_map[shifted_dim] = groups
                    else:
                        # extension like this: S -> [A,B,C,D]. Need to split groups.
                        input_channels = input_shape[dim]
                        list_output_channels = [output_shape[x] for x in in_map[dim]]
                        group = groups[0]
                        if group.has_children():
                            raise NotImplementedError("Splitting BlockGroup with children is not implemented yet")
                        child_groups = cls._split_group(group, input_channels, list_output_channels)
                        for child_group, in_dim in zip(child_groups, in_map[dim]):
                            output_mask.dim_groups_map[in_dim] = [child_group]
            elif mode == ReshapeMode.SHRINK:
                # shrinking like: [A,B,C,D] -> S, just combine all groups under the same dimension
                grouping = defaultdict(list)
                for in_idx, groups in mask.dim_groups_map.items():
                    assert len(in_map[in_idx]) == 1, "assume a mapping to single int by definition of shrink"
                    grouping[in_map[in_idx][0]].extend(groups)
                output_mask.dim_groups_map = dict(grouping)

        node.data["output_mask"] = output_mask

    @staticmethod
    def _can_reach_number_by_multiply(number_to_reach: int, array: List[int], start_idx: int) -> Tuple[bool, int]:
        """
        Sequentially multiplies elements in the given array starting from the given start index until reaching or
        exceeding the given number.

        :param number_to_reach: number to reach while multiplying elements.
        :param array: array of numbers.
        :param start_idx: the index, starting from which the numbers in the given array will be sequentially multiplied.
        :return: a pair, when first element is True when the given number is reached, False - otherwise.
            The second element is the index of last element in the array when the product of numbers reached or
            exceeded the given number.
        """
        idx = start_idx
        accum = array[idx]
        while accum < number_to_reach:
            idx += 1
            accum *= array[idx]
        if accum > number_to_reach:
            return (False, idx)
        return (True, idx)

    @classmethod
    def _map_dims_(
        cls,
        source_array: List[int],
        target_array: List[int],
        source_idx: int,
        start_target_idx: int,
        source_to_target_map: DIMENSION_MAP,
        target_to_source_map: DIMENSION_MAP,
    ) -> Tuple[bool, int]:
        """
        The function tries to decompose one element in the source array by the product of sequential elements in the
        target array. If it can be decomposed it's considered "mapped". i.e. the source element corresponds to the list
        of elements in the target array, end vice-versa, elements in the target array corresponds to the element in the
        source array. By this correspondence, mappings of element's indexes from source to target and from target to
        source are built.

        :param source_array: array to get a single element for mapping to elements in the target array.
        :param target_array: array to find element(s) that map(s) to a single element in the source array.
        :param source_idx: index of the single element in the source array.
        :param target_start_idx: index in the target array to start sequentially multiplying elements until reaching
            the element from source array.
        :param source_to_target_map: mapping of indexes of source elements to indexes of target elements.
        :param target_to_source_map: mapping of indexes of target elements to indexes of source elements.
        :return: a pair, when first element is True when the element from source array can be mapped to sequential
            element(s) of target array, False - otherwise.
            The second element of pair is the index of last mapped element in the target array.
        """
        res, last_target_index = cls._can_reach_number_by_multiply(
            number_to_reach=source_array[source_idx], array=target_array, start_idx=start_target_idx
        )
        if not res:
            return (res, last_target_index)
        source_to_target_map[source_idx] = list(range(start_target_idx, last_target_index + 1))
        for idx in range(start_target_idx, last_target_index + 1):
            target_to_source_map[idx] = [source_idx]
        return (res, last_target_index)

    @classmethod
    def parse_reshape(
        cls, reshape_attributes: ReshapeLayerAttributes
    ) -> Tuple[DIMENSION_MAP, DIMENSION_MAP, ReshapeMode]:
        """
        Parse reshape semantic by mapping elements in the input shape to elements of output shape.

        :param reshape_attributes: attributes that contains input and output shape.
        :return: return two mappings (from input to output, and vice versa) and reshape mode.
        """
        input_shape_not_cut = reshape_attributes.input_shape
        output_shape_not_cut = reshape_attributes.output_shape

        in_indexes_not_cut_map = [i for i, dim in enumerate(input_shape_not_cut) if dim != 1]
        out_indexes_not_cut_map = [i for i, dim in enumerate(output_shape_not_cut) if dim != 1]

        input_shape = list(filter(lambda x: x != 1, input_shape_not_cut))
        output_shape = list(filter(lambda x: x != 1, output_shape_not_cut))

        in_idx = 0
        out_idx = 0
        in_map = {}
        out_map = {}

        mode = ReshapeMode.DEFAULT

        while in_idx < len(input_shape) and out_idx < len(output_shape):
            if input_shape[in_idx] == output_shape[out_idx]:
                in_map[in_idx] = [out_idx]
                out_map[out_idx] = [in_idx]
            elif input_shape[in_idx] > output_shape[out_idx]:
                res, out_idx = cls._map_dims_(
                    source_array=input_shape,
                    target_array=output_shape,
                    source_idx=in_idx,
                    start_target_idx=out_idx,
                    source_to_target_map=in_map,
                    target_to_source_map=out_map,
                )
                if not res or mode == ReshapeMode.SHRINK:
                    return None, None, ReshapeMode.DEFAULT
                mode = ReshapeMode.EXTEND
            else:
                res, in_idx = cls._map_dims_(
                    source_array=output_shape,
                    target_array=input_shape,
                    source_idx=out_idx,
                    start_target_idx=in_idx,
                    source_to_target_map=out_map,
                    target_to_source_map=in_map,
                )
                if not res or mode == ReshapeMode.EXTEND:
                    return None, None, ReshapeMode.DEFAULT
                mode = ReshapeMode.SHRINK
            in_idx += 1
            out_idx += 1

        if mode == ReshapeMode.DEFAULT:
            mode = ReshapeMode.IDENTITY_WITHOUT_ONES

        in_map_not_cut = cls._convert_to_not_cut(in_indexes_not_cut_map, out_indexes_not_cut_map, in_map)
        out_map_not_cut = cls._convert_to_not_cut(out_indexes_not_cut_map, in_indexes_not_cut_map, out_map)
        return in_map_not_cut, out_map_not_cut, mode

    @classmethod
    def _convert_to_not_cut(
        cls,
        source_indexes_not_cut_map: List[int],
        target_indexes_not_cut_map: List[int],
        source_to_targets_map: DIMENSION_MAP,
    ) -> DIMENSION_MAP:
        """
        Perform re-mapping indexes for the cut arrays to non-cut ones.

        :param source_indexes_not_cut_map: indexes of not cut elements in the uncut source array.
            The indexes are in the order of the elements in the array, so it can be used to map indexes from a cut array
            to uncut one.
        :param target_indexes_not_cut_map: indexes of not cut elements in the uncut target array. The indexes are in the
            order of the elements in the array, so it can be used to map indexes from a cut array to uncut one.
        :param source_to_targets_map: mapping from source elements to target ones in the cut arrays.
        :return: mapping from source elements to target ones in the not cut arrays.
        """
        source_to_targets_map_not_cut = {}
        for source_index, target_indexes in source_to_targets_map.items():
            source_index_not_cut = source_indexes_not_cut_map[source_index]
            target_indexes_not_cut = list(map(lambda x: target_indexes_not_cut_map[x], target_indexes))
            source_to_targets_map_not_cut[source_index_not_cut] = target_indexes_not_cut
        return source_to_targets_map_not_cut

    @staticmethod
    def _split_block(block: PruningBlock, list_output_channels: List[int]) -> List[PruningBlock]:
        """
        Splits a pruning block into multiple blocks.
        It's applied when some number of channels S is reshaped to N channels, e.g. S -> [A,B,C,D] and S=A*B*C*D.
        Now we assume that pruning is possible along each new dimension instead of S one.
        The pruning block encoding pruning of a single channel from S is no longer valid.
        This function creates new blocks that encodes how many channels from S is pruned if we prune along a new
        dimension from [A,B,C,D].
        It forms new constraints by the following rules:
            | size  | offset          |
            |-------|-----------------|
            | 1     | D % S           |
            | D     | C*D % S         |
            | C*D   | B*C*D % S       |
            | B*C*D | A*B*C*D % S = 0 |

        :param block: pruning block to split
        :param list_output_channels: list of output channels (A,B,C,D)
        :return:
        """
        if len(list_output_channels) == 1:
            raise RuntimeError

        dot_product = reduce((lambda x, y: x * y), list_output_channels)

        current_size = dot_product
        new_blocks = []
        divided_shapes = filter(lambda x: x != 1, list_output_channels)
        for divided_shape in divided_shapes:
            offset = int(current_size % dot_product)
            current_size /= divided_shape
            new_block = copy.copy(block)
            new_block.size = int(current_size)
            new_block.offset = offset
            new_blocks.append(new_block)
        return new_blocks

    @classmethod
    def _split_group(
        cls, group: PropagationGroup, input_channels: int, list_output_channels: List[int]
    ) -> List[PropagationGroup]:
        """
        Splits a pruning block within the given group into multiple blocks - each within new groups.
        It's applied when some number of input channels S is reshaped to N output channels,
        e.g. S -> [A,B,C,D] and S=A*B*C*D.

        :param input_channels: splitted input channels (S).
        :param list_output_channels: list of output channels (A,B,C,D).
        :param group: a group for splitting.
        :return: list of new groups which results from the split.
        """
        dot_product = reduce((lambda x, y: x * y), list_output_channels)
        assert dot_product == input_channels

        new_groups: List[PropagationGroup] = []
        new_blocks = cls._split_block(group.block, list_output_channels)
        for block in new_blocks:
            new_group = PropagationGroup(block=block, producers=group.get_producers(), consumers=group.get_consumers())
            group.add_child(new_group)
            new_groups.append(new_group)
        return new_groups


class TransposePruningOp(BasePruningOp):
    @classmethod
    def mask_propagation(
        cls, node: NNCFNode, graph: NNCFGraph, tensor_processor: Type[NNCFPruningBaseTensorProcessor]
    ) -> None:
        input_masks = get_input_masks(node, graph)
        assert len(input_masks) == 1
        input_mask = input_masks[0]
        if input_mask is None:
            node.data["output_mask"] = None
            return

        if isinstance(node.layer_attributes, TransposeLayerAttributes):
            input_tensors_shapes = [x.tensor_shape for x in graph.get_input_edges(node)]
            assert len(input_tensors_shapes) == 1
            new_order = list(range(len(input_tensors_shapes[0])))
            dim0 = node.layer_attributes.dim0
            dim1 = node.layer_attributes.dim1
            new_order[dim1], new_order[dim0] = new_order[dim0], new_order[dim1]
        elif isinstance(node.layer_attributes, PermuteLayerAttributes):
            new_order = node.layer_attributes.permutation

        idx_map = [
            (old_idx, new_idx) for new_idx, old_idx in enumerate(new_order) if old_idx in input_mask.dim_groups_map
        ]
        output_mask = PropagationMask(
            dim_groups_map={new_idx: input_mask.dim_groups_map[old_idx] for old_idx, new_idx in idx_map}
        )

        node.data["output_mask"] = output_mask


class StopMaskForwardPruningOp(BasePruningOp):
    @classmethod
    def mask_propagation(
        cls, node: NNCFNode, graph: NNCFGraph, tensor_processor: Type[NNCFPruningBaseTensorProcessor]
    ) -> None:
        input_masks = get_input_masks(node, graph)
        cls.invalidate_masks(input_masks)
        node.data["output_mask"] = None


class ExpandAsPruningOp(BasePruningOp):
    @classmethod
    def mask_propagation(
        cls, node: NNCFNode, graph: NNCFGraph, tensor_processor: Type[NNCFPruningBaseTensorProcessor]
    ) -> None:
        input_edges = graph.get_input_edges(node)
        assert len(input_edges) == 2, "expand should always have 2 inputs"
        input_to_expand = input_edges[0].from_node
        mask = input_to_expand.data.get("output_mask")
        propagated_mask = None
        if mask is not None:
            nncf_logger.warning(
                f"expand_as is applied to the node with propagation mask. Currently, it's not supported "
                "and mask is invalidated. node_name={node.node_name}"
            )
            mask.invalidate_groups()
        input_to_get_shape = input_edges[1].from_node
        mask: PropagationMask = input_to_get_shape.data.get("output_mask")
        if mask is not None:
            target_shape = input_edges[1].tensor_shape
            source_shape = input_edges[0].tensor_shape
            for dim, groups in mask.dim_groups_map.items():
                if target_shape[dim] == source_shape[dim]:
                    nncf_logger.warning(
                        f"expand_as takes the shape from the node with propagation mask and pruning "
                        "dimension in the mask matches the dimension in the expanded input. Currently, "
                        "it's not supported and mask is invalidated. node_name={node.node_name}"
                    )
                    for group in groups:
                        group.invalidate()
            # TODO: (nlyalyus) assume that expand_as is on constant path that does not affect pruning, otherwise pruning
            # of self attention block would be not possible in the general case.
            propagated_mask = mask
        node.data["output_mask"] = propagated_mask


class ScatterPruningOp(BasePruningOp):
    @classmethod
    def mask_propagation(
        cls, node: NNCFNode, graph: NNCFGraph, tensor_processor: Type[NNCFPruningBaseTensorProcessor]
    ) -> None:
        input_masks = [input_edge.from_node.data.get("output_mask") for input_edge in graph.get_input_edges(node)]
        assert len(input_masks) == 2, "expect that masked_fill should always have 2 inputs"
        i1, i2 = input_masks
        propagated_mask = None
        if i1 != i2:
            nncf_logger.warning(
                f"expand_as takes the shape from the node with propagation mask and pruning "
                "dimension in the mask matches the dimension in the expanded input. Currently, "
                "it's not supported and mask is invalidated. node_name={node.node_name}"
            )
            if i1 != None:
                i1.invalidate_groups()
        else:
            propagated_mask = i1
        node.data["output_mask"] = propagated_mask<|MERGE_RESOLUTION|>--- conflicted
+++ resolved
@@ -235,19 +235,11 @@
         output_mask = None
         if len(input_masks) == 1:
             nncf_logger.warning(
-<<<<<<< HEAD
-                "ElementWise with a single input is not properly supported. "
-                "The second input might be a constant without node in the graph. "
-                "The constant should be in the graph or in the node attributes. "
-                "It's also should be pruned in accordance with an input mask. "
-                f"node_name={node.node_name}"
-=======
                 f"ElementWise with a single input is not properly supported. "
                 "The second input might be a constant without node in the graph. "
                 "The constant should be in the graph or in the node attributes. "
                 "It's also should be pruned in accordance with an input mask. "
                 "node_name={node.node_name}"
->>>>>>> 7a5fa741
             )
             output_mask = input_masks[0]
         elif any(m is None for m in input_masks):
