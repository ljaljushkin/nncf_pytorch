--- conflicted
+++ resolved
@@ -134,13 +134,9 @@
             for dim, groups in input_masks[0].dim_groups_map.items():
                 if dim == input_shape_len - 1:
                     for group in groups:
-<<<<<<< HEAD
                         assert node.layer_attributes is not None
                         consumer = ConsumerInfo(node_id=node.node_id, pruning_dimension=1)
                         group.add_consumers({consumer})
-=======
-                        cls.add_consumer_block(group, node)
->>>>>>> ba4e9232
                 else:
                     output_mask.dim_groups_map[dim] = groups
         elif len(input_masks) == 2:
@@ -179,7 +175,6 @@
                 right = right_dim_groups[input_shape_len - 2]
                 assert len(left) == 1 and len(right) == 1, "multiple groups are not supported"
                 group = PropagationGroup.join_groups(left[0], right[0])
-<<<<<<< HEAD
                 pruning_dimension = 1
                 if node.layer_attributes is None:
                     pruning_dimension = None
@@ -190,31 +185,6 @@
 
         node.data['output_mask'] = output_mask
 
-=======
-                cls.add_consumer_block(group, node)
-
-        node.data['output_mask'] = output_mask
-
-    @classmethod
-    def add_consumer_block(cls, group: PropagationGroup, node: NNCFNode) -> None:
-        """
-        Explicitly adds a consumer block to the given group.
-
-        :param group: the given block group.
-        :param node: node that corresponds to the consumer.
-        """
-        if node.layer_attributes is not None:
-            first_block: PropagationBlock = group.get_blocks()[0]
-            consumer_block = PropagationBlock(
-                MaskProducer(node.node_id),
-                size=first_block.size,
-                offset=first_block.offset,
-                pruning_dimension=1
-            )
-            group.add_block(consumer_block)
-
-
->>>>>>> ba4e9232
 class BatchNormPruningOp(BasePruningOp):
     @classmethod
     def mask_propagation(cls, node: NNCFNode, graph: NNCFGraph,
@@ -735,11 +705,8 @@
                                         "it's not supported and mask is invalidated. node_name={node.node_name}")
                     for group in groups:
                         group.invalidate()
-<<<<<<< HEAD
-=======
             # TODO: assume that expand_as is on constant path that does not affect pruning, otherwise pruning of
             # self attention block would be not possible in the general case.
->>>>>>> ba4e9232
             propagated_mask = mask
         node.data['output_mask'] = propagated_mask
 
