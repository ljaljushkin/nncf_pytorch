"""
 Copyright (c) 2023 Intel Corporation
 Licensed under the Apache License, Version 2.0 (the "License");
 you may not use this file except in compliance with the License.
 You may obtain a copy of the License at
      http://www.apache.org/licenses/LICENSE-2.0
 Unless required by applicable law or agreed to in writing, software
 distributed under the License is distributed on an "AS IS" BASIS,
 WITHOUT WARRANTIES OR CONDITIONS OF ANY KIND, either express or implied.
 See the License for the specific language governing permissions and
 limitations under the License.
"""

<<<<<<< HEAD
from copy import copy
=======
>>>>>>> ba4e9232
from dataclasses import dataclass
from pathlib import Path
from typing import (
    Any,
    Optional,
    Dict,
    List,
    Set
)

from nncf.common.pruning.utils import PruningOperationsMetatypeRegistry
from nncf.common.graph.graph import NNCFGraph
from nncf.common.graph.graph import NNCFNode
from nncf.common.graph.layer_attributes import ConvolutionLayerAttributes
from nncf.common.graph.layer_attributes import LinearLayerAttributes
from nncf.common.pruning.mask_propagation import MaskPropagationAlgorithm
from nncf.experimental.common.graph.netron import save_for_netron
from nncf.experimental.common.pruning.propagation_data import (
<<<<<<< HEAD
    ConsumerInfo,
    ProducerInfo,
    PruningBlock,
=======
    MaskProducer,
    PropagationBlock,
>>>>>>> ba4e9232
    PropagationGroup,
    PropagationMask,
)
from nncf.experimental.common.pruning.block_hierarchy import BlockHierarchy
<<<<<<< HEAD
=======


@dataclass
class PruningBlock:
    """
    Final and minimal representation of PropagationBlock after mask propagation.
    By analogy, it defines how much and which particular channels are supposed to be pruned for the node
    when a single element of pruning mask is 0.
    We assume that pruning mask is a vector with 1's and 0's. 1 retains the corresponding channel in weights,
    0 prunes it.
    """
    size: int
    offset: int
    producer_id: int
    pruning_dimension: int

    @classmethod
    def from_propagation_block(cls, block: PropagationBlock) -> 'PruningBlock':
        """
        Creates an object by taking all necessary information from PropagationBlock.
        """
        return cls(block.size, block.offset, block._producer.id, block.pruning_dimension)

    def __str__(self) -> str:
        return f'S{self.size}_O{self.offset}_PID{self.producer_id}'

    def __hash__(self) -> int:
        return hash(str(self))

    def __eq__(self, other: 'PruningBlock') -> bool:
        return str(self) == str(other)
>>>>>>> ba4e9232

@dataclass
class PruningGroup:
    """
    Group of pruning blocks that is obtained after propagation.
    """
    block: PruningBlock
    producers: Set[ProducerInfo]
    consumers: Set[ConsumerInfo]

<<<<<<< HEAD

    def __eq__(self, other: 'PruningGroup'):
        return self.block == other.block and self.producers == other.producers and self.consumers == other.consumers
=======
    def __eq__(self, other: 'PruningGroup'):
        return self.dim_blocks == other.dim_blocks
>>>>>>> ba4e9232

    @classmethod
    def from_propagation_group(cls, group: PropagationGroup) -> 'PruningGroup':
        """
        Creates an object by taking all necessary information from PropagationGroup.
        """
<<<<<<< HEAD
        return cls(copy(group.block), group.get_producers(), group.get_consumers())

=======
        dim_blocks = {PruningBlock.from_propagation_block(block) for block in group.get_blocks()}
        return cls(dim_blocks)
>>>>>>> ba4e9232

def get_pruning_groups(graph: NNCFGraph,
                       pruning_operations_metatypes: PruningOperationsMetatypeRegistry,
                       prune_operations_types: List[str],
                       dump_dir: Optional[Path] = None) -> List[PruningGroup]:
    """
    Determines how nodes of the given types should be pruned: which nodes should be pruned together, along which
    dimension, how many sequent channels with which offset. It's done by initializing PropagationMask's on the
    operations with prunable parameters (producers of pruning) and propagating them through the execution graph.

    :param graph: nncf graph to initialize and propagate masks.
    :param pruning_operations_metatypes: registry with operation metatypes pruning algorithm is aware of, i.e.
        metatypes describing operations with common pruning mask application and propagation properties, e.g.
        IdentityMaskForwardOps unifies operations that propagate pruning masks as is (relu, swish etc.), whereas
        Convolution unifies different convolution operations (conv1d, conv2d, conv3d) which accepts some input masks and
        provide some output masks.
    :param prune_operations_types: types of operations with prunable parameters.
    :param dump_dir: path to the directory for dumping debug files.
    :return: list of groups with parameters of pruning.
    """
    # 1. Initialize masks for producing nodes
    all_nodes_to_prune = graph.get_nodes_by_types(prune_operations_types)  # type: List[NNCFNode]
    roots = {}
    for node in all_nodes_to_prune:
        assert isinstance(node.layer_attributes, (LinearLayerAttributes, ConvolutionLayerAttributes))
        pruning_dim = node.layer_attributes.get_target_dim_for_compression()
        output_tensors_shapes = [x.tensor_shape for x in graph.get_output_edges(node)]
        assert not len(set(output_tensors_shapes)) > 1, node.node_name
        output_tensors_shape = output_tensors_shapes[0]
        # TODO: (107663) generalize by introducing get_output_dim_affected_by_compression for layer_attributes
        target_output_dim_for_compression = len(output_tensors_shape) - 1
        root_group = PropagationGroup(
            block=PruningBlock(),
            producers={ProducerInfo(node.node_id, pruning_dim)}
        )
        mask = PropagationMask(
            dim_groups_map={
                target_output_dim_for_compression: [root_group]
            }
        )
        roots[node.node_id] = root_group
        node.data['output_mask'] = mask

    def get_attributes_fn(node: NNCFNode) -> Dict[str, Any]:
        result = {'metatype': str(node.metatype.name), 'node_id': str(node.node_id)}
        if node.layer_attributes:
            result.update(map(lambda pair: (pair[0], str(pair[1])), node.layer_attributes.__dict__.items()))
        if 'output_mask' in node.data:
            output_mask = node.data['output_mask']
            if output_mask:
                result['output_mask'] = str(output_mask)
        return result

    try:
        # 2. Propagate masks
        MaskPropagationAlgorithm(graph, pruning_operations_metatypes).mask_propagation()
    finally:
        block_hierarchy = BlockHierarchy(list(roots.values()))
        if dump_dir is not None:
            block_hierarchy.visualize_graph(dump_dir / 'latest_block_group_hierarchy.dot')
            save_for_netron(graph, str(dump_dir / 'latest_propagated_graph.xml'), get_attributes_fn=get_attributes_fn)

    propagation_groups = block_hierarchy.get_groups_on_leaves()
    not_invalid_groups = filter(lambda group: not group.is_invalid, propagation_groups)
    return [PruningGroup.from_propagation_group(pg) for pg in not_invalid_groups]
<<<<<<< HEAD


=======


>>>>>>> ba4e9232
def select_largest_groups(pruning_groups: List[PruningGroup]) -> List[PruningGroup]:
    """
    Selects largest pruning groups with larger number of pruning blocks.
    """
<<<<<<< HEAD
    selected_producers = set()
    sorted_groups = sorted(pruning_groups, key=lambda group: len(group.producers), reverse=True)
    result = []
    for group in sorted_groups:
        producers = {producer_info.node_id for producer_info in group.producers}
        if not producers.intersection(selected_producers):
            selected_producers.update(producers)
=======
    finished_producers = set()
    sorted_groups = sorted(pruning_groups, key=lambda group: len(group.dim_blocks), reverse=True)
    result = []
    for group in sorted_groups:
        producers = {block.producer_id for block in group.dim_blocks}
        if not producers.intersection(finished_producers):
            finished_producers.update(producers)
>>>>>>> ba4e9232
            result.append(group)
    return result<|MERGE_RESOLUTION|>--- conflicted
+++ resolved
@@ -11,11 +11,9 @@
  limitations under the License.
 """
 
-<<<<<<< HEAD
 from copy import copy
-=======
->>>>>>> ba4e9232
 from dataclasses import dataclass
+from functools import reduce
 from pathlib import Path
 from typing import (
     Any,
@@ -33,52 +31,14 @@
 from nncf.common.pruning.mask_propagation import MaskPropagationAlgorithm
 from nncf.experimental.common.graph.netron import save_for_netron
 from nncf.experimental.common.pruning.propagation_data import (
-<<<<<<< HEAD
     ConsumerInfo,
     ProducerInfo,
     PruningBlock,
-=======
-    MaskProducer,
-    PropagationBlock,
->>>>>>> ba4e9232
     PropagationGroup,
     PropagationMask,
 )
 from nncf.experimental.common.pruning.block_hierarchy import BlockHierarchy
-<<<<<<< HEAD
-=======
 
-
-@dataclass
-class PruningBlock:
-    """
-    Final and minimal representation of PropagationBlock after mask propagation.
-    By analogy, it defines how much and which particular channels are supposed to be pruned for the node
-    when a single element of pruning mask is 0.
-    We assume that pruning mask is a vector with 1's and 0's. 1 retains the corresponding channel in weights,
-    0 prunes it.
-    """
-    size: int
-    offset: int
-    producer_id: int
-    pruning_dimension: int
-
-    @classmethod
-    def from_propagation_block(cls, block: PropagationBlock) -> 'PruningBlock':
-        """
-        Creates an object by taking all necessary information from PropagationBlock.
-        """
-        return cls(block.size, block.offset, block._producer.id, block.pruning_dimension)
-
-    def __str__(self) -> str:
-        return f'S{self.size}_O{self.offset}_PID{self.producer_id}'
-
-    def __hash__(self) -> int:
-        return hash(str(self))
-
-    def __eq__(self, other: 'PruningBlock') -> bool:
-        return str(self) == str(other)
->>>>>>> ba4e9232
 
 @dataclass
 class PruningGroup:
@@ -89,27 +49,17 @@
     producers: Set[ProducerInfo]
     consumers: Set[ConsumerInfo]
 
-<<<<<<< HEAD
 
     def __eq__(self, other: 'PruningGroup'):
         return self.block == other.block and self.producers == other.producers and self.consumers == other.consumers
-=======
-    def __eq__(self, other: 'PruningGroup'):
-        return self.dim_blocks == other.dim_blocks
->>>>>>> ba4e9232
 
     @classmethod
     def from_propagation_group(cls, group: PropagationGroup) -> 'PruningGroup':
         """
         Creates an object by taking all necessary information from PropagationGroup.
         """
-<<<<<<< HEAD
         return cls(copy(group.block), group.get_producers(), group.get_consumers())
 
-=======
-        dim_blocks = {PruningBlock.from_propagation_block(block) for block in group.get_blocks()}
-        return cls(dim_blocks)
->>>>>>> ba4e9232
 
 def get_pruning_groups(graph: NNCFGraph,
                        pruning_operations_metatypes: PruningOperationsMetatypeRegistry,
@@ -175,18 +125,12 @@
     propagation_groups = block_hierarchy.get_groups_on_leaves()
     not_invalid_groups = filter(lambda group: not group.is_invalid, propagation_groups)
     return [PruningGroup.from_propagation_group(pg) for pg in not_invalid_groups]
-<<<<<<< HEAD
 
 
-=======
-
-
->>>>>>> ba4e9232
 def select_largest_groups(pruning_groups: List[PruningGroup]) -> List[PruningGroup]:
     """
     Selects largest pruning groups with larger number of pruning blocks.
     """
-<<<<<<< HEAD
     selected_producers = set()
     sorted_groups = sorted(pruning_groups, key=lambda group: len(group.producers), reverse=True)
     result = []
@@ -194,14 +138,5 @@
         producers = {producer_info.node_id for producer_info in group.producers}
         if not producers.intersection(selected_producers):
             selected_producers.update(producers)
-=======
-    finished_producers = set()
-    sorted_groups = sorted(pruning_groups, key=lambda group: len(group.dim_blocks), reverse=True)
-    result = []
-    for group in sorted_groups:
-        producers = {block.producer_id for block in group.dim_blocks}
-        if not producers.intersection(finished_producers):
-            finished_producers.update(producers)
->>>>>>> ba4e9232
             result.append(group)
     return result