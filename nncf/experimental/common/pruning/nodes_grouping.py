--- conflicted
+++ resolved
@@ -230,12 +230,7 @@
         # TODO: choose block based on other strategies (blocks that leads to the biggest sparsity rate or ???)
         # TODO: iterate and choose first valid and not finished
         group = groups[0]
-<<<<<<< HEAD
         # TODO: verify that all leaves are closed, did_reach_consumer: boolean
-=======
-        # TODO: should be _closed_branches != _opened_branches
-        # TODO: also filter/remove invalid groups
->>>>>>> c22eead4
         if all(block._closed_branches == 1 for block in group):
             for block in group:
                 assert not block._is_invalid, 'invalid groups are not handled'
