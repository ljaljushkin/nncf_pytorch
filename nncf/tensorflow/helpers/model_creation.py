--- conflicted
+++ resolved
@@ -12,21 +12,14 @@
 """
 
 import types
-<<<<<<< HEAD
 from typing import Any, Dict, Optional, Tuple
-=======
-from typing import Tuple
->>>>>>> fc04a89d
 
 import tensorflow as tf
 
 from nncf import NNCFConfig
 from nncf.api.compression import CompressionAlgorithmBuilder
 from nncf.api.compression import CompressionAlgorithmController
-<<<<<<< HEAD
 from nncf.common.compression import BaseCompressionAlgorithmController as BaseController
-=======
->>>>>>> fc04a89d
 from nncf.config.extractors import extract_compression_algorithm_configs
 from nncf.config.structures import ModelEvaluationArgs
 from nncf.config.utils import is_accuracy_aware_training
@@ -54,21 +47,14 @@
     if number_compression_algorithms == 1:
         algo_config = compression_algorithm_configs[0]
         return get_compression_algorithm_builder(algo_config)(algo_config, should_init)
-<<<<<<< HEAD
-=======
 
->>>>>>> fc04a89d
     return TFCompositeCompressionAlgorithmBuilder(config, should_init)
 
 
 def create_compressed_model(model: tf.keras.Model,
                             config: NNCFConfig,
-<<<<<<< HEAD
                             compression_state: Optional[Dict[str, Any]] = None) \
         -> Tuple[CompressionAlgorithmController, tf.keras.Model]:
-=======
-                            should_init: bool = True) -> Tuple[CompressionAlgorithmController, tf.keras.Model]:
->>>>>>> fc04a89d
     """
     The main function used to produce a model ready for compression fine-tuning
     from an original TensorFlow Keras model and a configuration object.
@@ -77,20 +63,13 @@
         from a checkpoint or another source.
     :param config: A configuration object used to determine the exact compression
         modifications to be applied to the model.
-<<<<<<< HEAD
     :param compression_state: compression state to unambiguously restore the compressed model.
         Includes builder and controller states. If it is specified, trainable parameter initialization will be skipped
         during building.
-    :return: The model with additional modifications necessary to enable
-        algorithm-specific compression during fine-tuning.
-=======
-    :param should_init: If False, trainable parameter initialization will be
-        skipped during building.
     :return: A tuple (compression_ctrl, compressed_model) where
         - compression_ctrl: The controller of the compression algorithm.
         - compressed_model: The model with additional modifications
             necessary to enable algorithm-specific compression during fine-tuning.
->>>>>>> fc04a89d
     """
     model = get_built_model(model, config)
     original_model_accuracy = None
@@ -100,13 +79,9 @@
             evaluation_args = config.get_extra_struct(ModelEvaluationArgs)
             original_model_accuracy = evaluation_args.eval_fn(model)
 
-<<<<<<< HEAD
     builder = create_compression_algorithm_builder(config, should_init=not compression_state)
     if compression_state:
         builder.load_state(compression_state[BaseController.BUILDER_STATE])
-=======
-    builder = create_compression_algorithm_builder(config, should_init)
->>>>>>> fc04a89d
     compressed_model = builder.apply_to(model)
     compression_ctrl = builder.build_controller(compressed_model)
     compressed_model.original_model_accuracy = original_model_accuracy
