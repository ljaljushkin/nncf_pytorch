"""
 Copyright (c) 2021 Intel Corporation
 Licensed under the Apache License, Version 2.0 (the "License");
 you may not use this file except in compliance with the License.
 You may obtain a copy of the License at
      http://www.apache.org/licenses/LICENSE-2.0
 Unless required by applicable law or agreed to in writing, software
 distributed under the License is distributed on an "AS IS" BASIS,
 WITHOUT WARRANTIES OR CONDITIONS OF ANY KIND, either express or implied.
 See the License for the specific language governing permissions and
 limitations under the License.
"""

from abc import ABC
from abc import abstractmethod
from typing import Any
from typing import Dict
from typing import List
from typing import NamedTuple
from typing import Optional
from typing import Tuple
from typing import TypeVar
from typing import Union

from nncf import NNCFConfig
from nncf.api.statistics import Statistics
from nncf.common.graph.transformations.layout import TransformationLayout
from nncf.common.utils.ordered_enum import OrderedEnum

ModelType = TypeVar('ModelType')


class CompressionLoss(ABC):
    """
    Used to calculate the additional loss to be added to the base loss during the
    training process. It uses the model graph to measure variables and activations
    values of the layers during the loss construction. For example, the $L_0$-based
    sparsity algorithm calculates the number of non-zero weights in convolutional
    and fully-connected layers to construct the loss function.
    """

    @abstractmethod
    def calculate(self, *args, **kwargs) -> Any:
        """
        Calculates the compression loss value.

        :return: The compression loss value.
        """

    @abstractmethod
    def load_state(self, state: Dict[str, object]) -> None:
        """
        Loads the compression loss state.

        :param state: Output of `get_state()` method.
        """

    @abstractmethod
    def get_state(self) -> Dict[str, object]:
        """
        Returns the compression loss state.

        :return: The compression loss state.
        """

    def __call__(self, *args, **kwargs) -> Any:
        """
        Invokes the `CompressionLoss` instance.

        :return: The compression loss value.
        """
        return self.calculate(*args, **kwargs)


class CompressionScheduler(ABC):
    """
    Implements the logic of compression method control during the training process.
    May change the method hyperparameters in regards to the current training step
    or epoch. For example, the sparsity method can smoothly increase the sparsity
    rate over several epochs.

    The `step()` and `epoch_step()` methods of the compression scheduler must be
    called at the beginning of each training step and epoch, respectively.

    ```
    for epoch in range(0, num_epochs):
        scheduler.epoch_step()
        for i, (x, y) in enumerate(dataset):
             scheduler.step()
             ...
    ```
    """

    @abstractmethod
    def step(self, next_step: Optional[int] = None) -> None:
        """
        Should be called at the beginning of each training step to prepare
        the compression method to continue training the model in the `next_step`.

        :param next_step: The global step index for which the compression scheduler
            will update the state of the compression method.
        """

    @abstractmethod
    def epoch_step(self, next_epoch: Optional[int] = None) -> None:
        """
        Should be called at the beginning of each training epoch to prepare
        the compression method to continue training the model in the `next_epoch`.

        :param next_epoch: The epoch index for which the compression scheduler
            will update the state of the compression method.
        """

    @abstractmethod
    def load_state(self, state: Dict[str, object]) -> None:
        """
        Loads the compression scheduler state, but does not update the state of the
        compression method.

        :param state: Output of `get_state()` method.
        """

    @abstractmethod
    def get_state(self) -> Dict[str, object]:
        """
        Returns the compression scheduler state.

        :return: The compression scheduler state.
        """


class CompressionStage(OrderedEnum):
    """
    Specifies the compression stage for the model.
    """

    UNCOMPRESSED = 0
    PARTIALLY_COMPRESSED = 1
    FULLY_COMPRESSED = 2

    def __add__(self, other: 'CompressionStage') -> 'CompressionStage':
        """
        Defines compression stage of a composite compression controller, consist of
        two algorithms, where `self` is the compression stage of the first algorithm
        and other - compression stage of the second one.
            UNCOMPRESSED    & UNCOMPRESSED    = UNCOMPRESSED
            PARTIALLY_COMPRESSED & PARTIALLY_COMPRESSED = PARTIALLY_COMPRESSED
            FULLY_COMPRESSED    & FULLY_COMPRESSED    = FULLY_COMPRESSED
            UNCOMPRESSED    & PARTIALLY_COMPRESSED = PARTIALLY_COMPRESSED
            UNCOMPRESSED    & FULLY_COMPRESSED    = PARTIALLY_COMPRESSED
            PARTIALLY_COMPRESSED & FULLY_COMPRESSED    = PARTIALLY_COMPRESSED

        :param other: An instance of another compression stage.
        :return: The common compression stage of the two algorithms.
        """
        if self == other:
            return self
        return CompressionStage.PARTIALLY_COMPRESSED


class CompressionSetup(NamedTuple):
    """
    Consists of algorithm key, builder and controller states - JSON-compatible dictionaries defining how to setup the
    compression
    """
    name: str
    builder_state: Dict
    ctrl_state: Dict

    def get_state(self) -> Dict:
        """
        :return: the JSON-compatible representation of the object
        """
        # pylint:disable=no-member
        return self._asdict()

    @classmethod
    def from_state(cls, state: Dict) -> 'CompressionSetup':
        """
        Creates the object from its state
        :param state: Output of `get_state()` method.
        """
        return cls(**state)


class CompressionState:
    """
    Contains entire compression state of the model to unambiguously resume compression from it.
    """
    COMPRESSION_SETUPS_ATTR = 'nncf_compression_setups'

    def __init__(self, compression_setups: List[CompressionSetup] = None):
        self._compression_setups = compression_setups

    @property
    def compression_setups(self) -> List[CompressionSetup]:
        """
        Returns list of structures defining how to setup the compression.
        """
        return self._compression_setups

    def get_state(self) -> Dict:
        """
        :return: Framework-friendly representation of the object for saving to the checkpoint
        """
        return {self.COMPRESSION_SETUPS_ATTR: list(map(lambda x: x.get_state(), self.compression_setups))}

    def load_state(self, state: Dict):
        """
        Loads state of the object
        :param state: Output of `get_state()` method.
        """
        compression_setups_state = state[self.COMPRESSION_SETUPS_ATTR]
        self._compression_setups = list(map(CompressionSetup.from_state, compression_setups_state))


class CompressionAlgorithmController(ABC):
    """
    Serves as a handle to the additional modules, parameters and hooks inserted
    into the original uncompressed model to enable algorithm-specific compression.
    Hosts entities that are to be used during the training process, such as
    compression scheduler and compression loss.
    """

    def __init__(self, target_model: ModelType):
        """
        Initializes the internal state of the compression algorithm controller.

        :param target_model: The model with additional modifications necessary
            to enable algorithm-specific compression during fine-tuning built
            by the `CompressionAlgorithmBuilder`.
        """
        self._model = target_model

    @property
    def model(self) -> ModelType:
        """
        :return: The target model.
        """
        return self._model

    @property
    @abstractmethod
    def loss(self) -> CompressionLoss:
        """
        :return: The instance of the `CompressionLoss`.
        """

    @property
    @abstractmethod
    def scheduler(self) -> CompressionScheduler:
        """
        :return: The instance of the `CompressionScheduler`.
        """

    @abstractmethod
    def load_state(self, state: Dict[str, object]) -> None:
        """
        Loads the compression controller state.

        :param state: Output of `get_state()` method.
        """

    @abstractmethod
    def get_state(self) -> Dict[str, object]:
        """
        Returns the compression controller state.

        :return: The compression controller state.
        """

    @abstractmethod
    def get_compression_state(self) -> Union[CompressionState, Dict]:
        """
        :return: Framework-specific representation of compression state of the model to unambiguously resume
        compression from it.
        """

    def compression_stage(self) -> CompressionStage:
        """
        Returns the compression stage. Should be used on saving best checkpoints
        to distinguish between uncompressed, partially compressed, and fully
        compressed models.

        :return: The compression stage of the target model.
        """

    @abstractmethod
    def statistics(self, quickly_collected_only: bool = False) -> Statistics:
        """
        Returns a `Statistics` class instance that contains compression algorithm statistics.

        :param quickly_collected_only: Enables collection of the statistics that
            don't take too much time to compute. Can be helpful for the case when
            need to keep track of statistics on each training batch/step/iteration.
        :return: A `Statistics` class instance that contains compression algorithm statistics.
        """

    def prepare_for_export(self) -> None:
        """
        Prepare the compressed model for deployment.
        """
        self._model = self.strip_model(self._model)

    @abstractmethod
    def export_model(self,
                     save_path: str,
                     save_format: Optional[str] = None,
                     input_names: Optional[List[str]] = None,
                     output_names: Optional[List[str]] = None,
                     model_args: Optional[Tuple[Any, ...]] = None) -> None:
        """
        Exports the compressed model to the specified format for deployment.

        Makes method-specific preparations of the model, (e.g. removing auxiliary
        layers that were used for the model compression), then exports the model to
        the specified path.

        :param save_path: The path where the model will be saved.
        :param save_format: Saving format. The default format will
            be used if `save_format` is not specified.
        :param input_names: Names to be assigned to the input tensors of the model.
        :param output_names: Names to be assigned to the output tensors of the model.
        :param model_args: Tuple of additional positional and keyword arguments
            which are required for the model's forward during export. Should be
            specified in the following format:
                - (a, b, {'x': None, 'y': y}) for positional and keyword arguments.
                - (a, b, {}) for positional arguments only.
                - ({'x': None, 'y': y},) for keyword arguments only.
        """

    def strip_model(self, model: ModelType) -> ModelType:
        """
        Strips auxiliary layers that were used for the model compression, as it's
        only needed for training. The method is used before exporting the model
        in the target format.

        :param model: The compressed model.
        :return: The stripped model.
        """
        return model


class CompressionAlgorithmBuilder(ABC):
    """
    Determines which modifications should be made to the original model in
    order to enable algorithm-specific compression during fine-tuning.
    """

    def __init__(self, config: NNCFConfig, should_init: bool = True,
                 compression_setups: Optional[List[CompressionSetup]] = None):
        """
        Initializes internal state of the compression algorithm builder

        :param config: The dictionary that contains parameters of the compression
            method.
        :param should_init: If False, trainable parameter initialization will be
            skipped during building.
        :param compression_setups: the list of structures (includes builder and controller states) defining how to
        unambiguously setup a compression state.
        """
        self.config = config
        self.should_init = should_init
        self._compression_setups = compression_setups

    @abstractmethod
    def apply_to(self, model: ModelType) -> ModelType:
        """
        Applies algorithm-specific modifications to the model.

        :param model: The original uncompressed model.
        :return: The model with additional modifications necessary to enable
            algorithm-specific compression during fine-tuning.
        """

    @abstractmethod
    def build_controller(self, model: ModelType) -> CompressionAlgorithmController:
        """
        Builds `CompressionAlgorithmController` to handle the additional modules,
        parameters, and hooks inserted into the model to enable algorithm-specific
        compression.

        :param model: The model with additional modifications necessary to enable
            algorithm-specific compression during fine-tuning.
        :return: The instance of the `CompressionAlgorithmController`.
        """

    @abstractmethod
    def get_transformation_layout(self, model: ModelType) -> TransformationLayout:
        """
        Computes necessary model transformations to enable algorithm-specific
        compression.

        :param model: The original uncompressed model.
        :return: The instance of the `TransformationLayout` class containing
            a list of algorithm-specific modifications.
        """

<<<<<<< HEAD
    @abstractmethod
    def get_state(self) -> Dict[str, object]:
        """
        Returns a JSON-compatible dictionary containing a state of the object
        """

    @abstractmethod
    def load_state(self, state: Dict[str, object]):
        """
        Initializes object from the state
        :param state: Output of `get_state()` method.
        """
=======

class CompressionLevel(OrderedEnum):
    """
    Legacy class, now replaced by CompressionStage.
    Supports backward compatibility of older checkpoints produced with NNCF.
    CompressionLevel is deprecated and will be removed in future releases.
    """

    NONE = 0
    PARTIAL = 1
    FULL = 2

    @classmethod
    def map_legacy_level_to_stage(cls):
        return {
            CompressionLevel.NONE: CompressionStage.UNCOMPRESSED,
            CompressionLevel.PARTIAL: CompressionStage.PARTIALLY_COMPRESSED,
            CompressionLevel.FULL: CompressionStage.FULLY_COMPRESSED,
        }
>>>>>>> d9391c04
<|MERGE_RESOLUTION|>--- conflicted
+++ resolved
@@ -396,7 +396,6 @@
             a list of algorithm-specific modifications.
         """
 
-<<<<<<< HEAD
     @abstractmethod
     def get_state(self) -> Dict[str, object]:
         """
@@ -409,7 +408,7 @@
         Initializes object from the state
         :param state: Output of `get_state()` method.
         """
-=======
+
 
 class CompressionLevel(OrderedEnum):
     """
@@ -428,5 +427,4 @@
             CompressionLevel.NONE: CompressionStage.UNCOMPRESSED,
             CompressionLevel.PARTIAL: CompressionStage.PARTIALLY_COMPRESSED,
             CompressionLevel.FULL: CompressionStage.FULLY_COMPRESSED,
-        }
->>>>>>> d9391c04
+        }