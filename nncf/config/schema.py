"""
 Copyright (c) 2022 Intel Corporation
 Licensed under the Apache License, Version 2.0 (the "License");
 you may not use this file except in compliance with the License.
 You may obtain a copy of the License at
      http://www.apache.org/licenses/LICENSE-2.0
 Unless required by applicable law or agreed to in writing, software
 distributed under the License is distributed on an "AS IS" BASIS,
 WITHOUT WARRANTIES OR CONDITIONS OF ANY KIND, either express or implied.
 See the License for the specific language governing permissions and
 limitations under the License.
"""

import logging
from typing import Dict

import jsonschema

logger = logging.getLogger('nncf')


def make_string_or_array_of_strings_schema(addtl_dict_entries: Dict = None) -> Dict:
    if addtl_dict_entries is None:
        addtl_dict_entries = {}
    retval = {
        "type": ["array", "string"],
        "items": {
            "type": "string"
        }
    }
    retval.update(addtl_dict_entries)
    return retval


def make_object_or_array_of_objects_schema(single_object_schema: Dict = None) -> Dict:
    retval = {
        "oneOf": [
            {
                "type": "array",
                "items": single_object_schema
            },
            single_object_schema
        ]
    }
    return retval


def with_attributes(schema: Dict, **kwargs) -> Dict:
    retval = {**schema, **kwargs}
    return retval


NUMBER = {
    "type": "number"
}

STRING = {
    "type": "string"
}

BOOLEAN = {
    "type": "boolean"
}

ARRAY_OF_NUMBERS = {
    "type": "array",
    "items": NUMBER
}

ARRAY_OF_STRINGS = {
    "type": "array",
    "items": STRING
}

SINGLE_INPUT_INFO_SCHEMA = {
    "type": "object",
    "properties": {
        "sample_size": with_attributes(ARRAY_OF_NUMBERS,
                                       description="Shape of the tensor expected as input to the model.",
                                       examples=[[1, 3, 224, 224]]),
        "type": with_attributes(STRING,
                                description="Data type of the model input tensor."),
        "filler": with_attributes(STRING,
                                  description="Determines what the tensor will be filled with when passed to the model"
                                              " during tracing and exporting."),
        "keyword": with_attributes(STRING,
                                   description="Keyword to be used when passing the tensor to the model's "
                                               "'forward' method.")
    },
    "additionalProperties": False
}

COMPRESSION_LR_MULTIPLIER_PROPERTY = {
    "compression_lr_multiplier": with_attributes(NUMBER,
                                                 description="Used to increase/decrease gradients "
                                                             "for compression algorithms' parameters.")
}

QUANTIZER_CONFIG_PROPERTIES = {
    "mode": with_attributes(STRING,
                            description="Mode of quantization"),
    "bits": with_attributes(NUMBER,
                            description="Bitwidth to quantize to. It is intended for manual bitwidth setting. Can be "
                                        "overridden by the `bits` parameter from the `precision` initializer section. "
                                        "An error happens if it doesn't match a corresponding bitwidth constraints "
                                        "from the hardware configuration."),
    "signed": with_attributes(BOOLEAN,
                              description="Whether to use signed or unsigned input/output values for quantization."
                                          " If specified as unsigned and the input values during initialization have "
                                          "differing signs, will reset to performing signed quantization instead."),
    "per_channel": with_attributes(BOOLEAN,
                                   description="Whether to quantize inputs per channel (i.e. per 0-th dimension for "
                                               "weight quantization, and per 1-st dimension for activation "
                                               "quantization)")
}

IGNORED_SCOPES_DESCRIPTION = "A list of model control flow graph node scopes to be ignored for this " \
                             "operation - functions as a 'allowlist'. Optional."
TARGET_SCOPES_DESCRIPTION = "A list of model control flow graph node scopes to be considered for this operation" \
                            " - functions as a 'denylist'. Optional."

QUANTIZER_GROUP_PROPERTIES = {
    **QUANTIZER_CONFIG_PROPERTIES,
    "ignored_scopes": with_attributes(make_object_or_array_of_objects_schema(STRING),
                                      description=IGNORED_SCOPES_DESCRIPTION),
    "target_scopes": with_attributes(make_object_or_array_of_objects_schema(STRING),
                                     description=TARGET_SCOPES_DESCRIPTION),
    "logarithm_scale": with_attributes(BOOLEAN,
                                       description="Whether to use log of scale as optimized parameter"
                                                   " instead of scale itself."),
}

WEIGHTS_GROUP_SCHEMA = {
    "type": "object",
    "properties": {
        **QUANTIZER_GROUP_PROPERTIES,
    },
    "additionalProperties": False
}

UNIFIED_SCALE_OP_SCOPES_SPECIFIER_SCHEMA = {
    "type": "array",
    "items": ARRAY_OF_STRINGS
}

ACTIVATIONS_GROUP_SCHEMA = {
    "type": "object",
    "properties": {
        **QUANTIZER_GROUP_PROPERTIES,
        "unified_scale_ops": with_attributes(UNIFIED_SCALE_OP_SCOPES_SPECIFIER_SCHEMA,
                                             description="Specifies operations in the model which will share "
                                                         "the same quantizer module for activations. This "
                                                         "is helpful in case one and the same quantizer scale "
                                                         "is required for inputs to the same operation. Each "
                                                         "sub-array will define a group of model operation "
                                                         "inputs that have to share a single actual "
                                                         "quantization module, each entry in this subarray "
                                                         "should correspond to exactly one node in the NNCF "
                                                         "graph and the groups should not overlap. The final "
                                                         "quantizer for each sub-array will be associated "
                                                         "with the first element of this sub-array.")
    },
    "additionalProperties": False
}

BATCHNORM_ADAPTATION_SCHEMA = {
    "type": "object",
    "properties": {
        "num_bn_adaptation_samples": with_attributes(NUMBER,
                                                     description="Number of samples from the training "
                                                                 "dataset to use for model inference "
                                                                 "during the BatchNorm statistics "
                                                                 "adaptation procedure for the compressed "
                                                                 "model. The actual number of samples will "
                                                                 "be a closest multiple of the batch "
                                                                 "size.")
    },
    "additionalProperties": False,
}

GENERIC_INITIALIZER_SCHEMA = {
    "type": "object",
    "properties": {
        "batchnorm_adaptation": BATCHNORM_ADAPTATION_SCHEMA
    },
    "additionalProperties": False,
}

BASIC_RANGE_INIT_CONFIG_PROPERTIES = {
    "type": "object",
    "properties": {
        "num_init_samples": with_attributes(NUMBER,
                                            description="Number of samples from the training dataset to "
                                                        "consume as sample model inputs for purposes of "
                                                        "setting initial minimum and maximum quantization "
                                                        "ranges"),
        "type": with_attributes(STRING, description="Type of the initializer - determines which "
                                                    "statistics gathered during initialization will be "
                                                    "used to initialize the quantization ranges"),
        "params": {
            "type": "object",
            "properties": {
                "min_percentile": with_attributes(NUMBER,
                                                  description="For 'percentile' type - specify the percentile of "
                                                              "input value histograms to be set as the initial "
                                                              "value for minimum quantizer input"),
                "max_percentile": with_attributes(NUMBER,
                                                  description="For 'percentile' type - specify the percentile of "
                                                              "input value histograms to be set as the initial "
                                                              "value for maximum quantizer input"),
            }
        }
    },
    "additionalProperties": False,
}
PER_LAYER_RANGE_INIT_CONFIG_PROPERTIES = {
    "type": "object",
    "properties": {
        **BASIC_RANGE_INIT_CONFIG_PROPERTIES["properties"],
        "target_scopes": with_attributes(make_string_or_array_of_strings_schema(),
                                         description=TARGET_SCOPES_DESCRIPTION),
        "ignored_scopes": with_attributes(make_string_or_array_of_strings_schema(),
                                          description=IGNORED_SCOPES_DESCRIPTION),
        "target_quantizer_group": with_attributes(STRING, description="The target group of quantizers for which "
                                                                      "specified type of range initialization will "
                                                                      "be applied. It can take 'activations' or "
                                                                      "'weights'. By default specified type of range "
                                                                      "initialization will be applied to all group of"
                                                                      "quantizers. Optional.")
    }
}
RANGE_INIT_CONFIG_PROPERTIES = {
    "initializer": {
        "type": "object",
        "properties": {
            "range": {
                "oneOf": [
                    {
                        "type": "array",
                        "items": PER_LAYER_RANGE_INIT_CONFIG_PROPERTIES
                    },
                    BASIC_RANGE_INIT_CONFIG_PROPERTIES
                ],
            },
        },
        "additionalProperties": False,
    },
}

BITWIDTH_ASSIGNMENT_MODE_SCHEMA = {
    "type": "string",
    "enum": ['strict', 'liberal'],
    "default": "liberal",
    "description": "The mode for assignment bitwidth to activation quantizers. A group of quantizers between modules "
                   "with quantizable inputs have the same bitwidth in the strict mode. Liberal one allows different "
                   "precisions within the group. Bitwidth is assigned based on hardware constraints. If multiple "
                   "variants are possible the minimal compatible bitwidth is chosen."
}

QUANTIZATION_INITIALIZER_SCHEMA = {
    "type": "object",
    "properties": {
        "batchnorm_adaptation": BATCHNORM_ADAPTATION_SCHEMA,
        **RANGE_INIT_CONFIG_PROPERTIES["initializer"]["properties"],
        "precision":
            {
                "type": "object",
                "properties": {
                    "type": with_attributes(STRING,
                                            description="Type of precision initialization."),
                    "bits": with_attributes(ARRAY_OF_NUMBERS,
                                            description="A list of bitwidth to choose from when performing precision "
                                                        "initialization. Overrides bits constraints specified in "
                                                        "`weight` and `activation` sections",
                                            examples=[[4, 8]]),
                    "num_data_points": with_attributes(NUMBER,
                                                       description="Number of data points to iteratively estimate "
                                                                   "Hessian trace, 1000 by default."),
                    "iter_number": with_attributes(NUMBER,
                                                   description="Maximum number of iterations of Hutchinson algorithm "
                                                               "to Estimate Hessian trace, 500 by default"),
                    "tolerance": with_attributes(NUMBER,
                                                 description="Minimum relative tolerance for stopping the Hutchinson "
                                                             "algorithm. It's calculated  between mean average trace "
                                                             "from previous iteration and current one. 1e-5 by default"
                                                             "bitwidth_per_scope"),
                    "compression_ratio": with_attributes(NUMBER,
                                                         description="The desired ratio between bits complexity of "
                                                                     "fully INT8 model and mixed-precision lower-bit "
                                                                     "one. On precision initialization stage the HAWQ "
                                                                     "algorithm chooses the most accurate "
                                                                     "mixed-precision configuration with ratio no less "
                                                                     "than the specified. Bit complexity of the model "
                                                                     "is a sum of bit complexities for each quantized "
                                                                     "layer, which are a multiplication of FLOPS for "
                                                                     "the layer by number of bits for its "
                                                                     "quantization.",
                                                         default=1.5),
                    "eval_subset_ratio": with_attributes(NUMBER,
                                                         description="The desired ratio of dataloader to be iterated "
                                                                     "during each search iteration of AutoQ precision "
                                                                     "initialization. Specifically, this ratio applies "
                                                                     "to the registered autoq_eval_loader via "
                                                                     "register_default_init_args.",
                                                         default=1.0),
                    "warmup_iter_number": with_attributes(NUMBER,
                                                          description="The number of random policy at the beginning of "
                                                                      "of AutoQ precision initialization to populate "
                                                                      "replay buffer with experiences. This key is "
                                                                      "meant for internal testing use. Users need not "
                                                                      "to configure.",
                                                          default=20),
                    "bitwidth_per_scope": {
                        "type": "array",
                        "items": {
                            "type": "array",
                            "items":
                                [
                                    NUMBER,
                                    STRING
                                ],
                            "description": "A tuple of a bitwidth and a scope of the quantizer to assign the "
                                           "bitwidth to."
                        },
                        "description": "Manual settings for the quantizer bitwidths. Scopes are used to identify "
                                       "the quantizers."
                    },
                    "traces_per_layer_path": with_attributes(STRING,
                                                             description="Path to serialized PyTorch Tensor with "
                                                                         "average Hessian traces per quantized modules."
                                                                         " It can be used to accelerate mixed precision"
                                                                         "initialization by using average Hessian "
                                                                         "traces from previous run of HAWQ algorithm."),
                    "dump_init_precision_data": with_attributes(BOOLEAN,
                                                                description="Whether to dump data related to Precision "
                                                                            "Initialization algorithm. "
                                                                            "HAWQ dump includes bitwidth graph,"
                                                                            " average traces and different plots. "
                                                                            "AutoQ dump includes DDPG agent "
                                                                            "learning trajectory in tensorboard and "
                                                                            "mixed-precision environment metadata.",
                                                                default=True),
                    "bitwidth_assignment_mode": BITWIDTH_ASSIGNMENT_MODE_SCHEMA,
                },
                "additionalProperties": False,
            }
    },
    "additionalProperties": False,
}

ADAPTIVE_COMPRESSION_LEVEL_TRAINING_MODE_NAME_IN_CONFIG = "adaptive_compression_level"
ADAPTIVE_COMPRESSION_LEVEL_TRAINING_SCHEMA = {
    "type": "object",
    "properties": {
        "mode": {"const": ADAPTIVE_COMPRESSION_LEVEL_TRAINING_MODE_NAME_IN_CONFIG},
        "params": {
            "type": "object",
            "properties": {
                "maximal_relative_accuracy_degradation": with_attributes(NUMBER,
                                                                         description="Maximally allowed accuracy "
                                                                                     "degradation of the model in "
                                                                                     "percent relative to"
                                                                                     " the original model accuracy."),
                "maximal_absolute_accuracy_degradation": with_attributes(NUMBER,
                                                                         description="Maximally allowed accuracy"
                                                                                     " degradation of the model in "
                                                                                     "absolute metric values of"
                                                                                     " the original model."),
                "initial_training_phase_epochs": with_attributes(NUMBER,
                                                                 description="Number of epochs to fine-tune during "
                                                                             "the initial training phase of the "
                                                                             "adaptive compression training loop."),
                "initial_compression_rate_step": with_attributes(NUMBER,
                                                                 description="Initial value for the compression rate "
                                                                             "increase/decrease training phase of the "
                                                                             "compression training loop."),
                "compression_rate_step_reduction_factor": with_attributes(NUMBER,
                                                                          description="Factor used to reduce "
                                                                                      "the compression rate "
                                                                                      "change step in "
                                                                                      "the adaptive compression "
                                                                                      "training loop."),
                "minimal_compression_rate_step": with_attributes(NUMBER,
                                                                 description="The minimal compression rate change "
                                                                             "step value after which the training "
                                                                             "loop is terminated."),
                "patience_epochs": with_attributes(NUMBER,
                                                   description="The number of epochs to fine-tune the model"
                                                               " for a given compression rate after the initial"
                                                               " training phase of the training loop."),

                "maximal_total_epochs": with_attributes(NUMBER,
                                                        description="The maximal total fine-tuning epoch count. "
                                                                    "If the epoch counter reaches this number, "
                                                                    "the fine-tuning process will stop and the model "
                                                                    "with the largest compression rate"
                                                                    " will be returned."),
                "validate_every_n_epochs": with_attributes(NUMBER,
                                                           description="Specifies across which number of epochs Runner"
                                                                       " should validate the compressed mode."),
            },
            "oneOf": [{"type": "object", "required": ["maximal_relative_accuracy_degradation"]},
                      {"type": "object", "required": ["maximal_absolute_accuracy_degradation"]}],
            "required": ["initial_training_phase_epochs", "patience_epochs"],
            "additionalProperties": False
        },

    },
    "required": ["mode", "params"],
    "additionalProperties": False
}

EARLY_EXIT_TRAINING_MODE_NAME_IN_CONFIG = "early_exit"
EARLY_EXIT_TRAINING_SCHEMA = {
    "type": "object",
    "properties": {
        "mode": {"const": EARLY_EXIT_TRAINING_MODE_NAME_IN_CONFIG},
        "params": {
            "type": "object",
            "properties": {
                "maximal_relative_accuracy_degradation": with_attributes(NUMBER,
                                                                         description="Maximally allowed accuracy "
                                                                                     "degradation of the model in "
                                                                                     "percent relative to"
                                                                                     " the original model accuracy."),
                "maximal_absolute_accuracy_degradation": with_attributes(NUMBER,
                                                                         description="Maximally allowed accuracy "
                                                                                     "degradation of the model in "
                                                                                     "absolute metric values of"
                                                                                     " the original model."),
                "maximal_total_epochs": with_attributes(NUMBER,
                                                        description="The maximal total fine-tuning epoch count. "
                                                                    "If the accuracy criteria wouldn't reach during "
                                                                    "fine-tuning the most accurate model "
                                                                    "will be returned."),
                "validate_every_n_epochs": with_attributes(NUMBER,
                                                           description="Specifies across which number of epochs Runner"
                                                                       " should validate the compressed mode."),
            },
            "oneOf": [{"type": "object", "required": ["maximal_relative_accuracy_degradation"]},
                      {"type": "object", "required": ["maximal_absolute_accuracy_degradation"]}],
            "required": ["maximal_total_epochs"],
            "additionalProperties": False
        },
    },
    "required": ["mode", "params"],
    "additionalProperties": False
}

ACCURACY_AWARE_TRAINING_SCHEMA = {
    "type": "object",
    "oneOf": [EARLY_EXIT_TRAINING_SCHEMA,
              ADAPTIVE_COMPRESSION_LEVEL_TRAINING_SCHEMA],
}

COMMON_COMPRESSION_ALGORITHM_PROPERTIES = {
    "ignored_scopes": with_attributes(make_string_or_array_of_strings_schema(),
                                      description=IGNORED_SCOPES_DESCRIPTION),
    "target_scopes": with_attributes(make_string_or_array_of_strings_schema(),
                                     description=TARGET_SCOPES_DESCRIPTION),
}

BASIC_COMPRESSION_ALGO_SCHEMA = {
    "type": "object",
    "required": ["algorithm"]
}

STAGED_QUANTIZATION_PARAMS = {
    "params": {
        "type": "object",
        "properties": {
            "batch_multiplier": with_attributes(NUMBER,
                                                description="Gradients will be accumulated for this number of "
                                                            "batches before doing a 'backward' call. Increasing "
                                                            "this may improve training quality, since binarized "
                                                            "networks exhibit noisy gradients requiring larger "
                                                            "batch sizes than could be accomodated by GPUs"),
            "activations_quant_start_epoch": with_attributes(NUMBER,
                                                             description="Epoch to start binarizing activations"),
            "weights_quant_start_epoch": with_attributes(NUMBER,
                                                         description="Epoch to start binarizing weights"),
            "lr_poly_drop_start_epoch": with_attributes(NUMBER,
                                                        description="Epoch to start dropping the learning rate"),
            "lr_poly_drop_duration_epochs": with_attributes(NUMBER,
                                                            description="Duration, in epochs, of the learning "
                                                                        "rate dropping process."),
            "disable_wd_start_epoch": with_attributes(NUMBER,
                                                      description="Epoch to disable weight decay in the optimizer"),
            "base_lr": with_attributes(NUMBER, description="Initial value of learning rate"),
            "base_wd": with_attributes(NUMBER, description="Initial value of weight decay"),
        },
        "additionalProperties": False
    }
}

QUANTIZATION_ALGO_NAME_IN_CONFIG = "quantization"

QUANTIZATION_PRESETS_SCHEMA = {
    "type": "string",
    "enum": ["performance", "mixed"]
}

QUANTIZATION_SCHEMA = {
    **BASIC_COMPRESSION_ALGO_SCHEMA,
    "properties": {
        "algorithm": {
            "const": QUANTIZATION_ALGO_NAME_IN_CONFIG
        },
        **COMPRESSION_LR_MULTIPLIER_PROPERTY,
        "initializer": QUANTIZATION_INITIALIZER_SCHEMA,
        "weights": with_attributes(WEIGHTS_GROUP_SCHEMA,
                                   description="Constraints to be applied to model weights quantization only."),
        "activations": with_attributes(ACTIVATIONS_GROUP_SCHEMA,
                                       description="Constraints to be applied to model activations quantization only."),
        "quantize_inputs": with_attributes(BOOLEAN,
                                           description="Whether the model inputs should be immediately quantized prior "
                                                       "to any other model operations.",
                                           default=True),
        "quantize_outputs": with_attributes(BOOLEAN,
                                            description="Whether the model outputs should be additionally quantized.",
                                            default=False),
        "preset": with_attributes(QUANTIZATION_PRESETS_SCHEMA,
                                  description="The preset defines the quantization schema for weights and activations. "
                                              "The parameter takes values 'performance' or 'mixed'. The mode "
                                              "'performance' defines symmetric weights and activations. The mode "
                                              "'mixed' defines symmetric 'weights' and asymmetric activations."),
        "scope_overrides": {
            "type": "object",
            "properties": {
                "weights": {
                    "type": "object",
                    "patternProperties": {
                        ".*": {
                            "type": "object",
                            "properties": {
                                **QUANTIZER_CONFIG_PROPERTIES,
                                **RANGE_INIT_CONFIG_PROPERTIES,
                            },
                            "additionalProperties": False
                        },
                    },
                },
                "activations": {
                    "type": "object",
                    "patternProperties": {
                        ".*": {
                            "type": "object",
                            "properties": {
                                **QUANTIZER_CONFIG_PROPERTIES,
                                **RANGE_INIT_CONFIG_PROPERTIES,
                            },
                            "additionalProperties": False
                        },
                    },
                }
            },
            "description": "This option is used to specify overriding quantization constraints for specific scope,"
                           "e.g. in case you need to quantize a single operation differently than the rest of the "
                           "model."
        },
        "export_to_onnx_standard_ops": with_attributes(BOOLEAN,
                                                       description="Determines how should the additional quantization "
                                                                   "operations be exported into the ONNX format. Set "
                                                                   "this to false for export to OpenVINO-supported "
                                                                   "FakeQuantize ONNX, or to true for export to ONNX "
                                                                   "standard QuantizeLinear-DequantizeLinear "
                                                                   "node pairs (8-bit quantization only in the latter "
                                                                   "case). Default: false"),
        "overflow_fix": with_attributes(STRING,
                                        description="Option controls whether to apply the overflow "
                                                    "issue fix for the appropriate NNCF config or not. "
                                                    "If set to 'disable', the fix will not be applied. "
                                                    "If set to 'enable' or 'first_layer_only', "
                                                    "while appropriate target_devices are chosen, "
                                                    "the fix will be applied to the all layers or to the first"
                                                    "convolutional layer respectively."),
        **STAGED_QUANTIZATION_PARAMS,
        **COMMON_COMPRESSION_ALGORITHM_PROPERTIES,
    },
    "additionalProperties": False
}

BINARIZATION_ALGO_NAME_IN_CONFIG = "binarization"
BINARIZATION_SCHEMA = {
    **BASIC_COMPRESSION_ALGO_SCHEMA,
    "properties": {
        "algorithm": {
            "const": BINARIZATION_ALGO_NAME_IN_CONFIG
        },
        **COMPRESSION_LR_MULTIPLIER_PROPERTY,
        "initializer": QUANTIZATION_INITIALIZER_SCHEMA,
        "mode": with_attributes(STRING,
                                description="Selects the mode of binarization - either 'xnor' for XNOR binarization,"
                                            "or 'dorefa' for DoReFa binarization"),
        **STAGED_QUANTIZATION_PARAMS,
        **COMMON_COMPRESSION_ALGORITHM_PROPERTIES
    },
    "additionalProperties": False
}

CONST_SPARSITY_ALGO_NAME_IN_CONFIG = "const_sparsity"
CONST_SPARSITY_SCHEMA = {
    **BASIC_COMPRESSION_ALGO_SCHEMA,
    "properties": {
        "algorithm": {
            "const": CONST_SPARSITY_ALGO_NAME_IN_CONFIG
        },
        **COMMON_COMPRESSION_ALGORITHM_PROPERTIES,
    },
    "additionalProperties": False,
    "description": "This algorithm takes no additional parameters and is used when you want to load "
                   "a checkpoint trained with another sparsity algorithm and do other compression without "
                   "changing the sparsity mask."
}

COMMON_SPARSITY_PARAM_PROPERTIES = {
    "schedule": with_attributes(STRING,
                                description="The type of scheduling to use for adjusting the target"
                                            "sparsity level"),
    "patience": with_attributes(NUMBER,
                                description="A regular patience parameter for the scheduler, "
                                            "as for any other standard scheduler. Specified in units "
                                            "of scheduler steps."),
    "power": with_attributes(NUMBER,
                             description="For polynomial scheduler - determines the corresponding power value."),
    "concave": with_attributes(BOOLEAN, description="For polynomial scheduler - if True, then the target sparsity "
                                                    "level will be approached in concave manner, and in convex "
                                                    "manner otherwise."),
    "sparsity_target": with_attributes(NUMBER,
                                       description="Target value of the sparsity level for the model"),
    "sparsity_target_epoch": with_attributes(NUMBER,
                                             description="Index of the epoch from which the sparsity level "
                                                         "of the model will be equal to spatsity_target value"),
    "sparsity_freeze_epoch": with_attributes(NUMBER,
                                             description="Index of the epoch from which the sparsity mask will "
                                                         "be frozen and no longer trained"),
    "update_per_optimizer_step": with_attributes(BOOLEAN,
                                                 description="Whether the function-based sparsity level schedulers "
                                                             "should update the sparsity level after each optimizer "
                                                             "step instead of each epoch step."),
    "steps_per_epoch": with_attributes(NUMBER,
                                       description="Number of optimizer steps in one epoch. Required to start proper "
                                                   " scheduling in the first training epoch if "
                                                   "'update_per_optimizer_step' is true"),
    "multistep_steps": with_attributes(ARRAY_OF_NUMBERS,
                                       description="A list of scheduler steps at which to transition "
                                                   "to the next scheduled sparsity level (multistep "
                                                   "scheduler only)."),
    "multistep_sparsity_levels": with_attributes(ARRAY_OF_NUMBERS,
                                                 description="Levels of sparsity to use at each step of the scheduler "
                                                             "as specified in the 'multistep_steps' attribute. The "
                                                             "first sparsity level will be applied immediately, "
                                                             "so the length of this list should be larger than the "
                                                             "length of the 'steps' by one. The last sparsity level "
                                                             "will function as the ultimate sparsity target, "
                                                             "overriding the \"sparsity_target\" setting if it is "
                                                             "present."),
    "sparsity_level_setting_mode": with_attributes(STRING,
                                                   description="The mode of sparsity level setting( "
                                                               "'global' - one sparsity level is set for all layer, "
                                                               "'local' - sparsity level is set per-layer.)"),
}

MAGNITUDE_SPARSITY_ALGO_NAME_IN_CONFIG = "magnitude_sparsity"
MAGNITUDE_SPARSITY_SCHEMA = {
    **BASIC_COMPRESSION_ALGO_SCHEMA,
    "properties": {
        "algorithm": {
            "const": MAGNITUDE_SPARSITY_ALGO_NAME_IN_CONFIG
        },
        "sparsity_init": with_attributes(NUMBER,
                                         description="Initial value of the sparsity level applied to the "
                                                     "model"),
        "initializer": GENERIC_INITIALIZER_SCHEMA,
        "params":
            {
                "type": "object",
                "properties": {
                    **COMMON_SPARSITY_PARAM_PROPERTIES,
                    "weight_importance": with_attributes(STRING,
                                                         description="Determines the way in which the weight values "
                                                                     "will be sorted after being aggregated in order "
                                                                     "to determine the sparsity threshold "
                                                                     "corresponding to a specific sparsity level. "
                                                                     "Either 'abs' or 'normed_abs'.",
                                                         default="normed_abs")
                },
                "additionalProperties": False
            },
        **COMMON_COMPRESSION_ALGORITHM_PROPERTIES
    },
    "additionalProperties": False
}

RB_SPARSITY_ALGO_NAME_IN_CONFIG = "rb_sparsity"
RB_SPARSITY_SCHEMA = {
    **BASIC_COMPRESSION_ALGO_SCHEMA,
    "properties": {
        "algorithm": {
            "const": RB_SPARSITY_ALGO_NAME_IN_CONFIG
        },
        **COMPRESSION_LR_MULTIPLIER_PROPERTY,
        "sparsity_init": with_attributes(NUMBER,
                                         description="Initial value of the sparsity level applied to the "
                                                     "model"),
        "params":
            {
                "type": "object",
                "properties": COMMON_SPARSITY_PARAM_PROPERTIES,
                "additionalProperties": False
            },
        **COMMON_COMPRESSION_ALGORITHM_PROPERTIES
    },
    "additionalProperties": False
}

FILTER_PRUNING_ALGO_NAME_IN_CONFIG = 'filter_pruning'
FILTER_PRUNING_SCHEMA = {
    **BASIC_COMPRESSION_ALGO_SCHEMA,
    "properties": {
        "algorithm": {
            "const": FILTER_PRUNING_ALGO_NAME_IN_CONFIG
        },
        "initializer": GENERIC_INITIALIZER_SCHEMA,
        "pruning_init": with_attributes(NUMBER,
                                        description="Initial value of the pruning level applied to the "
                                                    "convolutions that can be pruned. "
                                                    "0.0 by default."),
        "params":
            {
                "type": "object",
                "properties": {
                    "schedule": with_attributes(STRING,
                                                description="The type of scheduling to use for adjusting the target"
                                                            " pruning level. Either `exponential`, `exponential_with"
                                                            "_bias`,  or `baseline`, by default it is `exponential`"),
                    "pruning_target": with_attributes(NUMBER,
                                                      description="Target value of the pruning level for "
                                                                  "the convolutions that can be pruned. "
                                                                  "These convolutions are determined by the model "
                                                                  "architecture."
                                                                  " 0.5 by default."),
                    "pruning_flops_target": with_attributes(NUMBER,
                                                            description="Target value of the pruning level for model"
                                                                        " FLOPs."),
                    "num_init_steps": with_attributes(NUMBER,
                                                      description="Number of epochs for model pretraining before"
                                                                  " starting filter pruning. 0 by default."),
                    "pruning_steps": with_attributes(NUMBER,
                                                     description="Number of epochs during which the pruning rate is"
                                                                 " increased from `pruning_init` to `pruning_target`"
                                                                 " value."),
                    "filter_importance": with_attributes(STRING,
                                                         description="The type of filter importance metric. Can be"
                                                                     " one of `L1`, `L2`, `geometric_median`."
                                                                     " `L2` by default."),
                    "interlayer_ranking_type": with_attributes(STRING,
                                                               description="The type of filter ranking across the "
                                                                           "layers. Can be one of `unweighted_ranking`"
                                                                           " or `learned_ranking`."),
                    "all_weights": with_attributes(BOOLEAN,
                                                   description="Whether to prune layers independently (choose filters"
                                                               " with the smallest importance in each layer separately)"
                                                               " or not. `False` by default.",
                                                   default=False),
                    "prune_first_conv": with_attributes(BOOLEAN,
                                                        description="Whether to prune first Convolutional layers or"
                                                                    " not. First means that it is a convolutional layer"
                                                                    " such that there is a path from model input to "
                                                                    "this layer such that there are no other "
                                                                    "convolution operations on it. `False` by default.",
                                                        default=False
                                                        ),
                    "prune_downsample_convs": with_attributes(BOOLEAN,
                                                              description="Whether to prune downsample Convolutional"
                                                                          " layers (with stride > 1) or not. `False`"
                                                                          " by default.",
                                                              default=False
                                                              ),
                    "prune_batch_norms": with_attributes(BOOLEAN,
                                                         description="Whether to nullifies parameters of Batch Norm"
                                                                     " layer corresponds to zeroed filters of"
                                                                     " convolution corresponding to this Batch Norm."
                                                                     " `False` by default.",
                                                         default=False
                                                         ),
                    "save_ranking_coeffs_path": with_attributes(STRING),
                    "load_ranking_coeffs_path": with_attributes(STRING),
                    "legr_params":
                        {
                            "type": "object",
                            "properties": {
                                "generations": with_attributes(NUMBER,
                                                               description="Number of generations for evolution"
                                                                           "algorithm."),
                                "train_steps": with_attributes(NUMBER,
                                                               description="Number of training steps to estimate"
                                                                           "pruned model accuracy."),
                                "max_pruning": with_attributes(NUMBER,
                                                               description="Pruning level for the model to train"
                                                                           " LeGR algorithm on it. If learned ranking"
                                                                           " will be used for multiple pruning"
                                                                           " rates, the highest should be used as"
                                                                           "`max_pruning`. If model will be pruned"
                                                                           " with one pruning rate, this target should"
                                                                           "be used."),
                                "random_seed": with_attributes(NUMBER,
                                                               description="Random seed for LeGR coefficients"
                                                                           " generation.")
                            }
                        },

                },
                "additionalProperties": False,
            },
        **COMMON_COMPRESSION_ALGORITHM_PROPERTIES
    },
    "additionalProperties": False
}

KNOWLEDGE_DISTILLATION_TYPE_SCHEMA = {
    "type": "string",
    "enum": ["mse", "softmax"]
}

KNOWLEDGE_DISTILLATION_ALGO_NAME_IN_CONFIG = 'knowledge_distillation'
KNOWLEDGE_DISTILLATION_SCHEMA = {
    **BASIC_COMPRESSION_ALGO_SCHEMA,
    "properties": {
        "algorithm": {
            "const": KNOWLEDGE_DISTILLATION_ALGO_NAME_IN_CONFIG
        },
        "type": with_attributes(KNOWLEDGE_DISTILLATION_TYPE_SCHEMA,
                                description="Type of Knowledge Distillation Loss (mse/softmax)"),
        "scale": with_attributes(NUMBER, description="Knowledge Distillation loss value multiplier", default=1),
        "temperature": with_attributes(NUMBER, description="Temperature for logits softening "
                                                           "(works only with softmax disitllation)", default=1)
    },
    "additionalProperties": False,
    "required": ["type"]
}

ALL_SUPPORTED_ALGO_SCHEMA = [BINARIZATION_SCHEMA,
                             QUANTIZATION_SCHEMA,
                             CONST_SPARSITY_SCHEMA,
                             MAGNITUDE_SPARSITY_SCHEMA,
                             RB_SPARSITY_SCHEMA,
                             FILTER_PRUNING_SCHEMA,
                             KNOWLEDGE_DISTILLATION_SCHEMA]

REF_VS_ALGO_SCHEMA = {BINARIZATION_ALGO_NAME_IN_CONFIG: BINARIZATION_SCHEMA,
                      QUANTIZATION_ALGO_NAME_IN_CONFIG: QUANTIZATION_SCHEMA,
                      CONST_SPARSITY_ALGO_NAME_IN_CONFIG: CONST_SPARSITY_SCHEMA,
                      MAGNITUDE_SPARSITY_ALGO_NAME_IN_CONFIG: MAGNITUDE_SPARSITY_SCHEMA,
                      RB_SPARSITY_ALGO_NAME_IN_CONFIG: RB_SPARSITY_SCHEMA,
                      FILTER_PRUNING_ALGO_NAME_IN_CONFIG: FILTER_PRUNING_SCHEMA,
                      KNOWLEDGE_DISTILLATION_ALGO_NAME_IN_CONFIG: KNOWLEDGE_DISTILLATION_SCHEMA}

ACCURACY_AWARE_MODES_VS_SCHEMA = {
    ADAPTIVE_COMPRESSION_LEVEL_TRAINING_MODE_NAME_IN_CONFIG: ADAPTIVE_COMPRESSION_LEVEL_TRAINING_SCHEMA,
    EARLY_EXIT_TRAINING_MODE_NAME_IN_CONFIG: EARLY_EXIT_TRAINING_SCHEMA
}

TARGET_DEVICE_SCHEMA = {
    "type": "string",
    "enum": ["ANY", "CPU", "GPU", "VPU", "TRIAL"]
}

<<<<<<< HEAD
ROOT_NNCF_CONFIG_SCHEMA = {
    "$schema": "http://json-schema.org/draft-07/schema",
    "type": "object",
    "properties": {
        "input_info": with_attributes(make_object_or_array_of_objects_schema(SINGLE_INPUT_INFO_SCHEMA),
                                      description="Required - describe the specifics of your model inputs here."
                                                  "This information is used to build the internal graph representation"
                                                  "that is leveraged for proper compression functioning, and for "
                                                  "exporting the compressed model to ONNX - a dummy tensor with a "
                                                  "corresponding shape and filler will be generated for each entry"
                                                  "and passed as a corresponding argument into the model's forward"
                                                  "method. Keywords can be specified for each entry - if left "
                                                  "unspecified, the dummy tensor will be passed as a positional arg."),
        "disable_shape_matching": with_attributes(BOOLEAN,
                                                  description="Whether to enable strict input tensor"
                                                              "shape matching when building the internal graph"
                                                              "representation of the model. Set this to false if your"
                                                              "model inputs have any variable dimension other than "
                                                              "the 0-th (batch) dimension, or if any non-batch "
                                                              "dimension of the intermediate tensors in your model "
                                                              "execution flow depends on the input dimension,"
                                                              "otherwise the compression will most likely fail."),
        # Validation of each separate compression description schema occurs in a separate step.
        # This is required for better user feedback, since holistic schema validation is uninformative
        # if there is an error in one of the compression configs.
        **COMPRESSION_LR_MULTIPLIER_PROPERTY,
        "accuracy_aware_training": with_attributes(ACCURACY_AWARE_TRAINING_SCHEMA,
                                                   description="Accuracy Aware training pipeline's options. "
                                                               "This section required to define *mode* and *params*"),
        "compression": make_object_or_array_of_objects_schema(BASIC_COMPRESSION_ALGO_SCHEMA),
        "target_device": with_attributes(TARGET_DEVICE_SCHEMA,
                                         description="The target device, the specificity of which will be taken into "
                                                     "account while compressing in order to obtain the best "
                                                     "performance for this type of device. The default 'ANY' means "
                                                     "compatible quantization supported by any HW. The parameter takes "
                                                     "values from the set ('CPU', 'GPU', 'VPU', 'ANY', 'TRIAL'). Set "
                                                     "this value to 'TRIAL' if you are going to use a custom "
                                                     "quantization schema. Optional."),
        "log_dir": with_attributes(STRING,
                                   description="Log directory for NNCF-specific logging outputs"),
    },
    "required": ["input_info"],
    "definitions": REF_VS_ALGO_SCHEMA,
}
=======

def get_root_nncf_config_schema(ref_vs_algo_schema):
    ROOT_NNCF_CONFIG_SCHEMA = {
        "$schema": "http://json-schema.org/draft-07/schema",
        "type": "object",
        "properties": {
            "input_info": with_attributes(
                make_object_or_array_of_objects_schema(SINGLE_INPUT_INFO_SCHEMA),
                description="Required - describe the specifics of your model inputs here."
                            "This information is used to build the internal graph representation"
                            "that is leveraged for proper compression functioning, and for "
                            "exporting the compressed model to ONNX - a dummy tensor with a "
                            "corresponding shape and filler will be generated for each entry"
                            "and passed as a corresponding argument into the model's forward"
                            "method. Keywords can be specified for each entry - if left "
                            "unspecified, the dummy tensor will be passed as a positional arg."),
            "disable_shape_matching": with_attributes(
                BOOLEAN,
                description="Whether to enable strict input tensor"
                            "shape matching when building the internal graph"
                            "representation of the model. Set this to false if your"
                            "model inputs have any variable dimension other than "
                            "the 0-th (batch) dimension, or if any non-batch "
                            "dimension of the intermediate tensors in your model "
                            "execution flow depends on the input dimension,"
                            "otherwise the compression will most likely fail."),
            # Validation of each separate compression description schema occurs in a separate step.
            # This is required for better user feedback, since holistic schema validation is uninformative
            # if there is an error in one of the compression configs.
            **COMPRESSION_LR_MULTIPLIER_PROPERTY,
            "accuracy_aware_training": with_attributes(ACCURACY_AWARE_TRAINING_SCHEMA,
                                                       description="Accuracy Aware training pipeline's options. This "
                                                                   "section is required to define *mode* and *params*"),
            "compression": make_object_or_array_of_objects_schema(BASIC_COMPRESSION_ALGO_SCHEMA),
            "target_device": with_attributes(
                TARGET_DEVICE_SCHEMA,
                description="The target device, the specificity of which will be taken into "
                            "account while compressing in order to obtain the best "
                            "performance for this type of device. The default 'ANY' means "
                            "compatible quantization supported by any HW. The parameter takes "
                            "values from the set ('CPU', 'GPU', 'VPU', 'ANY', 'TRIAL'). Set "
                            "this value to 'TRIAL' if you are going to use a custom "
                            "quantization schema. Optional."),
            "log_dir": with_attributes(STRING,
                                       description="Log directory for NNCF-specific logging outputs"),
        },
        "required": ["input_info"],
        "definitions": ref_vs_algo_schema,
    }
    return ROOT_NNCF_CONFIG_SCHEMA
>>>>>>> f21dd54f


def validate_single_compression_algo_schema(single_compression_algo_dict: Dict, ref_vs_algo_schema):
    """single_compression_algo_dict must conform to BASIC_COMPRESSION_ALGO_SCHEMA (and possibly has other
    algo-specific properties"""
    algo_name = single_compression_algo_dict["algorithm"]
    if algo_name not in ref_vs_algo_schema:
        raise jsonschema.ValidationError(
            "Incorrect algorithm name - must be one of ({})".format(", ".join(ref_vs_algo_schema.keys())))
    try:
        jsonschema.validate(single_compression_algo_dict, schema=ref_vs_algo_schema[algo_name])
    except Exception as e:
        import sys
        raise type(e)("For algorithm: '{}'\n".format(algo_name) + str(e)).with_traceback(sys.exc_info()[2])


def validate_accuracy_aware_training_schema(single_compression_algo_dict: Dict):
    """
    Checks accuracy_aware_training section.
    """
    jsonschema.validate(single_compression_algo_dict, schema=ACCURACY_AWARE_TRAINING_SCHEMA)
    accuracy_aware_mode = single_compression_algo_dict.get('mode')
    if accuracy_aware_mode not in ACCURACY_AWARE_MODES_VS_SCHEMA:
        raise jsonschema.ValidationError(
            "Incorrect Accuracy Aware mode - must be one of ({})".format(
                ", ".join(ACCURACY_AWARE_MODES_VS_SCHEMA.keys())))
    try:
        jsonschema.validate(single_compression_algo_dict, schema=ACCURACY_AWARE_MODES_VS_SCHEMA[accuracy_aware_mode])
    except Exception as e:
        raise e<|MERGE_RESOLUTION|>--- conflicted
+++ resolved
@@ -866,52 +866,6 @@
     "enum": ["ANY", "CPU", "GPU", "VPU", "TRIAL"]
 }
 
-<<<<<<< HEAD
-ROOT_NNCF_CONFIG_SCHEMA = {
-    "$schema": "http://json-schema.org/draft-07/schema",
-    "type": "object",
-    "properties": {
-        "input_info": with_attributes(make_object_or_array_of_objects_schema(SINGLE_INPUT_INFO_SCHEMA),
-                                      description="Required - describe the specifics of your model inputs here."
-                                                  "This information is used to build the internal graph representation"
-                                                  "that is leveraged for proper compression functioning, and for "
-                                                  "exporting the compressed model to ONNX - a dummy tensor with a "
-                                                  "corresponding shape and filler will be generated for each entry"
-                                                  "and passed as a corresponding argument into the model's forward"
-                                                  "method. Keywords can be specified for each entry - if left "
-                                                  "unspecified, the dummy tensor will be passed as a positional arg."),
-        "disable_shape_matching": with_attributes(BOOLEAN,
-                                                  description="Whether to enable strict input tensor"
-                                                              "shape matching when building the internal graph"
-                                                              "representation of the model. Set this to false if your"
-                                                              "model inputs have any variable dimension other than "
-                                                              "the 0-th (batch) dimension, or if any non-batch "
-                                                              "dimension of the intermediate tensors in your model "
-                                                              "execution flow depends on the input dimension,"
-                                                              "otherwise the compression will most likely fail."),
-        # Validation of each separate compression description schema occurs in a separate step.
-        # This is required for better user feedback, since holistic schema validation is uninformative
-        # if there is an error in one of the compression configs.
-        **COMPRESSION_LR_MULTIPLIER_PROPERTY,
-        "accuracy_aware_training": with_attributes(ACCURACY_AWARE_TRAINING_SCHEMA,
-                                                   description="Accuracy Aware training pipeline's options. "
-                                                               "This section required to define *mode* and *params*"),
-        "compression": make_object_or_array_of_objects_schema(BASIC_COMPRESSION_ALGO_SCHEMA),
-        "target_device": with_attributes(TARGET_DEVICE_SCHEMA,
-                                         description="The target device, the specificity of which will be taken into "
-                                                     "account while compressing in order to obtain the best "
-                                                     "performance for this type of device. The default 'ANY' means "
-                                                     "compatible quantization supported by any HW. The parameter takes "
-                                                     "values from the set ('CPU', 'GPU', 'VPU', 'ANY', 'TRIAL'). Set "
-                                                     "this value to 'TRIAL' if you are going to use a custom "
-                                                     "quantization schema. Optional."),
-        "log_dir": with_attributes(STRING,
-                                   description="Log directory for NNCF-specific logging outputs"),
-    },
-    "required": ["input_info"],
-    "definitions": REF_VS_ALGO_SCHEMA,
-}
-=======
 
 def get_root_nncf_config_schema(ref_vs_algo_schema):
     ROOT_NNCF_CONFIG_SCHEMA = {
@@ -962,7 +916,6 @@
         "definitions": ref_vs_algo_schema,
     }
     return ROOT_NNCF_CONFIG_SCHEMA
->>>>>>> f21dd54f
 
 
 def validate_single_compression_algo_schema(single_compression_algo_dict: Dict, ref_vs_algo_schema):
