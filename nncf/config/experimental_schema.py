"""
 Copyright (c) 2022 Intel Corporation
 Licensed under the Apache License, Version 2.0 (the "License");
 you may not use this file except in compliance with the License.
 You may obtain a copy of the License at
      http://www.apache.org/licenses/LICENSE-2.0
 Unless required by applicable law or agreed to in writing, software
 distributed under the License is distributed on an "AS IS" BASIS,
 WITHOUT WARRANTIES OR CONDITIONS OF ANY KIND, either express or implied.
 See the License for the specific language governing permissions and
 limitations under the License.
"""

import copy

from nncf.config.schema import ARRAY_OF_NUMBERS
from nncf.config.schema import ARRAY_OF_STRINGS
from nncf.config.schema import BATCHNORM_ADAPTATION_SCHEMA
from nncf.config.schema import BOOLEAN
from nncf.config.schema import IGNORED_SCOPES_DESCRIPTION
from nncf.config.schema import NUMBER
from nncf.config.schema import QUANTIZATION_SCHEMA
from nncf.config.schema import STRING
from nncf.config.schema import TARGET_SCOPES_DESCRIPTION
from nncf.config.schema import make_string_or_array_of_strings_schema
from nncf.config.schema import with_attributes

<<<<<<< HEAD
#######################################################################
# Experimental Quantization
#######################################################################
=======
########################################################################################################################
# Experimental Quantization
########################################################################################################################
>>>>>>> 9f988473
EXPERIMENTAL_QUANTIZATION_ALGO_NAME_IN_CONFIG = 'experimental_quantization'
EXPERIMENTAL_QUANTIZATION_SCHEMA = copy.deepcopy(QUANTIZATION_SCHEMA)
EXPERIMENTAL_QUANTIZATION_SCHEMA['properties']['algorithm']['const'] = EXPERIMENTAL_QUANTIZATION_ALGO_NAME_IN_CONFIG

<<<<<<< HEAD
EXPERIMENTAL_REF_VS_ALGO_SCHEMA = {
    EXPERIMENTAL_QUANTIZATION_ALGO_NAME_IN_CONFIG: EXPERIMENTAL_QUANTIZATION_SCHEMA,
}

#######################################################################
# BootstrapNAS
#######################################################################
BOOTSTRAP_NAS_ALGO_NAME_IN_CONFIG = 'bootstrapNAS'

TRAINING_ALGORITHMS_SCHEMA = {
    "type": "string",
    "enum": ["progressive_shrinking"],
}

ELASTIC_DEPTH_MODE_SCHEMA = {
    "type": "string",
    "enum": ["manual", "auto"],
}

ELASTIC_DEPTH_SCHEMA = {
    "type": "object",
    "properties": {
        "skipped_blocks": {
            "type": "array",
            "items": ARRAY_OF_STRINGS,
            "description": "graph node scopes ",
            "examples": [
                [
                    ["start_op_1", "end_op_1"],
                    ["start_op_2", "end_op_2"]
                ]
            ],
        },
        "mode": with_attributes(ELASTIC_DEPTH_MODE_SCHEMA,
                                description="The way of elastic depth configuration - how skipped blocks are "
                                            "defined. Two modes are supported: manual and auto. The first "
                                            "refers to explicit setting coordinates of blocks in the config. "
                                            "The latter assumes no input from the user - blocks to skip are "
                                            "found automatically"),
        "min_block_size": with_attributes(NUMBER,
                                          description="Defines minimal number of operations in the skipping block. "
                                                      "Option is available for the auto mode only. "
                                                      "Default value is 6"),
        "max_block_size": with_attributes(NUMBER,
                                          description="Defines minimal number of operations in the block. "
                                                      "Option is available for the auto mode only. "
                                                      "Default value is 50"),
        "allow_nested_blocks": with_attributes(BOOLEAN,
                                               description="If true, automatic block search will consider nested "
                                                           "blocks: the ones that are part of bigger block. By "
                                                           "default, nested blocks are declined during the search and "
                                                           "bigger blocks are found only. False, by default"),
        "allow_linear_combination": with_attributes(BOOLEAN,
                                                    description="If False, automatic block search will decline blocks "
                                                                "that are a combination of other blocks, "
                                                                "in another words, that consist entirely of operations "
                                                                "of other blocks. False, by default"),
    },
    "additionalProperties": False
}

ELASTIC_WIDTH_SCHEMA = {
    "type": "object",
    "properties": {
        "min_width": with_attributes(NUMBER,
                                     description="Minimal number of output channels that can be activated for "
                                                 "each layers with elastic width. Default value is 32."),
        "max_num_widths": with_attributes(NUMBER,
                                          description="Restricts total number of different elastic width values for "
                                                      "each layer. The default value is -1 means that there's no "
                                                      "restrictions."),
        "width_step": with_attributes(NUMBER,
                                      description="Defines a step size for a generation of the elastic width search "
                                                  "space - the list of all possible width values for each layer. The "
                                                  "generation starts from the number of output channels in the "
                                                  "original model and stops when it reaches whether a "
                                                  "`min_width` width value or number of generated width values "
                                                  "equal to `max_num_widths`"),
        "width_multipliers": with_attributes(ARRAY_OF_NUMBERS,
                                             description="Defines elastic width search space via a list of "
                                                         "multipliers. All possible width values are obtained by "
                                                         "multiplying the original width value with the values in the "
                                                         "given list."),
        "filter_importance": with_attributes(STRING,
                                             description="The type of filter importance metric. Can be"
                                                         " one of `L1`, `L2`, `geometric_median`."
                                                         " `L2` by default.")
    },
    "additionalProperties": False
}

ELASTIC_KERNEL_SCHEMA = {
    "type": "object",
    "properties": {
        "max_num_kernels": with_attributes(NUMBER,
                                           description="Restricts total number of different elastic kernel values for "
                                                       "each layer. The default value is -1 means that there's no "
                                                       "restrictions."),
    },
    "additionalProperties": False
}

ELASTICITY_SCHEMA = {
    "type": "object",
    "properties": {
        "depth": ELASTIC_DEPTH_SCHEMA,
        "width": ELASTIC_WIDTH_SCHEMA,
        "kernel": ELASTIC_KERNEL_SCHEMA,
        "available_elasticity_dims": with_attributes(ARRAY_OF_STRINGS,
                                                     description="Defines the available elasticity dimension for "
                                                                 "sampling subnets. By default, all elastic dimensions "
                                                                 "are available - [width, depth, kernel]"),
        "ignored_scopes": with_attributes(make_string_or_array_of_strings_schema(),
                                          description=IGNORED_SCOPES_DESCRIPTION),
        "target_scopes": with_attributes(make_string_or_array_of_strings_schema(),
                                         description=TARGET_SCOPES_DESCRIPTION),
    },
    "additionalProperties": False
}

STAGE_DESCRIPTOR_SCHEMA = {
    "type": "object",
    "properties": {
        "train_dims": with_attributes(ARRAY_OF_STRINGS,
                                      description="Elasticity dimensions that are enabled for subnet sampling,"
                                                  "the rest elastic dimensions are disabled"),
        "epochs": with_attributes(NUMBER,
                                  description="Duration of the training stage in epochs"),
        "depth_indicator": with_attributes(NUMBER,
                                           description="Restricts the maximum number of blocks in each "
                                                       "independent group that can be skipped. For example, Resnet50 "
                                                       "has 4 four independent groups, each group consists of a "
                                                       "specific number of Bottleneck layers [3,4,6,3], that "
                                                       "potentially can be skipped. If depth indicator equals to 1,"
                                                       " only the last Bottleneck can be skipped in each group, if it "
                                                       "equals 2 - the last two and etc. This allows to implement "
                                                       "progressive shrinking logic from `Once for all` paper. Default "
                                                       "value is 1."),
        "width_indicator": with_attributes(NUMBER,
                                           description="Restricts the maximum number of width values in each elastic "
                                                       "layer. For example, some conv2d with elastic width can vary "
                                                       "number of output channels from the following list: [8, 16, 32] "
                                                       "If width indicator is equal to 1, it can only activate the "
                                                       "maximum number of channels - 32. If it equals 2, then the last "
                                                       " two can be selected - 16 or 32, or both of them."),
        "reorg_weights": with_attributes(BOOLEAN,
                                         description="if True, triggers reorganization of weights in order to have "
                                                     "filters sorted by importance (e.g. by l2 norm) in the "
                                                     "beginning of the stage"),
        "bn_adapt": with_attributes(BOOLEAN,
                                    description="if True, triggers batchnorm adaptation in the beginning of the stage"),
    },
    "description": "Defines a supernet training stage: how many epochs it takes, which elasticities with which "
                   "settings are enabled, whether some operation should happen in the beginning",
    "additionalProperties": False

}
NAS_SCHEDULE_SCHEMA = {
    "type": "object",
    "properties": {
        "list_stage_descriptions": {
            "type": "array",
            "items": STAGE_DESCRIPTOR_SCHEMA,
            "description": "List of parameters per each supernet training stage"
        }
    },
    "additionalProperties": False
}
BOOTSTRAP_NAS_TRAINING_SCHEMA = {
    "type": "object",
    "properties": {
        "algorithm": with_attributes(TRAINING_ALGORITHMS_SCHEMA,
                                     description="Defines training strategy for tuning supernet. By default, "
                                                 "progressive shrinking"),
        "progressivity_of_elasticity": with_attributes(ARRAY_OF_STRINGS,
                                                       description="Defines the order of adding a new elasticity "
                                                                   "dimension from stage to stage",
                                                       examples=[["width", "depth", "kernel"]]),
        "batchnorm_adaptation": BATCHNORM_ADAPTATION_SCHEMA,
        "schedule": NAS_SCHEDULE_SCHEMA,
        "elasticity": ELASTICITY_SCHEMA
    },
    "additionalProperties": False
}

BOOTSTRAP_NAS_SCHEMA = {
    "type": "object",
    "properties": {
        "training": BOOTSTRAP_NAS_TRAINING_SCHEMA
    },
    "additionalProperties": False
=======
########################################################################################################################
# BootstrapNAS
########################################################################################################################
BOOTSTRAP_NAS_ALGO_NAME_IN_CONFIG = 'bootstrapNAS'

TRAINING_ALGORITHMS_SCHEMA = {
    "type": "string",
    "enum": ["progressive_shrinking"],
}

ELASTIC_DEPTH_MODE_SCHEMA = {
    "type": "string",
    "enum": ["manual", "auto"],
}

ELASTIC_DEPTH_SCHEMA = {
    "type": "object",
    "properties": {
        "skipped_blocks": {
            "type": "array",
            "items": ARRAY_OF_STRINGS,
            "description": "List of building blocks to be skipped. "
                           "The block is defined by names of start and end nodes.",
            "examples": [
                [
                    ["start_op_1", "end_op_1"],
                    ["start_op_2", "end_op_2"]
                ]
            ],
        },
        "mode": with_attributes(ELASTIC_DEPTH_MODE_SCHEMA,
                                description="The way of elastic depth configuration - how skipped blocks are "
                                            "defined. Two modes are supported: manual and auto. The first "
                                            "refers to explicit setting coordinates of blocks in the config. "
                                            "The latter assumes no input from the user - blocks to skip are "
                                            "found automatically"),
        "min_block_size": with_attributes(NUMBER,
                                          description="Defines minimal number of operations in the skipping block. "
                                                      "Option is available for the auto mode only. "
                                                      "Default value is 6"),
        "max_block_size": with_attributes(NUMBER,
                                          description="Defines minimal number of operations in the block. "
                                                      "Option is available for the auto mode only. "
                                                      "Default value is 50"),
        "allow_nested_blocks": with_attributes(BOOLEAN,
                                               description="If true, automatic block search will consider nested "
                                                           "blocks: the ones that are part of bigger block. By "
                                                           "default, nested blocks are declined during the search and "
                                                           "bigger blocks are found only. False, by default"),
        "allow_linear_combination": with_attributes(BOOLEAN,
                                                    description="If False, automatic block search will decline blocks "
                                                                "that are a combination of other blocks, "
                                                                "in another words, that consist entirely of operations "
                                                                "of other blocks. False, by default"),
    },
    "additionalProperties": False
}

ELASTIC_WIDTH_SCHEMA = {
    "type": "object",
    "properties": {
        "min_width": with_attributes(NUMBER,
                                     description="Minimal number of output channels that can be activated for "
                                                 "each layers with elastic width. Default value is 32."),
        "max_num_widths": with_attributes(NUMBER,
                                          description="Restricts total number of different elastic width values for "
                                                      "each layer. The default value is -1 means that there's no "
                                                      "restrictions."),
        "width_step": with_attributes(NUMBER,
                                      description="Defines a step size for a generation of the elastic width search "
                                                  "space - the list of all possible width values for each layer. The "
                                                  "generation starts from the number of output channels in the "
                                                  "original model and stops when it reaches whether a "
                                                  "`min_width` width value or number of generated width values "
                                                  "equal to `max_num_widths`"),
        "width_multipliers": with_attributes(ARRAY_OF_NUMBERS,
                                             description="Defines elastic width search space via a list of "
                                                         "multipliers. All possible width values are obtained by "
                                                         "multiplying the original width value with the values in the "
                                                         "given list."),
        "filter_importance": with_attributes(STRING,
                                             description="The type of filter importance metric. Can be"
                                                         " one of `L1`, `L2`, `geometric_median`."
                                                         " `L2` by default.")
    },
    "additionalProperties": False
}

ELASTIC_KERNEL_SCHEMA = {
    "type": "object",
    "properties": {
        "max_num_kernels": with_attributes(NUMBER,
                                           description="Restricts total number of different elastic kernel values for "
                                                       "each layer. The default value is -1 means that there's no "
                                                       "restrictions."),
    },
    "additionalProperties": False
}

ELASTICITY_SCHEMA = {
    "type": "object",
    "properties": {
        "depth": ELASTIC_DEPTH_SCHEMA,
        "width": ELASTIC_WIDTH_SCHEMA,
        "kernel": ELASTIC_KERNEL_SCHEMA,
        "available_elasticity_dims": with_attributes(ARRAY_OF_STRINGS,
                                                     description="Defines the available elasticity dimension for "
                                                                 "sampling subnets. By default, all elastic dimensions "
                                                                 "are available - [width, depth, kernel]"),
        "ignored_scopes": with_attributes(make_string_or_array_of_strings_schema(),
                                          description=IGNORED_SCOPES_DESCRIPTION),
        "target_scopes": with_attributes(make_string_or_array_of_strings_schema(),
                                         description=TARGET_SCOPES_DESCRIPTION),
    },
    "additionalProperties": False
}

STAGE_DESCRIPTOR_SCHEMA = {
    "type": "object",
    "properties": {
        "train_dims": with_attributes(ARRAY_OF_STRINGS,
                                      description="Elasticity dimensions that are enabled for subnet sampling,"
                                                  "the rest elastic dimensions are disabled"),
        "epochs": with_attributes(NUMBER,
                                  description="Duration of the training stage in epochs"),
        "depth_indicator": with_attributes(NUMBER,
                                           description="Restricts the maximum number of blocks in each "
                                                       "independent group that can be skipped. For example, Resnet50 "
                                                       "has 4 four independent groups, each group consists of a "
                                                       "specific number of Bottleneck layers [3,4,6,3], that "
                                                       "potentially can be skipped. If depth indicator equals to 1,"
                                                       " only the last Bottleneck can be skipped in each group, if it "
                                                       "equals 2 - the last two and etc. This allows to implement "
                                                       "progressive shrinking logic from `Once for all` paper. Default "
                                                       "value is 1."),
        "width_indicator": with_attributes(NUMBER,
                                           description="Restricts the maximum number of width values in each elastic "
                                                       "layer. For example, some conv2d with elastic width can vary "
                                                       "number of output channels from the following list: [8, 16, 32] "
                                                       "If width indicator is equal to 1, it can only activate the "
                                                       "maximum number of channels - 32. If it equals 2, then the last "
                                                       " two can be selected - 16 or 32, or both of them."),
        "reorg_weights": with_attributes(BOOLEAN,
                                         description="if True, triggers reorganization of weights in order to have "
                                                     "filters sorted by importance (e.g. by l2 norm) in the "
                                                     "beginning of the stage"),
        "bn_adapt": with_attributes(BOOLEAN,
                                    description="if True, triggers batchnorm adaptation in the beginning of the stage"),
    },
    "description": "Defines a supernet training stage: how many epochs it takes, which elasticities with which "
                   "settings are enabled, whether some operation should happen in the beginning",
    "additionalProperties": False

}
NAS_SCHEDULE_SCHEMA = {
    "type": "object",
    "properties": {
        "list_stage_descriptions": {
            "type": "array",
            "items": STAGE_DESCRIPTOR_SCHEMA,
            "description": "List of parameters per each supernet training stage"
        }
    },
    "additionalProperties": False
}
BOOTSTRAP_NAS_TRAINING_SCHEMA = {
    "type": "object",
    "properties": {
        "algorithm": with_attributes(TRAINING_ALGORITHMS_SCHEMA,
                                     description="Defines training strategy for tuning supernet. By default, "
                                                 "progressive shrinking"),
        "progressivity_of_elasticity": with_attributes(ARRAY_OF_STRINGS,
                                                       description="Defines the order of adding a new elasticity "
                                                                   "dimension from stage to stage",
                                                       examples=[["width", "depth", "kernel"]]),
        "batchnorm_adaptation": BATCHNORM_ADAPTATION_SCHEMA,
        "schedule": NAS_SCHEDULE_SCHEMA,
        "elasticity": ELASTICITY_SCHEMA
    },
    "additionalProperties": False
}

BOOTSTRAP_NAS_SCHEMA = {
    "type": "object",
    "properties": {
        "training": BOOTSTRAP_NAS_TRAINING_SCHEMA
    },
    "additionalProperties": False
}

########################################################################################################################
# All experimental schemas
########################################################################################################################

EXPERIMENTAL_REF_VS_ALGO_SCHEMA = {
    EXPERIMENTAL_QUANTIZATION_ALGO_NAME_IN_CONFIG: EXPERIMENTAL_QUANTIZATION_SCHEMA,
    BOOTSTRAP_NAS_ALGO_NAME_IN_CONFIG: BOOTSTRAP_NAS_SCHEMA
>>>>>>> 9f988473
}<|MERGE_RESOLUTION|>--- conflicted
+++ resolved
@@ -25,212 +25,13 @@
 from nncf.config.schema import make_string_or_array_of_strings_schema
 from nncf.config.schema import with_attributes
 
-<<<<<<< HEAD
-#######################################################################
+########################################################################################################################
 # Experimental Quantization
-#######################################################################
-=======
-########################################################################################################################
-# Experimental Quantization
-########################################################################################################################
->>>>>>> 9f988473
+########################################################################################################################
 EXPERIMENTAL_QUANTIZATION_ALGO_NAME_IN_CONFIG = 'experimental_quantization'
 EXPERIMENTAL_QUANTIZATION_SCHEMA = copy.deepcopy(QUANTIZATION_SCHEMA)
 EXPERIMENTAL_QUANTIZATION_SCHEMA['properties']['algorithm']['const'] = EXPERIMENTAL_QUANTIZATION_ALGO_NAME_IN_CONFIG
 
-<<<<<<< HEAD
-EXPERIMENTAL_REF_VS_ALGO_SCHEMA = {
-    EXPERIMENTAL_QUANTIZATION_ALGO_NAME_IN_CONFIG: EXPERIMENTAL_QUANTIZATION_SCHEMA,
-}
-
-#######################################################################
-# BootstrapNAS
-#######################################################################
-BOOTSTRAP_NAS_ALGO_NAME_IN_CONFIG = 'bootstrapNAS'
-
-TRAINING_ALGORITHMS_SCHEMA = {
-    "type": "string",
-    "enum": ["progressive_shrinking"],
-}
-
-ELASTIC_DEPTH_MODE_SCHEMA = {
-    "type": "string",
-    "enum": ["manual", "auto"],
-}
-
-ELASTIC_DEPTH_SCHEMA = {
-    "type": "object",
-    "properties": {
-        "skipped_blocks": {
-            "type": "array",
-            "items": ARRAY_OF_STRINGS,
-            "description": "graph node scopes ",
-            "examples": [
-                [
-                    ["start_op_1", "end_op_1"],
-                    ["start_op_2", "end_op_2"]
-                ]
-            ],
-        },
-        "mode": with_attributes(ELASTIC_DEPTH_MODE_SCHEMA,
-                                description="The way of elastic depth configuration - how skipped blocks are "
-                                            "defined. Two modes are supported: manual and auto. The first "
-                                            "refers to explicit setting coordinates of blocks in the config. "
-                                            "The latter assumes no input from the user - blocks to skip are "
-                                            "found automatically"),
-        "min_block_size": with_attributes(NUMBER,
-                                          description="Defines minimal number of operations in the skipping block. "
-                                                      "Option is available for the auto mode only. "
-                                                      "Default value is 6"),
-        "max_block_size": with_attributes(NUMBER,
-                                          description="Defines minimal number of operations in the block. "
-                                                      "Option is available for the auto mode only. "
-                                                      "Default value is 50"),
-        "allow_nested_blocks": with_attributes(BOOLEAN,
-                                               description="If true, automatic block search will consider nested "
-                                                           "blocks: the ones that are part of bigger block. By "
-                                                           "default, nested blocks are declined during the search and "
-                                                           "bigger blocks are found only. False, by default"),
-        "allow_linear_combination": with_attributes(BOOLEAN,
-                                                    description="If False, automatic block search will decline blocks "
-                                                                "that are a combination of other blocks, "
-                                                                "in another words, that consist entirely of operations "
-                                                                "of other blocks. False, by default"),
-    },
-    "additionalProperties": False
-}
-
-ELASTIC_WIDTH_SCHEMA = {
-    "type": "object",
-    "properties": {
-        "min_width": with_attributes(NUMBER,
-                                     description="Minimal number of output channels that can be activated for "
-                                                 "each layers with elastic width. Default value is 32."),
-        "max_num_widths": with_attributes(NUMBER,
-                                          description="Restricts total number of different elastic width values for "
-                                                      "each layer. The default value is -1 means that there's no "
-                                                      "restrictions."),
-        "width_step": with_attributes(NUMBER,
-                                      description="Defines a step size for a generation of the elastic width search "
-                                                  "space - the list of all possible width values for each layer. The "
-                                                  "generation starts from the number of output channels in the "
-                                                  "original model and stops when it reaches whether a "
-                                                  "`min_width` width value or number of generated width values "
-                                                  "equal to `max_num_widths`"),
-        "width_multipliers": with_attributes(ARRAY_OF_NUMBERS,
-                                             description="Defines elastic width search space via a list of "
-                                                         "multipliers. All possible width values are obtained by "
-                                                         "multiplying the original width value with the values in the "
-                                                         "given list."),
-        "filter_importance": with_attributes(STRING,
-                                             description="The type of filter importance metric. Can be"
-                                                         " one of `L1`, `L2`, `geometric_median`."
-                                                         " `L2` by default.")
-    },
-    "additionalProperties": False
-}
-
-ELASTIC_KERNEL_SCHEMA = {
-    "type": "object",
-    "properties": {
-        "max_num_kernels": with_attributes(NUMBER,
-                                           description="Restricts total number of different elastic kernel values for "
-                                                       "each layer. The default value is -1 means that there's no "
-                                                       "restrictions."),
-    },
-    "additionalProperties": False
-}
-
-ELASTICITY_SCHEMA = {
-    "type": "object",
-    "properties": {
-        "depth": ELASTIC_DEPTH_SCHEMA,
-        "width": ELASTIC_WIDTH_SCHEMA,
-        "kernel": ELASTIC_KERNEL_SCHEMA,
-        "available_elasticity_dims": with_attributes(ARRAY_OF_STRINGS,
-                                                     description="Defines the available elasticity dimension for "
-                                                                 "sampling subnets. By default, all elastic dimensions "
-                                                                 "are available - [width, depth, kernel]"),
-        "ignored_scopes": with_attributes(make_string_or_array_of_strings_schema(),
-                                          description=IGNORED_SCOPES_DESCRIPTION),
-        "target_scopes": with_attributes(make_string_or_array_of_strings_schema(),
-                                         description=TARGET_SCOPES_DESCRIPTION),
-    },
-    "additionalProperties": False
-}
-
-STAGE_DESCRIPTOR_SCHEMA = {
-    "type": "object",
-    "properties": {
-        "train_dims": with_attributes(ARRAY_OF_STRINGS,
-                                      description="Elasticity dimensions that are enabled for subnet sampling,"
-                                                  "the rest elastic dimensions are disabled"),
-        "epochs": with_attributes(NUMBER,
-                                  description="Duration of the training stage in epochs"),
-        "depth_indicator": with_attributes(NUMBER,
-                                           description="Restricts the maximum number of blocks in each "
-                                                       "independent group that can be skipped. For example, Resnet50 "
-                                                       "has 4 four independent groups, each group consists of a "
-                                                       "specific number of Bottleneck layers [3,4,6,3], that "
-                                                       "potentially can be skipped. If depth indicator equals to 1,"
-                                                       " only the last Bottleneck can be skipped in each group, if it "
-                                                       "equals 2 - the last two and etc. This allows to implement "
-                                                       "progressive shrinking logic from `Once for all` paper. Default "
-                                                       "value is 1."),
-        "width_indicator": with_attributes(NUMBER,
-                                           description="Restricts the maximum number of width values in each elastic "
-                                                       "layer. For example, some conv2d with elastic width can vary "
-                                                       "number of output channels from the following list: [8, 16, 32] "
-                                                       "If width indicator is equal to 1, it can only activate the "
-                                                       "maximum number of channels - 32. If it equals 2, then the last "
-                                                       " two can be selected - 16 or 32, or both of them."),
-        "reorg_weights": with_attributes(BOOLEAN,
-                                         description="if True, triggers reorganization of weights in order to have "
-                                                     "filters sorted by importance (e.g. by l2 norm) in the "
-                                                     "beginning of the stage"),
-        "bn_adapt": with_attributes(BOOLEAN,
-                                    description="if True, triggers batchnorm adaptation in the beginning of the stage"),
-    },
-    "description": "Defines a supernet training stage: how many epochs it takes, which elasticities with which "
-                   "settings are enabled, whether some operation should happen in the beginning",
-    "additionalProperties": False
-
-}
-NAS_SCHEDULE_SCHEMA = {
-    "type": "object",
-    "properties": {
-        "list_stage_descriptions": {
-            "type": "array",
-            "items": STAGE_DESCRIPTOR_SCHEMA,
-            "description": "List of parameters per each supernet training stage"
-        }
-    },
-    "additionalProperties": False
-}
-BOOTSTRAP_NAS_TRAINING_SCHEMA = {
-    "type": "object",
-    "properties": {
-        "algorithm": with_attributes(TRAINING_ALGORITHMS_SCHEMA,
-                                     description="Defines training strategy for tuning supernet. By default, "
-                                                 "progressive shrinking"),
-        "progressivity_of_elasticity": with_attributes(ARRAY_OF_STRINGS,
-                                                       description="Defines the order of adding a new elasticity "
-                                                                   "dimension from stage to stage",
-                                                       examples=[["width", "depth", "kernel"]]),
-        "batchnorm_adaptation": BATCHNORM_ADAPTATION_SCHEMA,
-        "schedule": NAS_SCHEDULE_SCHEMA,
-        "elasticity": ELASTICITY_SCHEMA
-    },
-    "additionalProperties": False
-}
-
-BOOTSTRAP_NAS_SCHEMA = {
-    "type": "object",
-    "properties": {
-        "training": BOOTSTRAP_NAS_TRAINING_SCHEMA
-    },
-    "additionalProperties": False
-=======
 ########################################################################################################################
 # BootstrapNAS
 ########################################################################################################################
@@ -428,5 +229,4 @@
 EXPERIMENTAL_REF_VS_ALGO_SCHEMA = {
     EXPERIMENTAL_QUANTIZATION_ALGO_NAME_IN_CONFIG: EXPERIMENTAL_QUANTIZATION_SCHEMA,
     BOOTSTRAP_NAS_ALGO_NAME_IN_CONFIG: BOOTSTRAP_NAS_SCHEMA
->>>>>>> 9f988473
 }