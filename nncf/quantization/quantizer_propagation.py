--- conflicted
+++ resolved
@@ -624,11 +624,8 @@
                  debug_interface: 'QuantizationDebugInterface' = None,
                  propagation_strategy: PropagationStrategy = PropagationStrategy.AGGRESSIVE,
                  default_qconfig_list: List[QuantizerConfig] = None):
-<<<<<<< HEAD
         self.adjacent_quantizers_locations_per_node_key = {}  # type: Dict[str, AdjacentQuantizersLocations]
-=======
         self.default_qlobal_qconfig_list = default_qconfig_list
->>>>>>> 53cde6b3
         self._hw_config = hw_config  # type: HWConfig
         self._debug_interface = debug_interface
         self._propagation_strategy = propagation_strategy  # TODO: determine from config
