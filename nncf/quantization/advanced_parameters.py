# Copyright (c) 2024 Intel Corporation
# Licensed under the Apache License, Version 2.0 (the "License");
# you may not use this file except in compliance with the License.
# You may obtain a copy of the License at
#      http://www.apache.org/licenses/LICENSE-2.0
# Unless required by applicable law or agreed to in writing, software
# distributed under the License is distributed on an "AS IS" BASIS,
# WITHOUT WARRANTIES OR CONDITIONS OF ANY KIND, either express or implied.
# See the License for the specific language governing permissions and
# limitations under the License.
"""
Structures and functions for passing advanced parameters to NNCF post-training quantization APIs.
"""
import sys
from dataclasses import dataclass
from dataclasses import field
from dataclasses import fields
from dataclasses import is_dataclass
from enum import Enum
from typing import Any, Dict, Optional, Union

import nncf
from nncf.common.quantization.structs import QuantizationScheme as QuantizationMode
from nncf.common.utils.api_marker import api
from nncf.parameters import StrEnum
from nncf.quantization.range_estimator import AggregatorType
from nncf.quantization.range_estimator import RangeEstimatorParameters
from nncf.quantization.range_estimator import StatisticsType


@api(canonical_alias="nncf.OverflowFix")
class OverflowFix(StrEnum):
    """
    This option controls whether to apply the overflow issue fix for the 8-bit
    quantization.

    8-bit instructions of older Intel CPU generations (based on SSE, AVX-2, and AVX-512
    instruction sets) suffer from the so-called saturation (overflow) issue: in some
    configurations, the output does not fit into an intermediate buffer and has to be
    clamped. This can lead to an accuracy drop on the aforementioned architectures.
    The fix set to use only half a quantization range to avoid overflow for specific
    operations.

    If you are going to infer the quantized model on the architectures with AVX-2, and
    AVX-512 instruction sets, we recommend using FIRST_LAYER option as lower aggressive
    fix of the overflow issue. If you still face significant accuracy drop, try using
    ENABLE, but this may get worse the accuracy.

    :param ENABLE: All weights of all types of Convolutions and MatMul operations
        are be quantized using a half of the 8-bit quantization range.
    :param FIRST_LAYER: Weights of the first Convolutions of each model inputs
        are quantized using a half of the 8-bit quantization range.
    :param DISABLE: All weights are quantized using the full 8-bit quantization range.
    """

    ENABLE = "enable"
    FIRST_LAYER = "first_layer_only"
    DISABLE = "disable"


@api()
class FP8Type(StrEnum):
    """
    Defines FP8 special types (https://arxiv.org/pdf/2209.05433.pdf).

    :param E4M3: Mode with 4-bit exponent and 3-bit mantissa.
    :param E5M2: Mode with 5-bit exponent and 2-bit mantissa.

    """

    E4M3 = "f8e4m3"
    E5M2 = "f8e5m2"


@api()
@dataclass
class QuantizationParameters:
    """
    Contains quantization parameters for weights or activations.

    :param num_bits: The number of bits to use for quantization.
    :type num_bits: Optional[int]
    :param mode: The quantization mode to use, such as 'symmetric', 'asymmetric', etc.
    :type mode: nncf.common.quantization.structs.QuantizationMode
    :param signedness_to_force: Whether to force the weights or activations to be
        signed (True), unsigned (False)
    :type signedness_to_force: Optional[bool]
    :param per_channel: True if per-channel quantization is used, and False if
        per-tensor quantization is used.
    :type per_channel: Optional[bool]
    :param narrow_range: Whether to use a narrow quantization range.

        If False, then the input will be quantized into quantization range

        * [0; 2^num_bits - 1] for unsigned quantization and
        * [-2^(num_bits - 1); 2^(num_bits - 1) - 1] for signed quantization

        If True, then the ranges would be:

        * [0; 2^num_bits - 2] for unsigned quantization and
        * [-2^(num_bits - 1) + 1; 2^(num_bits - 1) - 1] for signed quantization
    :type narrow_range: Optional[bool]
    """

    num_bits: Optional[int] = None
    mode: Optional[QuantizationMode] = None
    signedness_to_force: Optional[bool] = None
    per_channel: Optional[bool] = None
    narrow_range: Optional[bool] = None


@api()
@dataclass
class FP8QuantizationParameters:
    """
    Contains convert parameters for weights or activations.

    :param destination_type: Currently contains E4M3 or E5M2 for FP8 precision.
    :type destination_type: FP8Type
    """

    destination_type: Optional[FP8Type] = None


@api()
@dataclass
class AdvancedBiasCorrectionParameters:
    """
    Contains advanced parameters for fine-tuning bias correction algorithm.

    :param apply_for_all_nodes: Whether to apply the correction to all nodes in the
        model, or only to nodes that have a bias.
    :type apply_for_all_nodes: bool
    :param threshold: The threshold value determines the maximum bias correction value.
        The bias correction are skipped If the value is higher than threshold.
    :type threshold: Optional[float]
    """

    apply_for_all_nodes: bool = False
    threshold: Optional[float] = None


@api()
@dataclass
class AdvancedSmoothQuantParameters:
    """
    Contains advanced alpha parameters for SmoothQuant algorithm.
    It regulates the calculation of the smooth scale for different node types.
    A negative value switches off the algorithm for current node type. In case of inaccurate results,
    this parameter may be adjusted in the range from 0 to 1 or set -1 to disable SmoothQuant algorithm.

    :param convolution: Whether to apply smoothing for Convolution layers.
    :type convolution: float
    :param matmul: Whether to apply smoothing for MatMul layers.
    :type matmul: float
    """

    convolution: float = -1
    matmul: float = 0.95


class RestoreMode(Enum):
    """
    Specifies how to revert operations to their original precision.

    :param ACTIVATIONS_AND_WEIGHTS: Operations will be reverted to floating-point precision.
    :param ONLY_ACTIVATIONS: Operations with weights will be reverted to representation with int8 weights,
        while all other operations will revert to floating-point precision.
    """

    ACTIVATIONS_AND_WEIGHTS = "activations_and_weights"
    ONLY_ACTIVATIONS = "only_activations"


@api()
@dataclass
class AdvancedQuantizationParameters:
    """
    Contains advanced parameters for fine-tuning quantization algorithm.

    :param overflow_fix: This option controls whether to apply the overflow issue fix
        for the 8-bit quantization.
    :type overflow_fix: nncf.quantization.advanced_parameters.OverflowFix
    :param quantize_outputs: Whether to insert additional quantizers right before each
        of the model outputs.
    :type quantize_outputs: bool
    :param inplace_statistics: Defines whether to calculate quantizers statistics by
        backend graph operations or by default Python implementation, defaults to True.
    :type inplace_statistics: bool
    :param disable_channel_alignment: Whether to disable the channel alignment.
    :type disable_channel_alignment: bool
    :param disable_bias_correction: Whether to disable the bias correction.
    :type disable_bias_correction: bool
    :param batchwise_statistics: Determines whether quantizer statistics should be calculated
        for each item of the batch or for the entire batch, default is None.
        "None" means that if torch.DataLoader or tensorflow.Dataset was passed as a data source for
        the calibration dataset, then in case batch_size of the data source > 1 batchwise_statistics sets to True,
        otherwise sets to False.
    :type batchwise_statistics: Optional[bool]
    :param activations_quantization_params: Quantization parameters for activations.
    :type activations_quantization_params: nncf.quantization.advanced_parameters.QuantizationParameters
    :param weights_quantization_params: Quantization parameters for weights.
    :type weights_quantization_params: nncf.quantization.advanced_parameters.QuantizationParameters
    :param activations_range_estimator_params: Range estimator parameters for activations.
    :type activations_range_estimator_params: nncf.quantization.range_estimator.RangeEstimatorParameters
    :param weights_range_estimator_params: Range estimator parameters for weights.
    :type weights_range_estimator_params: nncf.quantization.range_estimator.RangeEstimatorParameters
    :param bias_correction_params: Advanced bias correction parameters.
    :type bias_correction_params: nncf.quantization.advanced_parameters.AdvancedBiasCorrectionParameters
    :param smooth_quant_alphas: SmoothQuant-related parameters mapping.
        It regulates the calculation of the smooth scale. The default value stored in AdvancedSmoothQuantParameters.
        A negative value for each field switches off type smoothing. In case of inaccurate results,
        fields may be adjusted in the range from 0 to 1 or set -1 to disable smoothing for type.
    :type smooth_quant_alpha: AdvancedSmoothQuantParameters
    :param smooth_quant_alpha: Deprecated SmoothQuant-related parameter.
    :type smooth_quant_alpha: float
    :param backend_params: Backend-specific parameters.
    :type backend_params: Dict[str, Any]
    """

    # General parameters
    overflow_fix: OverflowFix = None
    quantize_outputs: bool = False
    inplace_statistics: bool = True
    disable_channel_alignment: bool = True
    disable_bias_correction: bool = False
    batchwise_statistics: Optional[bool] = None

    # Advanced Quantization parameters
    activations_quantization_params: Union[QuantizationParameters, FP8QuantizationParameters] = None
    weights_quantization_params: Union[QuantizationParameters, FP8QuantizationParameters] = None

    # Range estimator parameters
    activations_range_estimator_params: RangeEstimatorParameters = field(default_factory=RangeEstimatorParameters)
    weights_range_estimator_params: RangeEstimatorParameters = field(default_factory=RangeEstimatorParameters)

    # Advanced BiasCorrection algorithm parameters
    bias_correction_params: AdvancedBiasCorrectionParameters = field(default_factory=AdvancedBiasCorrectionParameters)

    # Advanced SmoothQuant algorithm parameters
    smooth_quant_alphas: AdvancedSmoothQuantParameters = field(default_factory=AdvancedSmoothQuantParameters)
    # Deprecated parameter
    smooth_quant_alpha: float = None

    # Backend specific parameters
    backend_params: Dict[str, Any] = field(default_factory=dict)


@api()
@dataclass
class AdvancedAWQParameters:
    """
    Contains advanced parameters for AWQ algorithm.

    :param subset_size: The number of samples for AWQ.
    :type subset_size: int
    :param percent_to_apply: The percent of outliers for correction.
    :type percent_to_apply: float
    :param alpha_min: Minimum value of smoothness parameter for grid search.
    :type alpha_min: float
    :param alpha_max: Maximal value of smoothness parameter for grid search.
    :type alpha_max: float
    :param steps: The number of the steps in grid search.
    :type steps: int
    """

    subset_size: int = 32
    percent_to_apply: float = 0.002
    alpha_min: float = 0.0
    alpha_max: float = 1.0
    steps: int = 100


@api()
@dataclass
class AdvancedScaleEstimationParameters:
    """
    Contains advanced parameters for scale estimation algorithm.

    :param subset_size: The number of samples for scale estimation.
    :type subset_size: int
    :param initial_steps: The number of the steps for absmax scale rectification.
    :type initial_steps: int
    :param scale_steps: The number of the steps for grid search scale rectification
        from 1.0 to 1.0 - 0.05 * scale_step.
    :type scale_steps: int
    :param weight_penalty: coefficient for penalty between fp and compressed weights. If -1 then doesn't apply.
    :type weight_penalty: float
    """

    subset_size: int = 32
    initial_steps: int = 5
    scale_steps: int = 10
    weight_penalty: float = -1.0


@api()
@dataclass
class AdvancedGPTQParameters:
    """
    Contains advanced parameters for GPTQ algorithm.

    :param damp_percent: The percent of the average Hessian diagonal to use for dampening,
        recommended value is 0.1.
    :type damp_percent: float
    :param block_size: The size of the blocks used during quantization. Defaults to 128.
    :type block_size: int
    :param subset_size: Number of data samples to calculate Hessian. Defaults to 128.
    :type subset_size: int
    """

    damp_percent: float = 0.1
    block_size: int = 128
    subset_size: int = 128


@api()
@dataclass
class AdvancedLoraCorrectionParameters:
    """
    Contains advanced parameters for lora correction algorithm.

    :param rank: rank of lora adapters. Defaults to 16.
    :type rank: int
    :param num_iters: number of correction iterations. Defaults to 3.
    :type num_iters: int
<<<<<<< HEAD
    :param add_regularization: Whether to add a regularization during the correction process. Defaults to True.
        Helpful for big rank values to avoid overfitting.
    :type add_regularization: bool
    :param subset_size: Number of data samples for lora correction algorithm. Defaults to 128.
    :type subset_size: int
    :param is_int8_adapters: Whether to 8-bit quantize lora adapters, otherwise they kept in the original weights
        precision. Defaults to False.
    :type is_int8_adapters: bool
    """

    rank: int = 16
    num_iters: int = 3
    add_regularization: bool = True
    subset_size: int = 128
    is_int8_adapters: bool = False
=======
    :param add_regularization: Whether to add a regularization during the correction process. Defaults to False.
        Helpful for big rank values to avoid overfitting.
    :type add_regularization: bool
    :param subset_size: Number of data samples for lora correction algorithm. Defaults to 32.
    :type subset_size: int
    :param is_int8_adapters: Whether to 8-bit quantize lora adapters, otherwise they kept in the original weights
        precision. Defaults to True.
    :type is_int8_adapters: bool
    """

    rank: int = 8
    num_iters: int = 3
    add_regularization: bool = False
    subset_size: int = 32
    is_int8_adapters: bool = True
>>>>>>> 4479bc32


@api()
@dataclass
class AdvancedCompressionParameters:
    """
    Contains advanced parameters for compression algorithms.

    :param awq_params: Advanced parameters for AWQ algorithm.
    :type awq_params: AdvancedAWQParameters
    :param scale_estimation_params: Advanced parameters for scale estimation algorithm.
    :type scale_estimation_params: AdvancedScaleEstimationParameters
    """

    # Advanced AWQ algorithm parameters
    awq_params: AdvancedAWQParameters = field(default_factory=AdvancedAWQParameters)

    # Advanced scale estimation algorithm parameters
    scale_estimation_params: AdvancedScaleEstimationParameters = field(
        default_factory=AdvancedScaleEstimationParameters
    )

    # Advanced GPTQ algorithm parameters
    gptq_params: AdvancedGPTQParameters = field(default_factory=AdvancedGPTQParameters)

    # Advanced Lora Correction algorithm parameters
    lora_correction_params: AdvancedLoraCorrectionParameters = field(default_factory=AdvancedLoraCorrectionParameters)


@api()
@dataclass
class AdvancedAccuracyRestorerParameters:
    """
    Contains advanced parameters for fine-tuning the accuracy restorer algorithm.

    :param max_num_iterations: The maximum number of iterations of the algorithm.
        In other words, the maximum number of layers that may be reverted back to
        floating-point precision. By default, it is limited by the overall number of
        quantized layers.
    :type max_num_iterations: int
    :param tune_hyperparams: Whether to tune of quantization parameters as a
        preliminary step before reverting layers back to the floating-point precision.
        It can bring an additional boost in performance and accuracy, at the cost of
        increased overall quantization time. The default value is `False`.
    :type tune_hyperparams: int
    :param ranking_subset_size: Size of a subset that is used to rank layers by their
        contribution to the accuracy drop.
    :type ranking_subset_size: Optional[int]
    :param num_ranking_workers: The number of parallel workers that are used to rank
        quantization operations.
    :type num_ranking_workers: Optional[int]
    :param intermediate_model_dir: Path to the folder where the model, which was fully
        quantized with initial parameters, should be saved.
    :type intermediate_model_dir: Optional[str]
    :param restore_mode: Specifies how to revert operations to their original precision.
    :type restore_mode: RestoreMode
    """

    max_num_iterations: int = sys.maxsize
    tune_hyperparams: bool = False
    ranking_subset_size: Optional[int] = None
    num_ranking_workers: Optional[int] = None
    intermediate_model_dir: Optional[str] = None
    restore_mode: RestoreMode = RestoreMode.ACTIVATIONS_AND_WEIGHTS


def changes_asdict(params: Any) -> Dict[str, Any]:
    """
    Returns non None fields as dict

    :param params: A dataclass instance
    :return: A dict with non None fields
    """
    changes = {}
    for f in fields(params):
        value = getattr(params, f.name)
        if value is not None:
            changes[f.name] = value
    return changes


def convert_to_dict_recursively(params: Any) -> Dict[str, Any]:
    """
    Converts dataclass to dict recursively

    :param params: A dataclass instance
    :return: A dataclass as dict
    """
    if params is None:
        return {}

    result = {}
    for f in fields(params):
        value = getattr(params, f.name)
        if is_dataclass(value):
            result[f.name] = convert_to_dict_recursively(value)
        elif isinstance(value, Enum):
            result[f.name] = value.value
        else:
            result[f.name] = value

    return result


def convert_quantization_parameters_to_dict(params: QuantizationParameters) -> Dict[str, Any]:
    """
    Converts quantization parameters to the dict in the legacy format

    :param params: Quantization parameters
    :return: Quantization parameters as dict in the legacy format
    """
    result = {}
    if params is not None:
        if params.num_bits is not None:
            result["bits"] = params.num_bits
        if params.mode is not None:
            result["mode"] = params.mode
        if params.signedness_to_force is not None:
            result["signed"] = params.signedness_to_force
        if params.per_channel is not None:
            result["per_channel"] = params.per_channel
        if params.narrow_range is not None:
            raise nncf.ParameterNotSupportedError("narrow_range parameter is not supported in the legacy format")
    return result


def convert_range_estimator_parameters_to_dict(params: RangeEstimatorParameters) -> Dict[str, Any]:
    """
    Converts range estimator parameters to the dict in the legacy format

    :param params: Range estimator parameters
    :return: range estimator parameters as dict in the legacy format
    """
    if params.min.clipping_value is not None or params.max.clipping_value is not None:
        raise nncf.ParameterNotSupportedError("clipping_value parameter is not supported in the legacy format")

    result = {}
    if (
        params.min.statistics_type == StatisticsType.MIN
        and params.min.aggregator_type == AggregatorType.MIN
        and params.max.statistics_type == StatisticsType.MAX
        and params.max.aggregator_type == AggregatorType.MAX
    ):
        result["type"] = "mixed_min_max"
    elif (
        params.min.statistics_type == StatisticsType.MIN
        and params.min.aggregator_type == AggregatorType.MEAN
        and params.max.statistics_type == StatisticsType.MAX
        and params.max.aggregator_type == AggregatorType.MEAN
    ):
        result["type"] = "mean_min_max"
    elif (
        params.min.statistics_type == StatisticsType.QUANTILE
        and params.min.aggregator_type == AggregatorType.MEAN
        and params.max.statistics_type == StatisticsType.QUANTILE
        and params.max.aggregator_type == AggregatorType.MEAN
    ):
        result["type"] = "mean_percentile"
        result["params"] = {
            "min_percentile": 1 - params.min.quantile_outlier_prob,
            "max_percentile": 1 - params.max.quantile_outlier_prob,
        }
    elif (
        params.min.statistics_type is None
        and params.min.aggregator_type is None
        and params.max.statistics_type is None
        and params.max.aggregator_type is None
    ):
        return {}
    else:
        raise nncf.ParameterNotSupportedError(
            f"The following range estimator parameters are not supported: {str(params)}"
        )

    return result


def apply_advanced_parameters_to_config(
    config: Dict[str, Any], params: AdvancedQuantizationParameters
) -> Dict[str, Any]:
    """
    Apply advanced parameters to the config in the legacy format

    :param config: NNCF config in legacy format
    :param params: Advanced quantization parameters
    :return: advanced quantization parameters as dict in the legacy format
    """
    config["overflow_fix"] = params.overflow_fix if params.overflow_fix is None else params.overflow_fix.value
    config["quantize_outputs"] = params.quantize_outputs

    if params.disable_bias_correction:
        initializer = config.get("initializer", {})
        initializer["batchnorm_adaptation"] = {"num_bn_adaptation_samples": 0}
        config["initializer"] = initializer

    activations_config = convert_quantization_parameters_to_dict(params.activations_quantization_params)
    if activations_config:
        config["activations"] = activations_config

    weights_config = convert_quantization_parameters_to_dict(params.weights_quantization_params)
    if weights_config:
        config["weights"] = weights_config

    activations_init_range_config = convert_range_estimator_parameters_to_dict(
        params.activations_range_estimator_params
    )
    weights_init_range_config = convert_range_estimator_parameters_to_dict(params.weights_range_estimator_params)

    if activations_init_range_config or weights_init_range_config:
        initializer = config.get("initializer", {})
        init_range = initializer.get("range", {})
        global_num_init_samples = init_range.get("num_init_samples", None)
        global_range_type = init_range.get("type", None)

        activations_init_range_config["target_quantizer_group"] = "activations"
        activations_init_range_config["target_scopes"] = "{re}.*"
        if global_num_init_samples is not None:
            activations_init_range_config["num_init_samples"] = global_num_init_samples
        if "type" not in activations_init_range_config and global_range_type is not None:
            activations_init_range_config["type"] = global_range_type

        weights_init_range_config["target_quantizer_group"] = "weights"
        weights_init_range_config["target_scopes"] = "{re}.*"
        if global_num_init_samples is not None:
            weights_init_range_config["num_init_samples"] = global_num_init_samples
        if "type" not in weights_init_range_config and global_range_type is not None:
            weights_init_range_config["type"] = global_range_type

        initializer["range"] = [activations_init_range_config, weights_init_range_config]
        config["initializer"] = initializer

    if params.bias_correction_params.apply_for_all_nodes:
        raise nncf.ParameterNotSupportedError(
            "apply_for_all_nodes parameter of the BiasCorrection algorithm is not supported in the legacy format"
        )

    if params.bias_correction_params.threshold is not None:
        raise nncf.ParameterNotSupportedError(
            "threshold parameter of the BiasCorrection algorithm is not supported in the legacy format"
        )

    return config<|MERGE_RESOLUTION|>--- conflicted
+++ resolved
@@ -324,39 +324,21 @@
     :type rank: int
     :param num_iters: number of correction iterations. Defaults to 3.
     :type num_iters: int
-<<<<<<< HEAD
     :param add_regularization: Whether to add a regularization during the correction process. Defaults to True.
         Helpful for big rank values to avoid overfitting.
     :type add_regularization: bool
     :param subset_size: Number of data samples for lora correction algorithm. Defaults to 128.
     :type subset_size: int
     :param is_int8_adapters: Whether to 8-bit quantize lora adapters, otherwise they kept in the original weights
-        precision. Defaults to False.
+        precision. Defaults to True.
     :type is_int8_adapters: bool
     """
 
-    rank: int = 16
+    rank: int = 8
     num_iters: int = 3
     add_regularization: bool = True
     subset_size: int = 128
-    is_int8_adapters: bool = False
-=======
-    :param add_regularization: Whether to add a regularization during the correction process. Defaults to False.
-        Helpful for big rank values to avoid overfitting.
-    :type add_regularization: bool
-    :param subset_size: Number of data samples for lora correction algorithm. Defaults to 32.
-    :type subset_size: int
-    :param is_int8_adapters: Whether to 8-bit quantize lora adapters, otherwise they kept in the original weights
-        precision. Defaults to True.
-    :type is_int8_adapters: bool
-    """
-
-    rank: int = 8
-    num_iters: int = 3
-    add_regularization: bool = False
-    subset_size: int = 32
     is_int8_adapters: bool = True
->>>>>>> 4479bc32
 
 
 @api()
