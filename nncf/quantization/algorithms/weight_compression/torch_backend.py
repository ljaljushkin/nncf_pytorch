--- conflicted
+++ resolved
@@ -179,10 +179,7 @@
         graph: NNCFGraph,
         weight_compression_parameters: Iterable[WeightCompressionParameters],
         precomputed_scales: Dict[str, Tensor] = None,
-<<<<<<< HEAD
-=======
         precomputed_zero_points: Dict[str, Tensor] = None,
->>>>>>> 99b5b85a
     ) -> NNCFNetwork:
         transformation_layout = TransformationLayout()
 
