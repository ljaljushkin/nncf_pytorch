# Copyright (c) 2024 Intel Corporation
# Licensed under the Apache License, Version 2.0 (the "License");
# you may not use this file except in compliance with the License.
# You may obtain a copy of the License at
#      http://www.apache.org/licenses/LICENSE-2.0
# Unless required by applicable law or agreed to in writing, software
# distributed under the License is distributed on an "AS IS" BASIS,
# WITHOUT WARRANTIES OR CONDITIONS OF ANY KIND, either express or implied.
# See the License for the specific language governing permissions and
# limitations under the License.

from collections import defaultdict
from typing import Dict, List, Optional, OrderedDict, Tuple, TypeVar

import nncf
from nncf import Dataset
from nncf.common.factory import StatisticsAggregatorFactory
from nncf.common.graph.graph import NNCFGraph
from nncf.common.graph.graph import NNCFNode
from nncf.common.graph.transformations.commands import TargetType
from nncf.common.logging import nncf_logger
from nncf.common.logging.track_progress import track
from nncf.common.scopes import should_consider_scope
from nncf.common.tensor_statistics.statistic_point import StatisticPoint
from nncf.common.tensor_statistics.statistic_point import StatisticPointsContainer
from nncf.common.utils.backend import BackendType
from nncf.common.utils.backend import get_backend
from nncf.common.utils.helpers import create_table
from nncf.parameters import CompressWeightsMode
from nncf.parameters import SensitivityMetric
from nncf.quantization.advanced_parameters import AdvancedCompressionParameters
from nncf.quantization.advanced_parameters import convert_to_dict_recursively
from nncf.quantization.algorithms.algorithm import Algorithm
from nncf.quantization.algorithms.weight_compression.awq import AWQ
from nncf.quantization.algorithms.weight_compression.config import WeightCompressionParameters
from nncf.quantization.algorithms.weight_compression.gptq import GPTQ
from nncf.quantization.algorithms.weight_compression.lora_correction import LoraCorrectionAlgorithm
from nncf.quantization.algorithms.weight_compression.mixed_precision import MIXED_PRECISION_CRITERIA
from nncf.quantization.algorithms.weight_compression.scale_estimation import ScaleEstimation
from nncf.quantization.algorithms.weight_compression.weight_lowering import WeightCompressionConfig
from nncf.scopes import IgnoredScope
from nncf.scopes import get_ignored_node_names_from_ignored_scope
from nncf.tensor import Tensor
from nncf.tensor.definitions import TensorDataType

TModel = TypeVar("TModel")
TTensor = TypeVar("TTensor")


class WeightCompression(Algorithm):
    """
    Post-training Weight Compression algorithm implementation.

    Compresses weights of Linear and Embedding layers to 8-bit integer or
    to 4-bit integer/float depending on mode, ratio and group size.
    """

    def __init__(
        self,
        mode: CompressWeightsMode,
        ratio: float,
        group_size: int,
        ignored_scope: IgnoredScope,
        all_layers: bool,
        sensitivity_metric: SensitivityMetric,
        awq: bool,
        subset_size: int,
        scale_estimation: bool,
        gptq: bool,
        lora_correction: bool,
        advanced_parameters: Optional[AdvancedCompressionParameters] = None,
    ):
        """
        :param mode: Defines a mode for weight compression.
            INT8_SYM stands for 8-bit integer symmetric quantization of all weights.
                Weights are quantized symmetrically without zero point.
            INT8_ASYM is the same as INT8_SYM mode, but weights are quantized to a primary precision asymmetrically
                with a typical non-fixed zero point.
            INT4_SYM stands for a mixed-precision weights quantization with 4-bit integer as a primary precision.
                Weights are quantized to a primary precision symmetrically without zero point.
                All embeddings and the last layer are always compressed to a backup precision, which is INT8_ASYM,
                by default. All others are quantized whether to 4-bit integer or to a backup precision depending on
                criteria and the given ratio.
            INT4_ASYM is the same as INT4_SYM mode, but weights are quantized to a primary precision asymmetrically
                with a typical non-fixed zero point.
            NF4 is the same as INT4_SYM mode, but primary precision is NF4 data type without zero point.
            E2M1 is the same as INT4_SYM mode, but primary precision is E2M1 data type without zero point.
        :param ratio: the ratio between primary and backup precisions (e.g. 0.9 means 90% of layers quantized to NF4
            and the rest to INT8_ASYM).
        :param group_size: number of weights (e.g. 128) in the channel dimension
            that share quantization parameters (scale). The value -1 means no grouping.
        :param ignored_scope: An ignored scope that defined the list of model control
            flow graph nodes to be ignored during quantization.
        :param all_layers: Indicates whether embeddings and last MatMul layers should be compressed to a primary
            precision. By default, the backup precision is assigned for the embeddings and last MatMul layers.
        :param sensitivity_metric: The sensitivity metric for assigning quantization precision to layers. In order to
            preserve the accuracy of the model, the more sensitive layers receives a higher precision.
        :param awq: determines whether to use or not modified AWQ algorithm.
        :param subset_size: Number of data samples to calculate activation statistics used for assigning different
            quantization precision.
        :param scale_estimation: determines whether to use or not scale estimation for 4 bit layers.
        :param gptq: determines whether to use or not GPTQ algorithm.
        :param lora_correction: determines whether to use or not LoRA Correction algorithm.
        :param advanced_parameters: advanced parameters for algorithms in compression pipeline.
        """
        super().__init__()
        self._mode = mode
        self._group_size = group_size
        self._ratio = ratio
        self._ignored_scope = ignored_scope
        self._backend_entity = None
        self._algorithm_key = f"CW_{hash(self)}"
        self._fp_inputs = defaultdict(list)
        self._all_layers = all_layers
        self._sensitivity_metric = sensitivity_metric
        self._awq = awq
        self._subset_size = subset_size
        self._scale_estimation = scale_estimation
        self._gptq = gptq
        self._lora_correction = lora_correction
        self._advanced_parameters = (
            advanced_parameters if advanced_parameters is not None else AdvancedCompressionParameters()
        )

        if self._gptq:
            gptq_params = self._advanced_parameters.gptq_params
            self._gptq_algo = GPTQ(gptq_params.damp_percent, gptq_params.block_size, gptq_params.subset_size)
            self._gptq_statistics = None

    @property
    def available_backends(self) -> List[BackendType]:
        return [BackendType.OPENVINO, BackendType.TORCH]

    def _set_backend_entity(self, model: TModel) -> None:
        """
        Creates a helper class with a backed-specific logic of the algorithm.

        :param model: Backend-specific input model.
        """
        model_backend = get_backend(model)
        if model_backend == BackendType.OPENVINO:
            from nncf.quantization.algorithms.weight_compression.openvino_backend import OVWeightCompressionAlgoBackend

            self._backend_entity = OVWeightCompressionAlgoBackend(model)
        elif model_backend == BackendType.TORCH:
            from nncf.quantization.algorithms.weight_compression.torch_backend import PTWeightCompressionAlgoBackend

            self._backend_entity = PTWeightCompressionAlgoBackend()
        else:
            raise nncf.UnsupportedBackendError(
                "Cannot return backend-specific entity because {} is not supported!".format(model_backend.value)
            )

    def _get_nodes_to_compress(self, nncf_graph: NNCFGraph) -> List[NNCFNode]:
        """
        Collects nodes in the model's graph corresponding to the layers for weight compression.

        :param nncf_graph: NNCFGraph instance.
        :return: List with the data for each layer.
        """
        weighted_metatypes = (
            self._backend_entity.matmul_metatypes
            + self._backend_entity.embedding_metatypes
            + self._backend_entity.convolution_metatypes
        )

        ordered_nodes_to_compress = []
        ignored_names = get_ignored_node_names_from_ignored_scope(
            self._ignored_scope, nncf_graph, strict=self._ignored_scope.validate
        )
        for node in nncf_graph.topological_sort():
            is_node_with_weights = self._backend_entity.is_node_with_weights(node, nncf_graph)
            is_within_scope = should_consider_scope(node.node_name, ignored_names)
            if node.metatype in weighted_metatypes and is_node_with_weights and is_within_scope:
                ordered_nodes_to_compress.append(node)
        return ordered_nodes_to_compress

    def _get_ratio_defining_params(
        self, all_weight_params: List[WeightCompressionParameters], is_last_layer_shared: bool
    ) -> List[WeightCompressionParameters]:
        """
        Returns the information about weights that are used for ratio calculation between primary
        and backup precisions.

        :param all_weight_params: List of all weight parameters.
        :param is_last_layer_shared: Indicates whether the last layer which shares the weight
            should be quantized or not.
        :return: Information about each weight node that is considered for mixed precision.
        """
        if self._mode in [CompressWeightsMode.INT8_SYM, CompressWeightsMode.INT8_ASYM]:
            return all_weight_params

        ratio_defining_params = list(
            filter(
                lambda wp: wp.node_with_weight.metatype in self._backend_entity.matmul_metatypes,
                all_weight_params,
            )
        )

        # The last MatMul layer is quantized to 4-bits if all_layers=True
        if not self._all_layers and not is_last_layer_shared:
            ratio_defining_params = ratio_defining_params[:-1]

        # Embedding layers are quantized to 4-bits only if all_layers=True.
        if self._all_layers:
            embedding_params = list(
                filter(
                    lambda wp: wp.node_with_weight.metatype in self._backend_entity.embedding_metatypes
                    and len(wp.reduction_axes) == 1,
                    all_weight_params,
                )
            )
            ratio_defining_params.extend(embedding_params)

        return ratio_defining_params

    def _set_weight_compression_config(
        self,
        ratio_defining_params: List[WeightCompressionParameters],
        model: TModel,
        graph: NNCFGraph,
        activations: Optional[Dict[str, List[Tensor]]] = None,
    ) -> None:
        """
        Sets the appropriate compression configuration for weights based on some criteria.

        :param ratio_defining_params: Information about weights that are used for calculating ratio between primary and
            backup precisions.
        :param model: The model.
        :param graph: The model graph associated with the model.
        :param activations: The input activations of the layers considered for compression.
        """
        primary_config = WeightCompressionConfig(mode=self._mode, group_size=self._group_size)
        if self._ratio == 1:
            for weight_param in ratio_defining_params:
                weight_param.compression_config = primary_config
        else:
            criterion_cls = MIXED_PRECISION_CRITERIA.get(self._sensitivity_metric)
            criterion = criterion_cls(
                model, graph, self._backend_entity, ratio_defining_params, primary_config, self._ratio, activations
            )
            criterion.assign_mixed_precision()

    @staticmethod
    def _proportion_str(num_weights_list: List[int], total_num_weights: int, total_num_params: int) -> str:
        """
        Generates a string with proportion between target parameters and all model parameters by number of weights.

        :param num_weights_list: List of number of weights of target model parameters.
        :param total_num_weights: The total number of weights.
        :param total_num_params: The total number of model parameters.
        :return: The string with proportion between target parameters and all model parameters by number of weights.
        """
        percentage = sum(num_weights_list) / max(total_num_weights, 1) * 100
        return f"{percentage:.0f}% ({len(num_weights_list)} / {total_num_params})"

    def _get_bitwidth_distribution_str(
        self, all_params: List[WeightCompressionParameters], ratio_defining_params: List[WeightCompressionParameters]
    ) -> str:
        """
        Generates a table that shows the ratio of weights quantized to different number of bits.

        :param all_params: Information about each weight node.
        :param ratio_defining_params: Information about weights that are used for calculating ratio between primary and
            backup precisions.
        :return: A string containing the table.
        """
        num_bits_vs_num_weights_map = {}
        ratio_defining_weight_names = set(wp.weight_name for wp in ratio_defining_params)
        for data in all_params:
            num_bits = data.compression_config.num_bits
            n_total, n_ratio_defining = num_bits_vs_num_weights_map.get(num_bits, ([], []))
            if data.weight_name in ratio_defining_weight_names:
                n_ratio_defining.append(data.num_weights)
            n_total.append(data.num_weights)
            num_bits_vs_num_weights_map[num_bits] = (n_total, n_ratio_defining)

        num_ratio_defining_weights = sum(ws.num_weights for ws in ratio_defining_params)
        num_ratio_defining_params = len(ratio_defining_params)
        num_total_weights = sum(ws.num_weights for ws in all_params)
        num_params = len(all_params)
        num_bits_vs_num_weights_map = OrderedDict(sorted(num_bits_vs_num_weights_map.items(), reverse=True))
        # Table creation
        header = ["Num bits (N)", "% all parameters (layers)", "% ratio-defining parameters (layers)"]
        rows = []
        for bitwidth, (n_total, n_ratio_defining) in num_bits_vs_num_weights_map.items():
            rows.append(
                [
                    bitwidth,
                    self._proportion_str(n_total, num_total_weights, num_params),
                    self._proportion_str(n_ratio_defining, num_ratio_defining_weights, num_ratio_defining_params),
                ]
            )

        table = create_table(header, rows)
        pretty_string = f"Statistics of the bitwidth distribution:\n{table}"
        return pretty_string

    def apply(
        self,
        model: TModel,
        graph: NNCFGraph,
        statistic_points: Optional[StatisticPointsContainer] = None,
        dataset: Optional[Dataset] = None,
    ) -> TModel:
        self._set_backend_entity(model)
        nodes_to_compress = self._get_nodes_to_compress(graph)

        activations = {}
        if dataset is not None and self._sensitivity_metric != SensitivityMetric.WEIGHT_QUANTIZATION_ERROR:
            activations = self._get_activations(dataset, self._subset_size, nodes_to_compress, graph, model)
        all_weight_params: List[WeightCompressionParameters] = []
        weight_names = set()

        is_last_layer_shared = False
        n = len(nodes_to_compress)
        for i, node in enumerate(nodes_to_compress):
            for weight_name, weight_port_id in self._backend_entity.get_weight_names_and_port_ids(node, graph):
                if weight_name in weight_names:
                    if i == n - 1:
                        is_last_layer_shared = True
                    continue

                weight = self._backend_entity.get_weight(node, weight_port_id, model, graph)
                if weight.dtype not in [
                    TensorDataType.float16,
                    TensorDataType.bfloat16,
                    TensorDataType.float32,
                    TensorDataType.float64,
                ]:
                    continue
                reduction_axes = self._backend_entity.get_reduction_axes(node, weight_port_id, graph)
                if (
                    self._group_size != -1
                    and self._all_layers
                    and node.metatype in self._backend_entity.embedding_metatypes
                    and isinstance(reduction_axes, tuple)
                    and len(reduction_axes) != 1
                ):
                    # NNCF supports multiple reduction axes only for ops with group_size != -1.
                    # Convolution ops are always quantized to 8-bits (without groups).
                    # Embedding layers are quantized to 4-bits only if all_layers=True.
                    # MatMul ops can't have multiple reduction axes.
                    nncf_logger.warning(
                        f"Weight compression expects a single reduction axis, but {len(reduction_axes)} given. "
                        f"Weight shape: {weight.shape}, reduction axes: {reduction_axes}, "
                        f"node name: {node.node_name}. The node will be asymmetrically quantized to 8 bits."
                    )

                weight_params = WeightCompressionParameters(
                    weight_name, node, weight_port_id, weight.size, reduction_axes
                )
                all_weight_params.append(weight_params)
                weight_names.add(weight_name)

        ratio_defining_params = self._get_ratio_defining_params(all_weight_params, is_last_layer_shared)
        self._set_weight_compression_config(ratio_defining_params, model, graph, activations)
        nncf_logger.info(self._get_bitwidth_distribution_str(all_weight_params, ratio_defining_params))

        if (
            self._awq
            and activations is not None
            and self._mode not in [CompressWeightsMode.NF4, CompressWeightsMode.E2M1]
        ):
            awq_params = self._advanced_parameters.awq_params
            awq_algo = AWQ(
                model,
                self._backend_entity.name_to_node_mapping,
                all_weight_params,
                nodes_to_compress,
                activations,
                awq_params.subset_size,
                awq_params.percent_to_apply,
                awq_params.alpha_min,
                awq_params.alpha_max,
                awq_params.steps,
            )
            awq_algo.apply(model, graph)

        scales = {}
        zero_points = {}
        if (
            self._scale_estimation
            and activations is not None
            and self._mode not in [CompressWeightsMode.NF4, CompressWeightsMode.E2M1]
        ):
            scale_estimation_params = self._advanced_parameters.scale_estimation_params
            scale_algo = ScaleEstimation(
                model,
                self._backend_entity.name_to_node_mapping,
                all_weight_params,
                nodes_to_compress,
                activations,
                scale_estimation_params.subset_size,
                scale_estimation_params.initial_steps,
                scale_estimation_params.scale_steps,
                scale_estimation_params.weight_penalty,
            )
            scales = scale_algo.apply(model, graph)

        if self._gptq:
            model, scales, zero_points = self._gptq_algo.apply(
                model=model,
                graph=graph,
                dataset=dataset,
                weight_compression_parameters=all_weight_params,
                statistic_points=self._gptq_statistics,
                backend_entity=self._backend_entity,
            )

        lora_correction_algo = None
        description = "Applying Weight Compression"
        if self._lora_correction:
            lora_correction_params = self._advanced_parameters.lora_correction_params
            lora_correction_algo = LoraCorrectionAlgorithm(activations, lora_correction_params)
            description += " with correction of low-rank adapters"

        # Sort weight params to start compression with the bigger constants. This lowers peak memory footprint.
        all_weight_params = sorted(all_weight_params, key=lambda wp: wp.num_weights, reverse=True)
        all_weight_sizes = [wp.num_weights for wp in all_weight_params]

        # Compress model using weight compression parameters
        transformed_model = self._backend_entity.transform_model(
            model,
            graph,
<<<<<<< HEAD
            track(all_weight_params, description=description),
=======
            track(all_weight_params, description="Applying Weight Compression", weights=all_weight_sizes),
>>>>>>> ec25a298
            scales,
            zero_points,
            lora_correction_algo,
        )

        self._backend_entity.dump_parameters(
            model,
            parameters={
                "mode": self._mode.value,
                "group_size": self._group_size,
                "ratio": self._ratio,
                "all_layers": self._all_layers,
                "ignored_scope": self._ignored_scope,
                "sensitivity_metric": self._sensitivity_metric.value,
                "awq": self._awq,
                "scale_estimation": self._scale_estimation,
                "gptq": self._gptq,
                "lora_correction": self._lora_correction,
                "advanced_parameters": convert_to_dict_recursively(self._advanced_parameters),
            },
            algo_name="weight_compression",
        )
        return transformed_model

    def get_statistic_points(self, model: TModel, graph: NNCFGraph) -> StatisticPointsContainer:
        pass

    def _get_activation_node_and_port(self, node: NNCFNode, nncf_graph: NNCFGraph) -> Tuple[NNCFNode, int]:
        """
        This method returns the activation layer and corresponding port id for the node.

        :param node: NNCFGraph node for which the activation is sought.
        :param nncf_graph: NNCFGraph instance with the node.
        :return: Tuple with the activation node and port id.
        """
        activation_port = self._backend_entity.get_activation_port_id(node, nncf_graph)
        activation_edge = nncf_graph.get_input_edge_by_port_id(node, activation_port)
        activation_node = activation_edge.from_node
        port_id = activation_edge.output_port_id
        return activation_node, port_id

    def _get_fp_inputs(self, statistic_points: StatisticPointsContainer, node_name: str, port_id: int) -> List[Tensor]:
        """
        Collects floating-point statistics for the given node and port id.

        :param statistic_points: Filled StatisticPointsContainer.
        :param node_name: Name of the current layer.
        :param port_id: Port id for statistics collection.
        :return: Collected list of tensor data.
        """

        def input_filter_func(point):
            # For the floating-point statistics collected in POST_LAYER style,
            # we also need to determine the output port id.
            # For the cases when the layer has more than one (0) output port.
            return (
                self._algorithm_key in point.algorithm_to_tensor_collectors
                and point.target_point.type == TargetType.POST_LAYER_OPERATION
                and point.target_point.port_id == port_id
            )

        input_id = (node_name, port_id)
        if input_id in self._fp_inputs:
            return self._fp_inputs[input_id]

        input_fp = []
        for tensor_collector in statistic_points.get_algo_statistics_for_node(
            node_name, input_filter_func, self._algorithm_key
        ):
            for value in tensor_collector.get_statistics().values:
                input_fp.append(value)
        self._fp_inputs[input_id] = input_fp
        return self._fp_inputs[input_id]

    def _get_activations(
        self, dataset: Dataset, subset_size: int, nodes_to_compress: List[NNCFNode], graph: NNCFGraph, model: TModel
    ) -> Dict[str, List[Tensor]]:
        """
        Collects input activations for the given nodes on the dataset.

        :param dataset: Dataset to collect values.
        :param subset_size: Number of data samples to calculate activation statistics used for assigning different
            quantization precision.
        :param nodes_to_compress: List of nodes, whose inputs are collected.
        :param model: Model for statistics collection.
        :param graph: Model graph.
        :return: statistics values itself per node name.
        """
        activations = {}
        _collected_stat_inputs_map = {}
        statistic_container = StatisticPointsContainer()
        all_act_nodes = set()
        act_vs_shared_node_names_mapping = defaultdict(list)
        matmul_metatypes = self._backend_entity.matmul_metatypes
        filtered_nodes = filter(lambda node: node.metatype in matmul_metatypes, nodes_to_compress)
        for node in filtered_nodes:
            act_node, output_port_id = self._get_activation_node_and_port(node, graph)
            act_node_name = act_node.node_name
            if act_node_name in all_act_nodes:
                act_vs_shared_node_names_mapping[act_node_name].append(node.node_name)
                continue
            all_act_nodes.add(act_node_name)
            output_id = (act_node_name, output_port_id)
            _collected_stat_inputs_map[node.node_name] = output_id

            statistic_point = self._backend_entity.target_point(
                TargetType.POST_LAYER_OPERATION, act_node_name, port_id=output_port_id
            )
            stat_collector = self._backend_entity.raw_statistic_collector(num_samples=subset_size)
            statistic_container.add_statistic_point(
                StatisticPoint(
                    target_point=statistic_point, tensor_collector=stat_collector, algorithm=self._algorithm_key
                )
            )

        statistics_aggregator = StatisticsAggregatorFactory.create(model, dataset)
        statistics_aggregator.register_statistic_points(statistic_container)

        if self._gptq:
            self._gptq_statistics = self._gptq_algo.get_statistic_points(
                model, graph, nodes_to_compress, self._backend_entity
            )
            statistics_aggregator.register_statistic_points(self._gptq_statistics)

        statistics_aggregator.collect_statistics(model, graph)

        for node_name, output_id in _collected_stat_inputs_map.items():
            act_node_name, output_port_id = output_id
            x_fp = self._get_fp_inputs(statistic_container, node_name=act_node_name, port_id=output_port_id)
            x_fp = [i.squeeze() for i in x_fp]  # List[tensor(seq_length, hidden_dim)]
            activations[node_name] = x_fp

            for shared_node_name in act_vs_shared_node_names_mapping[act_node_name]:
                activations[shared_node_name] = x_fp

        return activations<|MERGE_RESOLUTION|>--- conflicted
+++ resolved
@@ -423,11 +423,7 @@
         transformed_model = self._backend_entity.transform_model(
             model,
             graph,
-<<<<<<< HEAD
-            track(all_weight_params, description=description),
-=======
-            track(all_weight_params, description="Applying Weight Compression", weights=all_weight_sizes),
->>>>>>> ec25a298
+            track(all_weight_params, description=description, weights=all_weight_sizes),
             scales,
             zero_points,
             lora_correction_algo,
