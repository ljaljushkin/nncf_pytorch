--- conflicted
+++ resolved
@@ -134,7 +134,6 @@
 
         del const_node
 
-<<<<<<< HEAD
     def _get_int_mul(self, compressed_weight, compression_dtype, const_node_name, wc_params, const_dtype):
         compressed_const = opset.constant(compressed_weight.tensor.data, dtype=compression_dtype, name=const_node_name)
         converted_const = opset.convert(compressed_const, ov.Type.f16)
@@ -346,7 +345,63 @@
                     "original_l1_noise": original_l1_noise,
                     "l1_noise_delta": l1_noise_delta,
                 }
-=======
+            )
+
+            cached_adapter_weights[layer_name + "__Vr"] = Vr
+            cached_adapter_weights[layer_name + "__US"] = US
+
+        V = Vr
+        input_node = self.name_to_node_mapping[wc_params.node_with_weight.node_name].input_value(0)
+        mm_node = self.name_to_node_mapping[wc_params.node_with_weight.node_name]
+
+        const_attributes = wc_params.node_with_weight.layer_attributes.constant_attributes[wc_params.weight_port_id]
+        const_node_name = const_attributes["name"]
+        const_node = self.name_to_node_mapping[const_node_name]
+        const_dtype = const_node.output(0).get_element_type()
+
+        if int8_lora:
+            compression_config = WeightCompressionConfig()
+            V = Tensor(V)
+            compressed_V = compress_weight(
+                V,
+                wc_params.reduction_axes,
+                compression_config,
+            )
+
+            US = Tensor(US)
+            compressed_US = compress_weight(
+                US,
+                wc_params.reduction_axes,
+                compression_config,
+            )
+            V_W = self._get_int_mul(
+                compressed_V, ov.Type.u8, wc_params.node_with_weight.node_name + "_V", wc_params, const_dtype
+            )
+
+            V_MM = opset.matmul(input_node, V_W, transpose_a=False, transpose_b=True)
+
+            US_W = self._get_int_mul(
+                compressed_US, ov.Type.u8, wc_params.node_with_weight.node_name + "_U", wc_params, const_dtype
+            )
+
+            US_MM = opset.matmul(V_MM, US_W, transpose_a=False, transpose_b=True)
+        else:
+            V_W = opset.constant(V)
+            V_MM = opset.matmul(input_node, V_W, transpose_a=False, transpose_b=True)
+
+            US_W = opset.constant(US)
+            US_MM = opset.matmul(V_MM, US_W, transpose_a=False, transpose_b=True)
+
+        node_output_port = mm_node.output(0)
+        node_output_source_ports = node_output_port.get_target_inputs()
+
+        add = opset.add(mm_node, US_MM)
+
+        for node_output_source_port in node_output_source_ports:
+            node_output_source_port.replace_source_output(add.output(0))
+
+        return {layer_name: loss}
+
     def transform_model(
         self,
         model: ov.Model,
@@ -354,111 +409,6 @@
         weight_compression_parameters: Iterable[WeightCompressionParameters],
         precomputed_scales: Dict[str, Tensor] = None,
         precomputed_zero_points: Dict[str, Tensor] = None,
-    ) -> ov.Model:
-        for wc_params in weight_compression_parameters:
-            compression_config = wc_params.compression_config
-            if compression_config.mode == CompressWeightsMode.NF4:
-                compression_dtype = ov.Type.nf4
-            elif compression_config.mode in [
-                CompressWeightsMode.INT8_ASYM,
-                CompressWeightsMode.INT8_SYM,
-                CompressWeightsMode.INT8,
-                CompressWeightsMode.INT4_ASYM,
-                CompressWeightsMode.INT4_SYM,
-            ]:
-                if compression_config.mode in [CompressWeightsMode.INT4_ASYM, CompressWeightsMode.INT4_SYM]:
-                    compression_dtype = ov.Type.u4
-                else:
-                    compression_dtype = ov.Type.u8
-            else:
-                raise ValueError(f"{compression_config.mode.value} is not supported.")
-
-            const_attributes = wc_params.node_with_weight.layer_attributes.constant_attributes[wc_params.weight_port_id]
-            const_node_name = const_attributes["name"]
-            const_node = self.name_to_node_mapping[const_node_name]
-            const_node_output = const_node.output(0)
-            const_dtype = const_node_output.get_element_type()
-
-            should_add_convert_node = False
-            if const_dtype != ov.Type.f16:
-                for inp in const_node_output.get_target_inputs():
-                    if inp.get_node().get_type_name() != "Convert":
-                        should_add_convert_node = True
-                        break
-
-            weight = Tensor(get_const_value(const_node, np.float32 if const_dtype == ov.Type.bf16 else None))
-            original_shape = weight.shape
-            compressed_weight = compress_weight(
-                weight,
-                wc_params.reduction_axes,
-                compression_config,
-                None if precomputed_scales is None else precomputed_scales.get(wc_params.weight_name),
-                None if precomputed_zero_points is None else precomputed_zero_points.get(wc_params.weight_name),
->>>>>>> 99b5b85a
-            )
-
-            cached_adapter_weights[layer_name + "__Vr"] = Vr
-            cached_adapter_weights[layer_name + "__US"] = US
-
-        V = Vr
-        input_node = self.name_to_node_mapping[wc_params.node_with_weight.node_name].input_value(0)
-        mm_node = self.name_to_node_mapping[wc_params.node_with_weight.node_name]
-
-        const_attributes = wc_params.node_with_weight.layer_attributes.constant_attributes[wc_params.weight_port_id]
-        const_node_name = const_attributes["name"]
-        const_node = self.name_to_node_mapping[const_node_name]
-        const_dtype = const_node.output(0).get_element_type()
-
-        if int8_lora:
-            compression_config = WeightCompressionConfig()
-            V = Tensor(V)
-            compressed_V = compress_weight(
-                V,
-                wc_params.reduction_axes,
-                compression_config,
-            )
-
-            US = Tensor(US)
-            compressed_US = compress_weight(
-                US,
-                wc_params.reduction_axes,
-                compression_config,
-            )
-            V_W = self._get_int_mul(
-                compressed_V, ov.Type.u8, wc_params.node_with_weight.node_name + "_V", wc_params, const_dtype
-            )
-
-            V_MM = opset.matmul(input_node, V_W, transpose_a=False, transpose_b=True)
-
-            US_W = self._get_int_mul(
-                compressed_US, ov.Type.u8, wc_params.node_with_weight.node_name + "_U", wc_params, const_dtype
-            )
-
-            US_MM = opset.matmul(V_MM, US_W, transpose_a=False, transpose_b=True)
-        else:
-            V_W = opset.constant(V)
-            V_MM = opset.matmul(input_node, V_W, transpose_a=False, transpose_b=True)
-
-            US_W = opset.constant(US)
-            US_MM = opset.matmul(V_MM, US_W, transpose_a=False, transpose_b=True)
-
-        node_output_port = mm_node.output(0)
-        node_output_source_ports = node_output_port.get_target_inputs()
-
-<<<<<<< HEAD
-        add = opset.add(mm_node, US_MM)
-
-        for node_output_source_port in node_output_source_ports:
-            node_output_source_port.replace_source_output(add.output(0))
-
-        return {layer_name: loss}
-
-    def transform_model(
-        self,
-        model: ov.Model,
-        graph: NNCFGraph,
-        weight_compression_parameters: Iterable[WeightCompressionParameters],
-        precomputed_scales: Dict[str, Tensor] = None,
         lora=True,
         num_params=None,
     ) -> ov.Model:
@@ -616,58 +566,60 @@
                 else:
                     raise ValueError(f"{compression_config.mode.value} is not supported.")
 
-                const_attributes = wc_params.node_with_weight.layer_attributes.constant_attributes[
-                    wc_params.weight_port_id
-                ]
-                const_node_name = const_attributes["name"]
-                const_node = self.name_to_node_mapping[const_node_name]
-                const_dtype = const_node.output(0).get_element_type()
-
-                weight = Tensor(get_const_value(const_node))
-                original_shape = weight.shape
-                compressed_weight = compress_weight(
-                    weight,
-                    wc_params.reduction_axes,
-                    compression_config,
-                    precomputed_scales[wc_params.node_with_weight.node_name],
-=======
+            const_attributes = wc_params.node_with_weight.layer_attributes.constant_attributes[wc_params.weight_port_id]
+            const_node_name = const_attributes["name"]
+            const_node = self.name_to_node_mapping[const_node_name]
+            const_node_output = const_node.output(0)
+            const_dtype = const_node_output.get_element_type()
+
+            should_add_convert_node = False
+            if const_dtype != ov.Type.f16:
+                for inp in const_node_output.get_target_inputs():
+                    if inp.get_node().get_type_name() != "Convert":
+                        should_add_convert_node = True
+                        break
+
+            weight = Tensor(get_const_value(const_node, np.float32 if const_dtype == ov.Type.bf16 else None))
+            original_shape = weight.shape
+            compressed_weight = compress_weight(
+                weight,
+                wc_params.reduction_axes,
+                compression_config,
+                None if precomputed_scales is None else precomputed_scales.get(wc_params.weight_name),
+                None if precomputed_zero_points is None else precomputed_zero_points.get(wc_params.weight_name),
+            )
+
+            compressed_const = opset.constant(
+                compressed_weight.tensor.data, dtype=compression_dtype, name=const_node_name
+            )
+            converted_const = opset.convert(compressed_const, ov.Type.f16)
+            if compressed_weight.zero_point is not None:
+                zero_point_const = opset.constant(
+                    compressed_weight.zero_point.data,
+                    dtype=compression_dtype,
+                    name=f"{const_node_name}/zero_point",
+                )
+                converted_zero_point = opset.convert(zero_point_const, ov.Type.f16)
+                converted_const = opset.subtract(
+                    converted_const, converted_zero_point, name=f"{const_node_name}/zero_point/subtract"
+                )
+
+            scale_const = opset.constant(
+                compressed_weight.scale.data, dtype=ov.Type.f16, name=f"{const_node_name}/scale"
+            )
+            mul = opset.multiply(
+                converted_const,
+                scale_const,
+                name=f"{const_node_name}/fq_weights_{wc_params.weight_port_id}",
+            )
+
+            if compression_config.group_size != -1:
+                mul = opset.reshape(mul, output_shape=original_shape, special_zero=False)
+
             if should_add_convert_node:
                 mul = opset.convert(
                     mul, const_dtype, name=f"{const_node_name}/fq_weights_{wc_params.weight_port_id}/convert"
->>>>>>> 99b5b85a
                 )
-
-                compressed_const = opset.constant(
-                    compressed_weight.tensor.data, dtype=compression_dtype, name=const_node_name
-                )
-                converted_const = opset.convert(compressed_const, ov.Type.f16)
-                if compressed_weight.zero_point is not None:
-                    zero_point_const = opset.constant(
-                        compressed_weight.zero_point.data,
-                        dtype=compression_dtype,
-                        name=f"{const_node_name}/zero_point",
-                    )
-                    converted_zero_point = opset.convert(zero_point_const, ov.Type.f16)
-                    converted_const = opset.subtract(
-                        converted_const, converted_zero_point, name=f"{const_node_name}/zero_point/subtract"
-                    )
-
-                scale_const = opset.constant(
-                    compressed_weight.scale.data, dtype=ov.Type.f16, name=f"{const_node_name}/scale"
-                )
-                mul = opset.multiply(
-                    converted_const,
-                    scale_const,
-                    name=f"{const_node_name}/fq_weights_{wc_params.weight_port_id}",
-                )
-
-                if compression_config.group_size != -1:
-                    mul = opset.reshape(mul, output_shape=original_shape, special_zero=False)
-
-                if const_dtype != ov.Type.f16:
-                    mul = opset.convert(
-                        mul, const_dtype, name=f"{const_node_name}/fq_weights_{wc_params.weight_port_id}/convert"
-                    )
 
                 mul_output = mul.output(0)
                 for target_input in const_node.output(0).get_target_inputs():
