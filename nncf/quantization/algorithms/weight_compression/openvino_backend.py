# Copyright (c) 2024 Intel Corporation
# Licensed under the Apache License, Version 2.0 (the "License");
# you may not use this file except in compliance with the License.
# You may obtain a copy of the License at
#      http://www.apache.org/licenses/LICENSE-2.0
# Unless required by applicable law or agreed to in writing, software
# distributed under the License is distributed on an "AS IS" BASIS,
# WITHOUT WARRANTIES OR CONDITIONS OF ANY KIND, either express or implied.
# See the License for the specific language governing permissions and
# limitations under the License.
from typing import Dict, Iterable, List, Optional, Tuple

import openvino as ov
from openvino.runtime import opset13 as opset

from nncf.common.graph import NNCFGraph
from nncf.common.graph import NNCFNode
from nncf.common.graph.operator_metatypes import OperatorMetatype
from nncf.common.graph.transformations.commands import TargetType
from nncf.common.graph.utils import get_reduction_axes
from nncf.experimental.common.tensor_statistics.collectors import TensorCollector
from nncf.experimental.tensor.tensor import Tensor
from nncf.openvino.graph.metatypes import openvino_metatypes as om
from nncf.openvino.graph.model_transformer import OVModelTransformer
from nncf.openvino.graph.node_utils import get_const_value
from nncf.openvino.graph.node_utils import get_weight_channel_axes
from nncf.openvino.graph.transformations.commands import OVTargetPoint
from nncf.openvino.rt_info import dump_parameters
from nncf.openvino.statistics.collectors import get_raw_stat_collector
from nncf.parameters import CompressWeightsMode
from nncf.quantization.algorithms.weight_compression.awq_patterns import get_awq_patterns
from nncf.quantization.algorithms.weight_compression.backend import WeightCompressionAlgoBackend
<<<<<<< HEAD
from nncf.quantization.algorithms.weight_compression.config import WeightCompressionParameters
from nncf.quantization.algorithms.weight_compression.weight_lowering import compress_weight
from nncf.quantization.algorithms.weight_compression.weight_lowering import do_dequantization

=======
from nncf.quantization.algorithms.weight_compression.config import WeightCompressionParameters, WeightCompressionConfig
from nncf.quantization.algorithms.weight_compression.weight_lowering import compress_weight, do_dequantization
from nncf.experimental.tensor.functions import numeric as fns
from nncf.experimental.tensor import Tensor
>>>>>>> cd3d2a4e

class OVWeightCompressionAlgoBackend(WeightCompressionAlgoBackend):
    def __init__(self, model: ov.Model, name_to_node_mapping: Dict = None):
        if name_to_node_mapping is None:
            self.name_to_node_mapping = OVModelTransformer._get_name_to_node_mapping(model)
        else:
            self.name_to_node_mapping = name_to_node_mapping

    @property
    def matmul_metatypes(self) -> List[OperatorMetatype]:
        return [om.OVMatMulMetatype]

    @property
    def convolution_metatypes(self) -> List[OperatorMetatype]:
        return [
            om.OVConvolutionMetatype,
            om.OVDepthwiseConvolutionMetatype,
            om.OVConvolutionBackpropDataMetatype,
            om.OVGroupConvolutionMetatype,
            om.OVGroupConvolutionBackpropDataMetatype,
        ]

    @property
    def embedding_metatypes(self) -> List[OperatorMetatype]:
        return [om.OVEmbeddingMetatype]

    @staticmethod
    def is_node_with_weights(node: NNCFNode, graph: NNCFGraph) -> bool:
        return node.layer_attributes and node.layer_attributes.constant_attributes

    @staticmethod
    def get_reduction_axes(node_with_weight: NNCFNode, weight_port_id: int, graph: NNCFGraph) -> Optional[Tuple[int]]:
        channel_axes = get_weight_channel_axes(node_with_weight)
        const_shape = node_with_weight.layer_attributes.constant_attributes[weight_port_id]["shape"]
        return get_reduction_axes(channel_axes, const_shape)

    @staticmethod
    def target_point(target_type: TargetType, target_node_name: str, port_id: int) -> OVTargetPoint:
        return OVTargetPoint(target_type, target_node_name, port_id)

    @staticmethod
    def raw_statistic_collector(num_samples: Optional[int] = None) -> TensorCollector:
        return get_raw_stat_collector(num_samples)

    @staticmethod
    def get_activation_port_id(node: NNCFNode, nncf_graph: NNCFGraph) -> int:
        constant_ports = node.layer_attributes.get_const_port_ids()
        activation_ports = [
            e.input_port_id for e in nncf_graph.get_input_edges(node) if e.input_port_id not in constant_ports
        ]
        assert len(activation_ports) == 1
        return activation_ports[0]

    @staticmethod
    def get_weight_names_and_port_ids(node: NNCFNode, graph: NNCFGraph) -> List[Tuple[str, int]]:
        result = []
        for weight_port_id in node.layer_attributes.get_const_port_ids():
            weight_name = node.layer_attributes.constant_attributes[weight_port_id]["name"]
            result.append((weight_name, weight_port_id))
        return result

    def get_weight(self, node_with_weight: NNCFNode, weight_port_id: int, model: ov.Model, graph: NNCFGraph) -> Tensor:
        weight_name = node_with_weight.layer_attributes.constant_attributes[weight_port_id]["name"]
        weight_node = self.name_to_node_mapping[weight_name]
        weight_tensor = get_const_value(weight_node)
        return Tensor(weight_tensor)

    def set_weight(
        self, node_with_weight: NNCFNode, weight_port_id: int, model: ov.Model, graph: NNCFGraph, weight: Tensor
    ):
        node_with_const = self.name_to_node_mapping[node_with_weight.node_name]

        const_port = node_with_const.input(weight_port_id)
        const_node = node_with_const.input_value(weight_port_id).get_node()

        new_const_node = ov.runtime.op.Constant(weight.data, shared_memory=True)
        new_const_node.set_friendly_name(const_node.get_friendly_name())
        const_port.replace_source_output(new_const_node.output(0))

        const_name = node_with_weight.layer_attributes.constant_attributes[weight_port_id]["name"]
        self.name_to_node_mapping[const_name] = new_const_node

        new_output = new_const_node.output(0)
        for target_input in const_node.output(0).get_target_inputs():
            target_input.replace_source_output(new_output)

        del const_node

    def _get_int_mul(self, compressed_weight, compression_dtype, const_node_name,
                        wc_params, const_dtype):
        compressed_const = opset.constant(
            compressed_weight.tensor.data, dtype=compression_dtype, name=const_node_name
        )
        converted_const = opset.convert(compressed_const, ov.Type.f16)
        if compressed_weight.zero_point is not None:
            zero_point_const = opset.constant(
                compressed_weight.zero_point.data,
                dtype=compression_dtype,
                name=f"{const_node_name}/zero_point",
            )
            converted_zero_point = opset.convert(zero_point_const, ov.Type.f16)
            converted_const = opset.subtract(
                converted_const, converted_zero_point, name=f"{const_node_name}/zero_point/subtract"
            )

        scale_const = opset.constant(
            compressed_weight.scale.data, dtype=ov.Type.f16, name=f"{const_node_name}/scale"
        )
        mul = opset.multiply(
            converted_const,
            scale_const,
            name=f"{const_node_name}/fq_weights_{wc_params.weight_port_id}",
        )

        mul = opset.convert(
            mul, const_dtype, name=f"{const_node_name}/fq_weights_{wc_params.weight_port_id}/convert"
        )

        return mul

    def insert_lora_residual(self, model: ov.Model, graph: NNCFGraph,
                             wc_params: WeightCompressionParameters, weight,
<<<<<<< HEAD
                             compressed_weight, rank=8):
        import numpy as np
=======
                             compressed_weight, rank=8,
                             int8_lora=True):
>>>>>>> cd3d2a4e
        import numpy.linalg as linalg
        import scipy.linalg as slinalg
        import scipy.optimize as optimize

        q_weights = do_dequantization(compressed_weight.tensor, compressed_weight.scale,
                                      compressed_weight.zero_point, wc_params.reduction_axes[0])
        # q_w + USV = w => USV = w - q_w
        residual = (weight - q_weights).data.astype(np.float32)
        w_residual = residual.copy()
        if wc_params.reduction_axes == 0:
            residual = np.transpose(residual)
        # if wc_params.stat is not None:# and False:
        #     s = wc_params.stat.data
        #     if wc_params.compression_config.group_size > 0:
        #         gs = wc_params.compression_config.group_size
        #         n_gs = s.shape[0] // gs
        #         for i in range(n_gs):
        #             offset = i * gs
        #             denum = np.sum(s[offset:offset + gs])
        #             s[offset:offset + gs] = s[offset:offset + gs] / denum
        #             denum = np.max(s[offset:offset + gs])
        #             s[offset:offset + gs] = s[offset:offset + gs] / denum
        #         s = np.expand_dims(s, 0)
        #         residual = residual * s

            # low_k = max(int(2 * s.shape[0] // 3), 1)
            # lowk_idxs = np.argsort(s.data)[:low_k]
            # for idx in lowk_idxs:
            #     residual[:, idx] = 0.0

        svd = linalg.svd(residual, compute_uv=True, full_matrices=False)
        U = svd[0]
        S = svd[1]
        V = svd[2]

        Ur = U[:, :rank]
        Sr = np.diag(S[:rank])
        Vr = V[:rank, :]

        #US = Ur @ Sr
        Vr = Sr @ Vr
        US = Ur

        print(wc_params.node_with_weight.node_name)

        n_iters = 3
        # if wc_params.X is not None: # rectification by data
        #     X = wc_params.X.data
        #     dY = w_residual @ X

        #     # US @ Vr = res
        #     # US @ Vr @ X = dY
        #     # US @ |VR VR @ X| = |res dY|

        #     for i in range(n_iters):
        #         VX = Vr @ X
        #         if True:
        #             sol = slinalg.lstsq(np.transpose(VX), np.transpose(dY))
        #         else:
        #             VrVX = np.concatenate((Vr, VX), axis=1)
        #             dYR = np.concatenate((w_residual, dY), axis=1)
        #             sol = slinalg.lstsq(np.transpose(VrVX), np.transpose(dYR))

        #         diff_before = np.mean(np.abs(weight.data @ X - q_weights.data @ X))
        #         diff_after_svd = np.mean(np.abs(weight.data @ X - q_weights.data @ X - (US @ Vr) @ X))

        #         US = np.transpose(sol[0])

        #         diff_after_svd_rectification = np.mean(np.abs(weight.data @ X - q_weights.data @ X - (US @ Vr) @ X))
        #         if n_iters - i < 3:
        #             print(f"{i} Rectification 1: ", diff_before, diff_after_svd, diff_after_svd_rectification)

        #         USI = linalg.pinv(US)
        #         dYU = USI @ dY

        #         sol = slinalg.lstsq(np.transpose(X), np.transpose(dYU))
        #         Vr = np.transpose(sol[0])

        #         diff_after_svd_rectification = np.mean(np.abs(weight.data @ X - q_weights.data @ X - (US @ Vr) @ X))
        #         if n_iters - i < 3:
        #             print(f"{i} Rectification 2: ", diff_before, diff_after_svd, diff_after_svd_rectification)

        new_residual = US @ Vr
        V = Vr
        print("Before: ", np.mean(np.abs(residual)), " After: ", np.mean(np.abs(residual - new_residual)), rank)

        input_node = self.name_to_node_mapping[wc_params.node_with_weight.node_name].input_value(0)
        mm_node = self.name_to_node_mapping[wc_params.node_with_weight.node_name]
        
<<<<<<< HEAD
        V_W = opset.constant(
            V
        )
        V_MM = opset.matmul(input_node, V_W, transpose_a=False, transpose_b=True)

        US_W = opset.constant(
            US
        )
        US_MM = opset.matmul(V_MM, US_W, transpose_a=False, transpose_b=True)
=======
        const_attributes = wc_params.node_with_weight.layer_attributes.constant_attributes[wc_params.weight_port_id]
        const_node_name = const_attributes["name"]
        const_node = self.name_to_node_mapping[const_node_name]
        const_dtype = const_node.output(0).get_element_type()
        
        if int8_lora:
            compression_config = WeightCompressionConfig()
            V = Tensor(V)
            compressed_V = compress_weight(
                V,
                wc_params.reduction_axes,
                compression_config,
            )

            US = Tensor(US)
            compressed_US = compress_weight(
                US,
                wc_params.reduction_axes,
                compression_config,
            )
            V_W = self._get_int_mul(compressed_V, ov.Type.u8, wc_params.node_with_weight.node_name + "_V", wc_params, const_dtype)
            
            V_MM = opset.matmul(input_node, V_W, transpose_a=False, transpose_b=True)
            
            US_W = self._get_int_mul(compressed_US, ov.Type.u8, wc_params.node_with_weight.node_name + "_U", wc_params, const_dtype)

            US_MM = opset.matmul(V_MM, US_W, transpose_a=False, transpose_b=True)
        else:
            V_W = opset.constant(
                V
            )
            V_MM = opset.matmul(input_node, V_W, transpose_a=False, transpose_b=True)
            
            US_W = opset.constant(
                US
            )
            US_MM = opset.matmul(V_MM, US_W, transpose_a=False, transpose_b=True)
>>>>>>> cd3d2a4e

        node_output_port = mm_node.output(0)
        node_output_source_ports = node_output_port.get_target_inputs()

        add = opset.add(mm_node, US_MM)

        for node_output_source_port in node_output_source_ports:
            node_output_source_port.replace_source_output(add.output(0))


    def transform_model(
        self,
        model: ov.Model,
        graph: NNCFGraph,
        weight_compression_parameters: Iterable[WeightCompressionParameters],
        precomputed_scales: Dict[str, Tensor] = None,
        lora=False,
        num_params = None,
    ) -> ov.Model:
        ids_50 = list(range(0, num_params, 2))
        ids_25 = set(range(0, num_params, 4))
        ids_75 = set(range(num_params)) - ids_25
        ids = ids_25
        ids = range(num_params)
        # try:
        #     exp_name = 'lora_fp32'
        #     import wandb
        #     wandb_run = wandb.init(
        #         project="lora_rectify",
        #         # We pass a run name (otherwise it’ll be randomly assigned, like sunshine-lollypop-10)
        #         name= exp_folder,
        #         # Track hyperparameters and run metadata
        #         config={
        #             "num_params_to_rectify": num_params,
        #             "rank": 8,
        #         }
        #     )
        # finally:
        #     wandb_run.finish()

        for index, wc_params in enumerate(weight_compression_parameters):
            compression_config = wc_params.compression_config
            if compression_config.mode == CompressWeightsMode.NF4:
                compression_dtype = ov.Type.nf4
            elif compression_config.mode in [
                CompressWeightsMode.INT8_ASYM,
                CompressWeightsMode.INT8_SYM,
                CompressWeightsMode.INT8,
                CompressWeightsMode.INT4_ASYM,
                CompressWeightsMode.INT4_SYM,
            ]:
                if compression_config.mode in [CompressWeightsMode.INT4_ASYM, CompressWeightsMode.INT4_SYM]:
                    compression_dtype = ov.Type.u4
                else:
                    compression_dtype = ov.Type.u8
            else:
                raise ValueError(f"{compression_config.mode.value} is not supported.")

            const_attributes = wc_params.node_with_weight.layer_attributes.constant_attributes[wc_params.weight_port_id]
            const_node_name = const_attributes["name"]
            const_node = self.name_to_node_mapping[const_node_name]
            const_dtype = const_node.output(0).get_element_type()

            weight = Tensor(get_const_value(const_node))
            original_shape = weight.shape
            compressed_weight = compress_weight(
                weight,
                wc_params.reduction_axes,
                compression_config,
                precomputed_scales[wc_params.node_with_weight.node_name],
            )

            compressed_const = opset.constant(
                compressed_weight.tensor.data, dtype=compression_dtype, name=const_node_name
            )
            converted_const = opset.convert(compressed_const, ov.Type.f16)
            if compressed_weight.zero_point is not None:
                zero_point_const = opset.constant(
                    compressed_weight.zero_point.data,
                    dtype=compression_dtype,
                    name=f"{const_node_name}/zero_point",
                )
                converted_zero_point = opset.convert(zero_point_const, ov.Type.f16)
                converted_const = opset.subtract(
                    converted_const, converted_zero_point, name=f"{const_node_name}/zero_point/subtract"
                )

            scale_const = opset.constant(
                compressed_weight.scale.data, dtype=ov.Type.f16, name=f"{const_node_name}/scale"
            )
            mul = opset.multiply(
                converted_const,
                scale_const,
                name=f"{const_node_name}/fq_weights_{wc_params.weight_port_id}",
            )

            if compression_config.group_size != -1:
                mul = opset.reshape(mul, output_shape=original_shape, special_zero=False)

            if const_dtype != ov.Type.f16:
                mul = opset.convert(
                    mul, const_dtype, name=f"{const_node_name}/fq_weights_{wc_params.weight_port_id}/convert"
                )

            mul_output = mul.output(0)
            for target_input in const_node.output(0).get_target_inputs():
                target_input.replace_source_output(mul_output)

            if wc_params.compression_config.num_bits == 4 and lora and index in ids:
                self.insert_lora_residual(model, graph, wc_params, weight, compressed_weight)

        # reset name_to_node_mapping
        self.name_to_node_mapping = None

        return model

    @staticmethod
    def dump_parameters(
        model: ov.Model, parameters: Dict, algo_name: Optional[str] = "quantization", path: Optional[List] = None
    ) -> None:
        dump_parameters(model, parameters, algo_name, path)

    @staticmethod
    def get_compress_decompress_pipeline(
        weight_compression_parameter: WeightCompressionParameters, w_shape, s_shape, z_p_shape
    ):
        (
            w,
            s,
            zp,
            clamp,
        ) = OVWeightCompressionAlgoBackend.get_compress_pipeline(
            weight_compression_parameter, w_shape, s_shape, z_p_shape, True
        )

        result = (clamp - zp) * s
        model = ov.Model([result], [w, s, zp])

        compiled_model = ov.compile_model(model)

        return lambda w, s, zp: compiled_model([w, s, zp])[0]

    @staticmethod
    def get_compress_pipeline(
        weight_compression_parameter: WeightCompressionParameters, w_shape, s_shape, z_p_shape, return_nodes=False
    ):
        config = weight_compression_parameter.compression_config
        mode = config.mode
        assert mode in [CompressWeightsMode.INT4_SYM, CompressWeightsMode.INT4_ASYM]
        num_bits = config.num_bits

        level_low = 0
        level_high = 2**num_bits - 1

        w = opset.parameter(w_shape, name="w")
        s = opset.parameter(s_shape, name="s")
        zp = opset.parameter(z_p_shape, name="zp")

        result = opset.clamp(opset.round(w / s + zp), level_low, level_high, name="compressed_weights")

        if return_nodes:
            return w, s, zp, result

        model = ov.Model([result], [w, s, zp])

        compiled_model = ov.compile_model(model)

        return lambda w, s, zp: compiled_model([w, s, zp])[0]


class OVAWQAlgoAlgoBackend(OVWeightCompressionAlgoBackend):
    @staticmethod
    def get_awq_patterns():
        return get_awq_patterns(om.OVMatMulMetatype, om.OVMultiplyMetatype)<|MERGE_RESOLUTION|>--- conflicted
+++ resolved
@@ -19,6 +19,8 @@
 from nncf.common.graph.transformations.commands import TargetType
 from nncf.common.graph.utils import get_reduction_axes
 from nncf.experimental.common.tensor_statistics.collectors import TensorCollector
+from nncf.experimental.tensor import Tensor
+from nncf.experimental.tensor.functions import numeric as fns
 from nncf.experimental.tensor.tensor import Tensor
 from nncf.openvino.graph.metatypes import openvino_metatypes as om
 from nncf.openvino.graph.model_transformer import OVModelTransformer
@@ -30,17 +32,11 @@
 from nncf.parameters import CompressWeightsMode
 from nncf.quantization.algorithms.weight_compression.awq_patterns import get_awq_patterns
 from nncf.quantization.algorithms.weight_compression.backend import WeightCompressionAlgoBackend
-<<<<<<< HEAD
+from nncf.quantization.algorithms.weight_compression.config import WeightCompressionConfig
 from nncf.quantization.algorithms.weight_compression.config import WeightCompressionParameters
 from nncf.quantization.algorithms.weight_compression.weight_lowering import compress_weight
 from nncf.quantization.algorithms.weight_compression.weight_lowering import do_dequantization
 
-=======
-from nncf.quantization.algorithms.weight_compression.config import WeightCompressionParameters, WeightCompressionConfig
-from nncf.quantization.algorithms.weight_compression.weight_lowering import compress_weight, do_dequantization
-from nncf.experimental.tensor.functions import numeric as fns
-from nncf.experimental.tensor import Tensor
->>>>>>> cd3d2a4e
 
 class OVWeightCompressionAlgoBackend(WeightCompressionAlgoBackend):
     def __init__(self, model: ov.Model, name_to_node_mapping: Dict = None):
@@ -163,13 +159,9 @@
 
     def insert_lora_residual(self, model: ov.Model, graph: NNCFGraph,
                              wc_params: WeightCompressionParameters, weight,
-<<<<<<< HEAD
-                             compressed_weight, rank=8):
-        import numpy as np
-=======
                              compressed_weight, rank=8,
                              int8_lora=True):
->>>>>>> cd3d2a4e
+        import numpy as np
         import numpy.linalg as linalg
         import scipy.linalg as slinalg
         import scipy.optimize as optimize
@@ -258,8 +250,7 @@
 
         input_node = self.name_to_node_mapping[wc_params.node_with_weight.node_name].input_value(0)
         mm_node = self.name_to_node_mapping[wc_params.node_with_weight.node_name]
-        
-<<<<<<< HEAD
+
         V_W = opset.constant(
             V
         )
@@ -269,45 +260,6 @@
             US
         )
         US_MM = opset.matmul(V_MM, US_W, transpose_a=False, transpose_b=True)
-=======
-        const_attributes = wc_params.node_with_weight.layer_attributes.constant_attributes[wc_params.weight_port_id]
-        const_node_name = const_attributes["name"]
-        const_node = self.name_to_node_mapping[const_node_name]
-        const_dtype = const_node.output(0).get_element_type()
-        
-        if int8_lora:
-            compression_config = WeightCompressionConfig()
-            V = Tensor(V)
-            compressed_V = compress_weight(
-                V,
-                wc_params.reduction_axes,
-                compression_config,
-            )
-
-            US = Tensor(US)
-            compressed_US = compress_weight(
-                US,
-                wc_params.reduction_axes,
-                compression_config,
-            )
-            V_W = self._get_int_mul(compressed_V, ov.Type.u8, wc_params.node_with_weight.node_name + "_V", wc_params, const_dtype)
-            
-            V_MM = opset.matmul(input_node, V_W, transpose_a=False, transpose_b=True)
-            
-            US_W = self._get_int_mul(compressed_US, ov.Type.u8, wc_params.node_with_weight.node_name + "_U", wc_params, const_dtype)
-
-            US_MM = opset.matmul(V_MM, US_W, transpose_a=False, transpose_b=True)
-        else:
-            V_W = opset.constant(
-                V
-            )
-            V_MM = opset.matmul(input_node, V_W, transpose_a=False, transpose_b=True)
-            
-            US_W = opset.constant(
-                US
-            )
-            US_MM = opset.matmul(V_MM, US_W, transpose_a=False, transpose_b=True)
->>>>>>> cd3d2a4e
 
         node_output_port = mm_node.output(0)
         node_output_source_ports = node_output_port.get_target_inputs()
