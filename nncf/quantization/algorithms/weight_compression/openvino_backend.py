--- conflicted
+++ resolved
@@ -70,10 +70,7 @@
                 if id(weight_node) in quantized_nodes_ids:
                     if i == n - 1:
                         is_last_layer_compressed = True
-<<<<<<< HEAD
                         print('last layer is already compressed: ', nncf_node.node_name)
-=======
->>>>>>> ae34134c
                     continue
                 weight_output = weight_node.output(0)
 
@@ -99,9 +96,9 @@
                 )
                 all_weight_params.append(weight_params)
                 quantized_nodes_ids.add(id(weight_node))
+
+        indexes_of_not_internal = []
         if mode != CompressWeightsMode.INT8:
-<<<<<<< HEAD
-            indexes_of_not_internal = []
             internal_weight_params = []
             for i, wp in enumerate(all_weight_params):
                 if wp.metatype == OVEmbeddingMetatype:
@@ -118,55 +115,8 @@
         nncf_logger.info(_get_bitwidth_distribution_str(all_weight_params, indexes_of_not_internal))
 
         for wp in all_weight_params:
-            print(f'{wp.compression_config.mode.value} name={wp.node_name}')
-
-        # for wp in track(all_weight_params, description="Applying Weight Compression"):
-        #     weight_node = wp.weight_node
-        #     original_weight_dtype = wp.original_weight_dtype
-
-        #     weight_output = weight_node.output(0)
-        #     weight_name = weight_node.get_friendly_name()
-        #     target_inputs = weight_output.get_target_inputs()
-
-        #     weight = get_const_value(weight_node)
-        #     config = wp.compression_config
-        #     if config.mode == CompressWeightsMode.NF4:
-        #         original_shape = weight.shape
-        #         norm_weight, scale = _get_norm_weight_and_nf4_scale(weight, wp.reduction_axis, group_size)
-        #         compressed_const = opset.constant(norm_weight, dtype=ov.Type.nf4, name=weight_name)
-        #         convert = opset.convert(compressed_const, original_weight_dtype)
-        #         mul = opset.multiply(convert, scale.astype(original_weight_dtype), name=wp.fq_name)
-        #         if config.group_size != -1:
-        #             mul = opset.reshape(mul, output_shape=original_shape, special_zero=False)
-        #         last_output = mul.output(0)
-        #     else:
-        #         original_shape = weight.shape
-        #         compressed_weights, scale, zero_point = _do_integer_quantization(weight, wp.reduction_axis, config)
-        #         compression_type = np.uint8 if config.num_bits == 8 else ov.Type.u4
-        #         compressed_weights_node = opset.constant(compressed_weights, dtype=compression_type, name=weight_name)
-        #         convert_weights_node = opset.convert(compressed_weights_node, original_weight_dtype)
-        #         zero_point_node = opset.constant(zero_point, dtype=compression_type, name=f"{weight_name}/ZP")
-        #         convert_zp_node = opset.convert(zero_point_node, original_weight_dtype)
-        #         sub = opset.subtract(convert_weights_node, convert_zp_node)
-        #         mul = opset.multiply(sub, scale.astype(original_weight_dtype), name=wp.fq_name)
-        #         if config.group_size != -1:
-        #             mul = opset.reshape(mul, output_shape=original_shape, special_zero=False)
-        #         last_output = mul.output(0)
-
-        #     for target_input in target_inputs:
-        #         target_input.replace_source_output(last_output)
-=======
-            internal_weight_params = list(filter(lambda wp: wp.metatype != OVEmbeddingMetatype, all_weight_params))
-            if not is_last_layer_compressed:
-                internal_weight_params = internal_weight_params[:-1]
-            primary_config = WeightCompressionConfig(mode=mode, group_size=group_size)
-            _assign_mixed_precision(internal_weight_params, ratio, primary_config)
-
-        # TODO: fix indexes!
-        nncf_logger.info(_get_bitwidth_distribution_str(all_weight_params, indexes_of_not_internal=[0, n-1]))
-
-        for wp in all_weight_params:
-            print(f'{wp.compression_config.mode.value}   {wp.node_name}')
+            c = wp.compression_config
+            print(f'{c.mode.value} g{c.group_size}   {wp.node_name}')
 
         for wp in track(all_weight_params, description="Applying Weight Compression"):
             weight_node = wp.weight_node
@@ -203,7 +153,6 @@
 
             for target_input in target_inputs:
                 target_input.replace_source_output(last_output)
->>>>>>> ae34134c
         return model
 
 
