--- conflicted
+++ resolved
@@ -473,21 +473,10 @@
     if backend == BackendType.OPENVINO:
         from nncf.openvino.quantization.quantize_model import compress_weights_impl as ov_compress_weights_impl
 
-<<<<<<< HEAD
         if any((awq, scale_estimation)) and (dataset is None or mode == CompressWeightsMode.E2M1):
-            raise AttributeError("Scale estimation or AWQ algorithm defined, but dataset is None or mode is E2M1.")
-        if gptq and (dataset is None or mode == CompressWeightsMode.E2M1):
-            raise AttributeError("GPTQ algorithm defined, but dataset is None or mode is E2M1.")
-=======
-        if any((awq, scale_estimation)) and (
-            dataset is None or mode in [CompressWeightsMode.NF4, CompressWeightsMode.E2M1]
-        ):
-            raise AttributeError(
-                "Scale estimation or AWQ algorithm is defined, but dataset is None or mode is (NF4 or E2M1)."
-            )
+            raise AttributeError("Scale estimation or AWQ algorithm is defined, but dataset is None or mode is E2M1.")
         if any((gptq, lora_correction)) and (dataset is None or mode == CompressWeightsMode.E2M1):
             raise AttributeError("GPTQ or Lora Correction algorithm is defined, but dataset is None or mode is E2M1.")
->>>>>>> eefdcdaf
 
         if gptq and scale_estimation:
             raise AttributeError(
