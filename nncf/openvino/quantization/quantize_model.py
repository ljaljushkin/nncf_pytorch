# Copyright (c) 2023 Intel Corporation
# Licensed under the Apache License, Version 2.0 (the "License");
# you may not use this file except in compliance with the License.
# You may obtain a copy of the License at
#      http://www.apache.org/licenses/LICENSE-2.0
# Unless required by applicable law or agreed to in writing, software
# distributed under the License is distributed on an "AS IS" BASIS,
# WITHOUT WARRANTIES OR CONDITIONS OF ANY KIND, either express or implied.
# See the License for the specific language governing permissions and
# limitations under the License.

import importlib
from copy import deepcopy
from typing import Any, Callable, Dict, Iterable, List, Optional, Tuple, TypeVar, Union

import openvino.runtime as ov
from openvino._offline_transformations import compress_quantize_weights_transformation

from nncf.common.logging import nncf_logger
from nncf.common.quantization.structs import QuantizationPreset
from nncf.data import Dataset
from nncf.openvino.graph.nncf_graph_builder import GraphConverter
from nncf.openvino.quantization.backend_parameters import BackendParameters
from nncf.openvino.quantization.backend_parameters import is_weight_compression_needed
from nncf.openvino.quantization.weights_compression import insert_pre_compression_operations
from nncf.parameters import DropType
from nncf.parameters import ModelType
from nncf.parameters import TargetDevice
from nncf.quantization.advanced_parameters import AdvancedAccuracyRestorerParameters
from nncf.quantization.advanced_parameters import AdvancedQuantizationParameters
from nncf.quantization.advanced_parameters import convert_to_dict_recursively
from nncf.quantization.algorithms.accuracy_control.algorithm import QuantizationAccuracyRestorer
from nncf.quantization.algorithms.accuracy_control.algorithm import calculate_accuracy_drop
from nncf.quantization.algorithms.accuracy_control.evaluator import Evaluator
from nncf.quantization.algorithms.post_training.algorithm import PostTrainingQuantization
from nncf.quantization.quantize_model import quantize_with_tune_hyperparams
from nncf.quantization.telemetry_extractors import CompressionStartedWithQuantizeApi
from nncf.scopes import IgnoredScope
from nncf.telemetry.decorator import tracked_function
from nncf.telemetry.events import NNCF_OV_CATEGORY

USE_POT_AS_DEFAULT = False

TTensor = TypeVar("TTensor")


def should_use_pot(advanced_parameters: Optional[AdvancedQuantizationParameters]) -> bool:
    """
    Returns True if POT should be used for quantization, False otherwise.

    :param advanced_parameters: Advanced quantization parameters.
    :return: True if POT should be used, False otherwise.
    :raises ImportError if POT is not found in the Python environment.
    """
    use_pot = USE_POT_AS_DEFAULT
    if advanced_parameters is not None:
        use_pot = advanced_parameters.backend_params.get(BackendParameters.USE_POT, USE_POT_AS_DEFAULT)

    if not use_pot:
        return False

    try:
        importlib.import_module("openvino.tools.pot")
    except ImportError:
        nncf_logger.error(
            "OpenVINO POT was not found in your Python environment.\n"
            "Please install the openvino-dev package, e.g. via pypi: pip install openvino-dev.\n"
        )

    return True


def dump_parameters(model: ov.Model, parameters: Dict, path: Optional[List] = None) -> None:
    """
    Dumps input parameters into Model's meta section.

    :param model: ov.Model instance.
    :param parameters: Incoming dictionary with parameters to save.
    :param path: Optional list of the paths.
    """
    try:
        path = path if path else []
        for key, value in parameters.items():
            # Special condition for composed fields like IgnoredScope
            if isinstance(value, IgnoredScope):
                dump_parameters(model, value.__dict__, [key])
                continue
            rt_path = ["nncf", "quantization"] + path + [key]
            model.set_rt_info(str(value), rt_path)
    except RuntimeError as e:
        nncf_logger.debug(f"Unable to dump optimization parameters due to error: {e}")


@tracked_function(NNCF_OV_CATEGORY, [CompressionStartedWithQuantizeApi(), "target_device", "preset"])
def native_quantize_impl(
    model: ov.Model,
    calibration_dataset: Dataset,
    preset: QuantizationPreset = QuantizationPreset.PERFORMANCE,
    target_device: TargetDevice = TargetDevice.ANY,
    subset_size: int = 300,
    fast_bias_correction: bool = True,
    model_type: Optional[ModelType] = None,
    ignored_scope: Optional[IgnoredScope] = None,
    advanced_parameters: Optional[AdvancedQuantizationParameters] = None,
) -> ov.Model:
    """
    Implementation of the `quantize()` method for the OpenVINO backend via the OpenVINO Runtime API.
    """
    quantization_algorithm = PostTrainingQuantization(
        preset=preset,
        target_device=target_device,
        subset_size=subset_size,
        fast_bias_correction=fast_bias_correction,
        model_type=model_type,
        ignored_scope=ignored_scope,
        advanced_parameters=advanced_parameters,
    )

    graph = GraphConverter.create_nncf_graph(model)
    quantized_model = quantization_algorithm.apply(model, graph, dataset=calibration_dataset)

    if is_weight_compression_needed(advanced_parameters):
        compress_quantize_weights_transformation(quantized_model)

    dump_parameters(
        quantized_model,
        {
            "preset": preset.value,
            "target_device": target_device.value,
            "subset_size": subset_size,
            "fast_bias_correction": fast_bias_correction,
            "model_type": model_type,
            "ignored_scope": ignored_scope,
            "advanced_parameters": convert_to_dict_recursively(advanced_parameters),
        },
    )
    return quantized_model


@tracked_function(
    NNCF_OV_CATEGORY, [CompressionStartedWithQuantizeApi(), "target_device", "preset", "max_drop", "drop_type"]
)
def native_quantize_with_accuracy_control_impl(
    model: ov.Model,
    calibration_dataset: Dataset,
    validation_dataset: Dataset,
    validation_fn: Callable[[Any, Iterable[Any]], Tuple[float, Union[None, List[float], List[List[TTensor]]]]],
    max_drop: float = 0.01,
    drop_type: DropType = DropType.ABSOLUTE,
    preset: QuantizationPreset = QuantizationPreset.PERFORMANCE,
    target_device: TargetDevice = TargetDevice.ANY,
    subset_size: int = 300,
    fast_bias_correction: bool = True,
    model_type: Optional[ModelType] = None,
    ignored_scope: Optional[IgnoredScope] = None,
    advanced_quantization_parameters: Optional[AdvancedQuantizationParameters] = None,
    advanced_accuracy_restorer_parameters: Optional[AdvancedAccuracyRestorerParameters] = None,
) -> ov.Model:
    """
    Implementation of the `quantize_with_accuracy_control()` method for the OpenVINO backend via the
    OpenVINO Runtime API.
    """
    if advanced_accuracy_restorer_parameters is None:
        advanced_accuracy_restorer_parameters = AdvancedAccuracyRestorerParameters()

    compress_weights = is_weight_compression_needed(advanced_quantization_parameters)

    if advanced_quantization_parameters is None:
        copied_parameters = AdvancedQuantizationParameters()
    else:
        copied_parameters = deepcopy(advanced_quantization_parameters)
    copied_parameters.backend_params[BackendParameters.COMPRESS_WEIGHTS] = False

    quantized_model = quantize_impl(
        model,
        calibration_dataset,
        preset,
        target_device,
        subset_size,
        fast_bias_correction,
        model_type,
        ignored_scope,
        copied_parameters,
    )

    evaluator = Evaluator(validation_fn)
    evaluator.enable_iteration_count()
    initial_metric_results = evaluator.collect_metric_results(model, validation_dataset, model_name="initial")
    validation_dataset_size = evaluator.num_passed_iterations
    evaluator.disable_iteration_count()

    quantized_metric_results = evaluator.collect_metric_results(
        quantized_model, validation_dataset, model_name="quantized"
    )

    should_terminate, accuracy_drop = calculate_accuracy_drop(
        initial_metric_results.metric_value, quantized_metric_results.metric_value, max_drop, drop_type
    )

    nncf_logger.info(f"Accuracy drop: {accuracy_drop} ({drop_type})")

    # TODO(andrey-churkin): Collect statistics only once
    if advanced_accuracy_restorer_parameters.tune_hyperparams and not should_terminate:
        tuned_quantized_model = quantize_with_tune_hyperparams(
            model,
            calibration_dataset,
            validation_dataset,
            validation_fn,
            initial_metric_results,
            quantized_metric_results,
            subset_size,
            preset,
            target_device,
            subset_size,
            fast_bias_correction,
            model_type,
            ignored_scope,
            advanced_quantization_parameters,
        )
        tuned_quantized_metric_results = evaluator.collect_metric_results(
            tuned_quantized_model, validation_dataset, model_name="tuned"
        )
        should_terminate, tuned_accuracy_drop = calculate_accuracy_drop(
            initial_metric_results.metric_value, tuned_quantized_metric_results.metric_value, max_drop, drop_type
        )

        nncf_logger.info(f"Accuracy drop (tuned): {tuned_accuracy_drop} ({drop_type})")

        if should_terminate or tuned_accuracy_drop < accuracy_drop:
            quantized_model = tuned_quantized_model
            quantized_metric_results = tuned_quantized_metric_results

    if not should_terminate:
        ranking_subset_size = subset_size
        if advanced_accuracy_restorer_parameters.ranking_subset_size is not None:
            ranking_subset_size = advanced_accuracy_restorer_parameters.ranking_subset_size

        accuracy_restorer = QuantizationAccuracyRestorer(
            ranking_subset_size,
            advanced_accuracy_restorer_parameters.max_num_iterations,
            max_drop,
            drop_type,
            advanced_accuracy_restorer_parameters.num_ranking_processes,
        )
        quantized_model = accuracy_restorer.apply(
            model,
            initial_metric_results,
            quantized_model,
            quantized_metric_results,
            validation_dataset,
            validation_dataset_size,
            evaluator,
        )

    if compress_weights:
        compress_quantize_weights_transformation(quantized_model)

    dump_parameters(
        quantized_model,
        {
            "preset": preset.value,
            "target_device": target_device.value,
            "subset_size": subset_size,
            "fast_bias_correction": fast_bias_correction,
            "model_type": model_type,
            "ignored_scope": ignored_scope,
            "max_drop": max_drop,
            "drop_type": drop_type.value,
            "advanced_quantization_parameters": convert_to_dict_recursively(advanced_quantization_parameters),
            "advanced_accuracy_restorer_parameters": convert_to_dict_recursively(advanced_accuracy_restorer_parameters),
        },
    )
    return quantized_model


def quantize_impl(
    model: ov.Model,
    calibration_dataset: Dataset,
    preset: QuantizationPreset = QuantizationPreset.PERFORMANCE,
    target_device: TargetDevice = TargetDevice.ANY,
    subset_size: int = 300,
    fast_bias_correction: bool = True,
    model_type: Optional[ModelType] = None,
    ignored_scope: Optional[IgnoredScope] = None,
    advanced_parameters: Optional[AdvancedQuantizationParameters] = None,
) -> ov.Model:
    """
    Implementation of the `quantize()` method for the OpenVINO backend.
    """
    if should_use_pot(advanced_parameters):
        from nncf.openvino.pot.quantization.quantize_model import quantize_impl as pot_quantize_impl

        quantize_fn = pot_quantize_impl
    else:
        quantize_fn = native_quantize_impl

    return quantize_fn(
        model,
        calibration_dataset,
        preset,
        target_device,
        subset_size,
        fast_bias_correction,
        model_type,
        ignored_scope,
        advanced_parameters,
    )


def wrap_validation_fn(validation_fn):
    """
    Wraps validation function to support case when it only returns metric value.

    :param validation_fn: Validation function to wrap.
    :return: Wrapped validation function.
    """

    def wrapper(*args, **kwargs):
        retval = validation_fn(*args, **kwargs)
        if isinstance(retval, tuple):
            return retval
        return retval, None

    return wrapper


def quantize_with_accuracy_control_impl(
    model: ov.Model,
    calibration_dataset: Dataset,
    validation_dataset: Dataset,
    validation_fn: Callable[[Any, Iterable[Any]], float],
    max_drop: float = 0.01,
    drop_type: DropType = DropType.ABSOLUTE,
    preset: QuantizationPreset = QuantizationPreset.PERFORMANCE,
    target_device: TargetDevice = TargetDevice.ANY,
    subset_size: int = 300,
    fast_bias_correction: bool = True,
    model_type: Optional[ModelType] = None,
    ignored_scope: Optional[IgnoredScope] = None,
    advanced_quantization_parameters: Optional[AdvancedQuantizationParameters] = None,
    advanced_accuracy_restorer_parameters: Optional[AdvancedAccuracyRestorerParameters] = None,
) -> ov.Model:
    """
    Implementation of the `quantize_with_accuracy_control()` method for the OpenVINO backend.
    """
    if should_use_pot(advanced_quantization_parameters):
        from nncf.openvino.pot.quantization.quantize_model import (
            quantize_with_accuracy_control_impl as pot_quantize_with_accuracy_control_impl,
        )

        quantize_with_accuracy_control_fn = pot_quantize_with_accuracy_control_impl
    else:
        quantize_with_accuracy_control_fn = native_quantize_with_accuracy_control_impl

    val_func = wrap_validation_fn(validation_fn)

    return quantize_with_accuracy_control_fn(
        model,
        calibration_dataset,
        validation_dataset,
        val_func,
        max_drop,
        drop_type,
        preset,
        target_device,
        subset_size,
        fast_bias_correction,
        model_type,
        ignored_scope,
        advanced_quantization_parameters,
        advanced_accuracy_restorer_parameters,
    )


def compress_weights_impl(model: ov.Model) -> ov.Model:
    """
    Implementation of the `compress_weights()` method for the OpenVINO backend.
    """
    insert_pre_compression_operations(model)
<<<<<<< HEAD
    compress_quantize_weights_transformation(model)

=======
>>>>>>> 4faa396e
    return model<|MERGE_RESOLUTION|>--- conflicted
+++ resolved
@@ -377,9 +377,4 @@
     Implementation of the `compress_weights()` method for the OpenVINO backend.
     """
     insert_pre_compression_operations(model)
-<<<<<<< HEAD
-    compress_quantize_weights_transformation(model)
-
-=======
->>>>>>> 4faa396e
     return model