--- conflicted
+++ resolved
@@ -409,11 +409,8 @@
     awq: bool,
     subset_size: int,
     scale_estimation: bool,
-<<<<<<< HEAD
+    gptq: bool,
     lora: bool,
-=======
-    gptq: bool,
->>>>>>> 99b5b85a
     advanced_parameters: Optional[AdvancedCompressionParameters] = None,
 ) -> ov.Model:
     """
@@ -431,11 +428,8 @@
         awq,
         subset_size,
         scale_estimation,
-<<<<<<< HEAD
+        gptq,
         lora,
-=======
-        gptq,
->>>>>>> 99b5b85a
         advanced_parameters,
     )
     graph = NNCFGraphFactory.create(model)
