--- conflicted
+++ resolved
@@ -314,10 +314,7 @@
             return
 
         reorder_indexes = reorder_indexes.tensor
-<<<<<<< HEAD
-=======
         reorder_indexes = reorder_indexes.int()
->>>>>>> f21dd54f
         bn = model.get_containing_module(node.node_name)
 
         bn.weight.data = torch.index_select(bn.weight.data, 0, reorder_indexes)
