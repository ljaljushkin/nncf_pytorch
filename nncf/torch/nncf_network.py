"""
 Copyright (c) 2019-2020 Intel Corporation
 Licensed under the Apache License, Version 2.0 (the "License");
 you may not use this file except in compliance with the License.
 You may obtain a copy of the License at
      http://www.apache.org/licenses/LICENSE-2.0
 Unless required by applicable law or agreed to in writing, software
 distributed under the License is distributed on an "AS IS" BASIS,
 WITHOUT WARRANTIES OR CONDITIONS OF ANY KIND, either express or implied.
 See the License for the specific language governing permissions and
 limitations under the License.
"""
import functools
import inspect
from collections import OrderedDict
from copy import deepcopy
from enum import Enum
from typing import Callable
from typing import Dict
from typing import List
from typing import Optional
from typing import Tuple
from typing import TypeVar

import torch
from torch import nn

from nncf.common.graph.definitions import MODEL_INPUT_OP_NAME
from nncf.common.graph.definitions import MODEL_OUTPUT_OP_NAME
from nncf.common.graph import NNCFNode
from nncf.common.graph import NNCFNodeName
from nncf.common.graph.model_transformer import ModelTransformer
from nncf.common.graph.transformations.commands import TargetType
from nncf.common.graph.transformations.commands import TransformationPriority
from nncf.common.insertion_point_graph import InsertionPointGraph
from nncf.common.insertion_point_graph import PostHookInsertionPoint
from nncf.common.insertion_point_graph import PreHookInsertionPoint
from nncf.common.utils.logger import logger as nncf_logger
from nncf.common.utils.ordered_enum import OrderedEnum
from nncf.torch.debug import CombinedDebugInterface
from nncf.torch.debug import debuggable_forward
from nncf.torch.debug import is_debug
from nncf.torch.dynamic_graph.context import TracingContext
from nncf.torch.dynamic_graph.graph import DynamicGraph
from nncf.torch.dynamic_graph.graph import ShapeIgnoringTensorMetaComparator
from nncf.torch.dynamic_graph.graph_tracer import GraphTracer
from nncf.torch.dynamic_graph.graph_tracer import ModelInputInfo
from nncf.torch.dynamic_graph.graph_tracer import PostGraphBuildActing
from nncf.torch.dynamic_graph.graph_tracer import create_dummy_forward_fn
from nncf.torch.dynamic_graph.io_handling import InputInfoWrapManager
from nncf.torch.dynamic_graph.io_handling import replicate_same_tensors
from nncf.torch.dynamic_graph.io_handling import wrap_nncf_model_outputs_with_objwalk
from nncf.torch.dynamic_graph.operation_address import OperationAddress
from nncf.torch.dynamic_graph.patch_pytorch import ignore_scope
from nncf.torch.dynamic_graph.scope import Scope
from nncf.torch.dynamic_graph.trace_tensor import TracedTensor
from nncf.torch.dynamic_graph.transform_graph import replace_modules_by_nncf_modules
from nncf.torch.graph.graph import PTNNCFGraph
from nncf.torch.graph.graph_builder import GraphBuilder
from nncf.torch.graph.graph_builder import GraphConverter
from nncf.torch.graph.operator_metatypes import SplitMetatype
from nncf.torch.graph.transformations.commands import PTInsertionCommand
from nncf.torch.graph.transformations.commands import PTTargetPoint
from nncf.torch.graph.transformations.layout import PTTransformationLayout
from nncf.torch.knowledge_distillation.knowledge_distillation_handler import KnowledgeDistillationLossHandler
from nncf.torch.layers import NNCF_MODULES
from nncf.torch.layers import NNCF_WRAPPED_USER_MODULES_DICT
from nncf.torch.module_operations import UpdateWeight
from nncf.torch.module_operations import UpdateBatchNormParams
from nncf.torch.quantization.layers import QUANTIZATION_MODULES
from nncf.torch.utils import compute_FLOPs_hook
from nncf.torch.utils import get_all_modules_by_type
from nncf.torch.utils import get_state_dict_names_with_modules
from nncf.torch.nested_objects_traversal import objwalk

MODEL_WRAPPED_BY_NNCF_ATTR_NAME = 'nncf_module'
LEGACY_ACT_STORAGE_NAME = "activation_quantizers"
EXTERNAL_QUANTIZERS_STORAGE_NAME = "external_quantizers"

Module = TypeVar('Module', bound=nn.Module)


class ExtraCompressionModuleType(Enum):
    EXTERNAL_QUANTIZER = 0


class LoadStateListener:
    """
        Resets the initialization flags (`initialized`) for all quantization modules on `load_state_dict` call.
        These flags are used to update not loaded params (from checkpoint or model's state)
        on initialization stage of algorithm.
        Flags reset is required on each call of `load_state_dict`, because internal method (`build_graph`)
        restores model state by calling this method.
    """

    def __init__(self, model, all_quantizations):
        # pylint: disable=protected-access
        self.hook = model._register_load_state_dict_pre_hook(
            functools.partial(self.hook_fn, quantize_modules=all_quantizations.values()))

    def hook_fn(self, state_dict, prefix, local_metadata, strict, missing_keys, unexpected_keys, error_msgs,
                quantize_modules):
        for module in quantize_modules:
            module.initialized = False

    def close(self):
        self.hook.remove()


class PTInsertionType(OrderedEnum):
    NNCF_MODULE_PRE_OP = 0
    NNCF_MODULE_POST_OP = 1
    OPERATOR_PRE_HOOK = 2
    OPERATOR_POST_HOOK = 3


class PTInsertionPoint:
    TARGET_TYPE_VS_PT_INSERTION_TYPE_DICT = {
        TargetType.PRE_LAYER_OPERATION: PTInsertionType.NNCF_MODULE_PRE_OP,
        TargetType.POST_LAYER_OPERATION: PTInsertionType.NNCF_MODULE_POST_OP,
        TargetType.OPERATION_WITH_WEIGHTS: PTInsertionType.NNCF_MODULE_PRE_OP,
        TargetType.OPERATION_WITH_BN_PARAMS: PTInsertionType.NNCF_MODULE_PRE_OP,
        TargetType.OPERATOR_PRE_HOOK: PTInsertionType.OPERATOR_PRE_HOOK,
        TargetType.OPERATOR_POST_HOOK: PTInsertionType.OPERATOR_POST_HOOK
    }

    def _get_pt_insertion_type(self, target_type: TargetType) -> PTInsertionType:
        if target_type not in PTInsertionPoint.TARGET_TYPE_VS_PT_INSERTION_TYPE_DICT:
            raise RuntimeError("Unsupported target type for PyTorch: {}".format(target_type))
        return PTInsertionPoint.TARGET_TYPE_VS_PT_INSERTION_TYPE_DICT[target_type]

    def __init__(self, target_type: TargetType, op_address: OperationAddress,
                 input_port_id: int = None):
        self.insertion_type = self._get_pt_insertion_type(target_type)
        self.op_address = op_address
        self.module_scope = op_address.scope_in_model
        self.input_port_id = input_port_id

    def __eq__(self, other: 'PTInsertionPoint'):
        return self.insertion_type == other.insertion_type and \
               self.op_address == other.op_address and \
               self.module_scope == other.module_scope and \
               self.input_port_id == other.input_port_id

    def __str__(self):
        return ' '.join([str(v) for v in self.__dict__.values()])

    def __hash__(self):
        return hash(str(self))

# pylint: disable=too-many-public-methods


@ignore_scope
class NNCFNetwork(nn.Module, PostGraphBuildActing):
    def __init__(self, module, input_infos: List[ModelInputInfo],
                 dummy_forward_fn=None, wrap_inputs_fn=None, scopes_without_shape_matching=None,
                 ignored_scopes=None, target_scopes=None, reset: bool = False, wrap_outputs_fn=None, skipped_block=None,
                 original_model_accuracy=None):
        super().__init__()
        self._set_nncf_wrapped_model(module)
        self._forward_signature = inspect.signature(module.forward)
        self.input_infos = input_infos

        self._original_model_accuracy = original_model_accuracy

        self.ignored_scopes = ignored_scopes
        self.target_scopes = target_scopes
        self._user_dummy_forward_fn = dummy_forward_fn
        self._kd_loss_handler = None


        self.skipped_block = skipped_block
        try:
            device = next(module.parameters()).device
        except StopIteration:
            # Param-less model, assume CPU
            device = 'cpu'

        if wrap_inputs_fn is not None:
            self._wrap_inputs_fn = wrap_inputs_fn
        else:
            self.__input_infos_based_input_wrapper = InputInfoWrapManager(self.input_infos,
                                                                          self._forward_signature,
                                                                          module_ref_for_device=self)
            self._wrap_inputs_fn = self.__input_infos_based_input_wrapper.wrap_inputs

        if wrap_outputs_fn is not None:
            self._wrap_outputs_fn = wrap_outputs_fn
        else:
            self._wrap_outputs_fn = wrap_nncf_model_outputs_with_objwalk

        self._nncf_module_scopes = []  # type: List[Scope]
        self.scopes_without_shape_matching = scopes_without_shape_matching
        self.debug_interface = CombinedDebugInterface() if is_debug() else None
        self._extra_module_types = []  # type: List[ExtraCompressionModuleType]
        # pylint:disable=line-too-long
        self._insertions_into_original_graph = {}  # type: Dict[PTTargetPoint, List[Tuple[Callable, TransformationPriority]]]

        _orig_graph_build_forward_fn = self._get_dummy_forward_fn_for_graph_building(with_input_tracing=True,
                                                                                     with_output_tracing=True)

        nncf_wrapped_model = self.get_nncf_wrapped_model()
        eval_only_op_scopes = self._collect_eval_only_op_scopes(nncf_wrapped_model,
                                                                _orig_graph_build_forward_fn)

        # all modules called in eval mode should be replaced prior to graph building
        self._replace_modules_by_nncf_modules(device, eval_only_op_scopes, reset)

        _orig_context = TracingContext()

        _orig_context.add_node_comparators([MODEL_INPUT_OP_NAME], ShapeIgnoringTensorMetaComparator())
        _orig_context.add_node_comparators([MODEL_OUTPUT_OP_NAME], ShapeIgnoringTensorMetaComparator())
        if self.scopes_without_shape_matching:
            _orig_context.add_node_comparators(scopes_without_shape_matching,
                                               ShapeIgnoringTensorMetaComparator())

        self._original_dynamic_graph = GraphTracer(_orig_graph_build_forward_fn).trace_graph(nncf_wrapped_model,
                                                                                             _orig_context,
                                                                                             as_eval=True)
        self._original_graph = GraphConverter.convert(self._original_dynamic_graph,
                                                      input_infos=self.input_infos)
        self._compressed_graph = None  # type: PTNNCFGraph

        self._compressed_context = TracingContext()

        self._dummy_forward_fn = self._get_dummy_forward_fn_for_graph_building(with_input_tracing=False,
                                                                               with_output_tracing=False)
        self._in_user_dummy_forward = False

        self._compressed_context.add_node_comparators([MODEL_INPUT_OP_NAME], ShapeIgnoringTensorMetaComparator())
        self._compressed_context.add_node_comparators([MODEL_OUTPUT_OP_NAME], ShapeIgnoringTensorMetaComparator())
        if self.scopes_without_shape_matching:
            self._compressed_context.add_node_comparators(scopes_without_shape_matching,
                                                          ShapeIgnoringTensorMetaComparator())
        self._load_listener = None
<<<<<<< HEAD
        self._compressed_context.skipped_block = self.skipped_block
        if isinstance(skipped_block, list) and skipped_block != []:
            if isinstance(skipped_block[0], list): # more one block
                self._compressed_context.start_node_name_of_skipped_block = [l[0] for l in skipped_block]
                self._compressed_context.end_node_name_of_skipped_block = [l[1] for l in skipped_block]
            else:
                self._compressed_context.start_node_name_of_skipped_block = [skipped_block[0]]
                self._compressed_context.end_node_name_of_skipped_block = [skipped_block[1]]
=======
        #self._compressed_context.set_elastic_blocks(self.skipped_block)
>>>>>>> 7942eca6

    @debuggable_forward
    def forward(self, *args, **kwargs):
        with self._compressed_context as ctx:  # type: TracingContext
            ctx.base_module_thread_local_replica = self
            args, kwargs = replicate_same_tensors((args, kwargs))
            if not self._in_user_dummy_forward:
                # If a user supplies own dummy forward, he is responsible for
                # correctly wrapping inputs inside it as well.
                args, kwargs = self._strip_traced_tensors(args, kwargs)
                args, kwargs = self._wrap_inputs_fn(args, kwargs)
            retval = self.get_nncf_wrapped_model()(*args, **kwargs)
            retval = replicate_same_tensors(retval)
            if not self._in_user_dummy_forward:
                retval = self._wrap_outputs_fn(retval)

        if self._kd_loss_handler is not None and self.get_nncf_wrapped_model().training:
            self._kd_loss_handler(retval, *args, **kwargs)
        return retval

    def _strip_traced_tensors(self, args: Tuple, kwargs: Dict) -> Tuple[Tuple, Dict]:
        """
            Required to guard against new forward calls on tensors that have already passed
            through NNCF's forward once and got turned into TracedTensors by reference access.
        """
        is_traced_tensor_predicate = lambda x: isinstance(x, TracedTensor)

        def strip_fn(tensor: TracedTensor) -> torch.Tensor:
            if hasattr(torch.Tensor, 'as_subclass'):
                return torch.Tensor.as_subclass(tensor, torch.Tensor)
            # Torch < 1.7.0 fallback
            return torch.tensor(tensor, device=tensor.device, requires_grad=tensor.requires_grad)

        args = objwalk(args, is_traced_tensor_predicate, strip_fn)
        kwargs = objwalk(kwargs, is_traced_tensor_predicate, strip_fn)
        return args, kwargs

    def create_knowledge_distillation_loss_handler(self, kd_original_model: nn.Module, calculate_fn)\
            -> KnowledgeDistillationLossHandler:
        """
        Creates KnowledgeDistillationLossHandler instance for enabling Knowledge Distillation feature.
            Also returns created KnowledgeDistillationLossHandler for control over Knowledge Distillation logic.

        :param kd_original_model: original non compressed model used for distillation
        :param calculate_fn: function used to parse model outputs and calculate knowledge distillation loss
        :return: KnowledgeDistillationLossHandler instance
        """
        device = next(self.get_nncf_wrapped_model().parameters()).device
        self._kd_loss_handler = KnowledgeDistillationLossHandler(self._compressed_context,
                                                                 kd_original_model,
                                                                 calculate_fn,
                                                                 device)
        return self._kd_loss_handler

    # Cannnot use property syntax here, otherwise the wrapped module will end up
    # being twice in the same checkpoint with different prefixes
    def get_nncf_wrapped_model(self):
        return getattr(self, MODEL_WRAPPED_BY_NNCF_ATTR_NAME)

    def _set_nncf_wrapped_model(self, value):
        setattr(self, MODEL_WRAPPED_BY_NNCF_ATTR_NAME, value)

    def get_clean_shallow_copy(self) -> 'NNCFNetwork':
        # WARNING: Will reset pre- and post-ops of the underlying model. Use save_nncf_module_additions
        # and load_nncf_module_additions to preserve these, or temporary_clean_view().
        from nncf.torch.utils import save_module_state, load_module_state
        saved_state = save_module_state(self)
        model_copy = NNCFNetwork(self.get_nncf_wrapped_model(), self.input_infos,
                                 self._user_dummy_forward_fn, self._wrap_inputs_fn,
                                 self.scopes_without_shape_matching, self.ignored_scopes, self.target_scopes,
                                 reset=True)
        load_module_state(model_copy, saved_state)
        return model_copy

    def get_modules_in_nncf_modules_by_type(self, types) -> Dict[Scope, nn.Module]:
        nncf_modules = self.get_nncf_modules()
        retval = {}
        for nncf_module_scope, nncf_module in nncf_modules.items():
            nncf_module_scope.pop()
            for relative_scope, target_module in get_all_modules_by_type(nncf_module, types).items():
                retval[nncf_module_scope + relative_scope] = target_module
        return retval

    def insert_at_point(self, point: PTInsertionPoint, fn_list: List[Callable]):
        if point.insertion_type == PTInsertionType.OPERATOR_PRE_HOOK:
            self._compressed_context.register_pre_hooks(fn_list, point.op_address, point.input_port_id)
        elif point.insertion_type == PTInsertionType.OPERATOR_POST_HOOK:
            self._compressed_context.register_post_hooks(fn_list, point.op_address)
        elif point.insertion_type in [PTInsertionType.NNCF_MODULE_PRE_OP,
                                      PTInsertionType.NNCF_MODULE_POST_OP]:
            norm_target_scope = self._normalize_variable_recurrent_scope(point.module_scope)
            norm_nncf_scopes = [self._normalize_variable_recurrent_scope(x) for x in self._nncf_module_scopes]
            assert norm_target_scope in norm_nncf_scopes  # Required for proper Recurrent/VariableRecurrent addressing
            nncf_module = self.get_module_by_scope(point.module_scope)
            if point.insertion_type == PTInsertionType.NNCF_MODULE_PRE_OP:
                for fn in fn_list:
                    nncf_module.register_pre_forward_operation(fn)
            elif point.insertion_type == PTInsertionType.NNCF_MODULE_POST_OP:
                for fn in fn_list:
                    nncf_module.register_post_forward_operation(fn)
        else:
            raise RuntimeError("Unsupported insertion type: {}".format(point.insertion_type))

    def __getattr__(self, name):
        wrapped_module = super().__getattr__(MODEL_WRAPPED_BY_NNCF_ATTR_NAME)
        if hasattr(wrapped_module, name):
            return getattr(wrapped_module, name)
        return super().__getattr__(name)

    def get_graph(self) -> PTNNCFGraph:
        if self._compressed_context.graph.get_nodes_count() == 0 or self._compressed_graph is None:
            self.rebuild_graph()
        return self._compressed_graph

    def get_dynamic_graph(self) -> DynamicGraph:
        return self._compressed_context.graph

    def get_original_graph(self) -> PTNNCFGraph:
        return self._original_graph

    def get_tracing_context(self) -> TracingContext:
        return self._compressed_context

    def enable_dynamic_graph_building(self):
        self._compressed_context.enable_node_additions()

    def disable_dynamic_graph_building(self):
        self._compressed_context.disable_node_additions()

    def _get_dummy_forward_fn_for_graph_building(self, with_input_tracing, with_output_tracing):
        if self._user_dummy_forward_fn is None:
            return create_dummy_forward_fn(self.input_infos,
                                           with_input_tracing=with_input_tracing,
                                           wrap_inputs_fn=self._wrap_inputs_fn,
                                           wrap_outputs_fn=self._wrap_outputs_fn,
                                           with_output_tracing=with_output_tracing)

        def wrapped_user_dummy_forward_fn(*args, **kwargs):
            self._in_user_dummy_forward = True
            retval = self._user_dummy_forward_fn(*args, **kwargs)
            self._in_user_dummy_forward = False
            return retval

        return wrapped_user_dummy_forward_fn

    def _replace_modules_by_nncf_modules(self, device, eval_only_op_scopes: List[Scope] = None,
                                         reset: bool = False):
        module, self._nncf_module_scopes = replace_modules_by_nncf_modules(
            self.get_nncf_wrapped_model(), ignored_scopes=self.ignored_scopes,
            target_scopes=self.target_scopes, eval_op_scopes=eval_only_op_scopes,
            reset=reset)
        self._set_nncf_wrapped_model(module.to(device))

    def get_nncf_module_scopes(self) -> List[Scope]:
        return self._nncf_module_scopes

    def get_nncf_modules(self) -> Dict[Scope, torch.nn.Module]:
        nncf_module_names_list = NNCF_MODULES + [x.__name__ for x in NNCF_WRAPPED_USER_MODULES_DICT.values()]
        return get_all_modules_by_type(self.get_nncf_wrapped_model(), nncf_module_names_list)

    def get_weighted_original_graph_nodes(self, nncf_module_names: List[str] = None) -> List[NNCFNode]:
        retval = []
        for nncf_module_scope in self._nncf_module_scopes:
            if nncf_module_names is not None:
                module_name = nncf_module_scope[-1].calling_module_class_name
                if module_name not in nncf_module_names:
                    continue
            nodes_in_scope = self._original_graph.get_op_nodes_in_scope(nncf_module_scope)
            for node in nodes_in_scope:
                if node.layer_attributes is not None:  # TODO(vshampor): implement more explicit filtering
                    retval.append(node)
        return retval

    def get_nncf_modules_by_module_names(self, nncf_module_names_list: List[str]) -> Dict["Scope", torch.nn.Module]:
        return get_all_modules_by_type(self.get_nncf_wrapped_model(), nncf_module_names_list)

    def rebuild_graph(self, *input_args):
        self._compressed_context.reset_graph()
        dummy_forward_fn = self._get_dummy_forward_fn_for_graph_building(with_input_tracing=False,
                                                                         with_output_tracing=False)
        builder = GraphBuilder(dummy_forward_fn)
        self._compressed_graph = builder.build_graph(self, self._compressed_context,
                                                     input_infos=self.input_infos)

    def post_build_graph_actions(self):
        # Reset initialization flags (`initialized`) for all quantization modules
        # after dummy `load_state_dict` call.
        quantization_types = [class_type.__name__ for class_type in QUANTIZATION_MODULES.registry_dict.values()]
        all_quantizations = get_state_dict_names_with_modules(self, quantization_types)
        for module in all_quantizations.values():
            module.initialized = False

    def is_scope_in_nncf_module_scope(self, scope: Scope):
        # TODO: optimize
        norm_nncf_scopes = [self._normalize_variable_recurrent_scope(x) for x in self._nncf_module_scopes]
        norm_op_scope = self._normalize_variable_recurrent_scope(scope)
        for nncf_scope in norm_nncf_scopes:
            if norm_op_scope in nncf_scope:
                return True
        return False

    def register_compression_module_type(self, compression_module_type: ExtraCompressionModuleType):
        attr_name = self._compression_module_type_to_attr_name(compression_module_type)
        if compression_module_type in self._extra_module_types:
            raise RuntimeError("Module type {} is already registered".format(compression_module_type))
        self.__setattr__(attr_name, nn.ModuleDict())
        self._extra_module_types.append(compression_module_type)

    def add_compression_module(self, module_key: str, module: nn.Module,
                               compression_module_type: ExtraCompressionModuleType):
        attr_name = self._compression_module_type_to_attr_name(compression_module_type)
        if compression_module_type not in self._extra_module_types:
            raise RuntimeError("Module type {} was not registered".format(compression_module_type))
        storage = self.__getattr__(attr_name)
        if module_key in storage:
            raise RuntimeError("Module {} is already registered under {}".format(module_key, attr_name))
        storage[module_key] = module

    def get_compression_modules_by_type(self, compression_module_type: ExtraCompressionModuleType) -> nn.ModuleDict:
        attr_name = self._compression_module_type_to_attr_name(compression_module_type)
        if compression_module_type not in self._extra_module_types:
            raise RuntimeError("Module type {} was not registered".format(compression_module_type))
        return self.__getattr__(attr_name)

    @staticmethod
    def _compression_module_type_to_attr_name(compression_module_type: ExtraCompressionModuleType):
        """
        Required for backward compatibility with checkpoints that store function and activation
        quantizers directly under corresponding attributes of NNCFNetwork.
        """
        if compression_module_type == ExtraCompressionModuleType.EXTERNAL_QUANTIZER:
            return EXTERNAL_QUANTIZERS_STORAGE_NAME
        raise RuntimeError("Unknown extra module type")

    def sort_compression_modules(self, compression_module_type: ExtraCompressionModuleType):
        attr_name = self._compression_module_type_to_attr_name(compression_module_type)
        if compression_module_type not in self._extra_module_types:
            raise RuntimeError("Module type {} was not registered".format(compression_module_type))
        module_dict = self.__getattr__(attr_name)
        # pylint: disable=protected-access
        module_dict._modules = OrderedDict(sorted(module_dict._modules.items()))
        self.__setattr__(attr_name, module_dict)

    @staticmethod
    def _normalize_variable_recurrent_scope(scope: Scope):
        """
        Two scopes pointing to an NNCF module that only differ in a Recurrent/VariableRecurrent/VariableRecurrentReverse
        scope node actually point to one and the same module.
        """
        ret_scope = scope.copy()
        for scope_element in ret_scope:
            if scope_element.calling_module_class_name in ["Recurrent", "VariableRecurrent",
                                                           "VariableRecurrentReverse"]:
                scope_element.calling_module_class_name = "NormalizedName_Recurrent"
        return ret_scope

    def do_dummy_forward(self, force_eval=False):
        """
        Attention: If run with force_eval=False, this may spoil the batchnorm statistics,
        and an eval run of the model will perform much worse than the train run.
        """
        if force_eval:
            train_mode = self.training
            self.eval()
        with torch.no_grad():
            with self._compressed_context as ctx:
                ctx.base_module_thread_local_replica = self
                self._dummy_forward_fn(self)
        if force_eval:
            if train_mode:
                self.train()

    def get_insertion_point_graph(self) -> InsertionPointGraph:
        # Set up a pre- and post-hooks on almost every op in PyTorch
        nncf_graph = self.get_original_graph()
        pre_hooks = []  # type: List[PreHookInsertionPoint]
        post_hooks = []  # type: List[PostHookInsertionPoint]
        for node in nncf_graph.get_all_nodes():
            # Pre-hook insertion point nodes
            # Will insert a pre-hook IP for each input edge. The input edge must be marked with
            # a port ID attribute.
            in_edges = nncf_graph.get_input_edges(node)
            for edge in in_edges:
                port_id = edge.input_port_id
                pre_hook_ip = PreHookInsertionPoint(target_node_name=node.node_name,
                                                    input_port_id=port_id)
                pre_hooks.append(pre_hook_ip)

            if issubclass(node.metatype, SplitMetatype):
                # chunk returns a tuple of tensors, which can only be handled in NNCF
                # once post-hook ports are enabled. Work around it for now by disallowing post-hook
                # insertion for chunks
                # TODO: enable post-hook ports and remove this
                continue

            # Post-hook insertion point nodes
            post_hook_ip = PostHookInsertionPoint(node.node_name)
            post_hooks.append(post_hook_ip)

        weighted_nodes = self.get_weighted_original_graph_nodes()
        weighted_node_names = [weighted_node.node_name for weighted_node in weighted_nodes]

        ip_graph = InsertionPointGraph(self._original_graph, weight_modifiable_node_names=weighted_node_names,
                                       allowed_pre_hook_insertion_points=pre_hooks,
                                       allowed_post_hook_insertion_points=post_hooks)
        return ip_graph

    def get_module_by_scope(self, scope: Scope) -> Optional[torch.nn.Module]:
        curr_module = self.get_nncf_wrapped_model()
        for scope_element in scope[1:]:  # omit first scope element which corresponds to base module
            if scope_element.calling_field_name is None:
                # The module used is being created in-place every time and never stored in the model,
                # happens for nn.Softmax in BERT implementations.
                return None
            # pylint: disable=protected-access
            next_module = curr_module._modules.get(scope_element.calling_field_name)
            if next_module is None:
                raise RuntimeError("Could not find a {} module member in {} module of scope {} during node search"
                                   .format(scope_element.calling_field_name,
                                           scope_element.calling_module_class_name,
                                           str(scope)))
            curr_module = next_module
        return curr_module

    def get_containing_module(self, node_name: NNCFNodeName) -> torch.nn.Module:
        if self._compressed_graph is not None:
            try:
                scope = self._compressed_graph.get_scope_by_node_name(node_name)
            except RuntimeError:
                nncf_logger.debug("Node {} not found in compressed graph when trying to determine containing module, "
                                  "trying the original graph to see if the node was present there "
                                  "during graph building")
                scope = self._original_graph.get_scope_by_node_name(node_name)
        else:
            scope = self._original_graph.get_scope_by_node_name(node_name)
        return self.get_module_by_scope(scope)

    def get_parameters_count_in_model(self):
        """
        Return total amount of model parameters.
        """
        count = 0
        for param in self.parameters():
            count = count + param.numel()
        return count

    def get_flops_per_module(self) -> Dict[NNCFNodeName, int]:
        """
        Calculates FLOPS count for modules.
        """
        model = self
        flops_count_dict = {}

        def get_hook(name):
            return functools.partial(compute_FLOPs_hook, dict_to_save=flops_count_dict,
                                     module_node_name=name)

        hook_list = []
        for nncf_node in self._original_graph.get_all_nodes():
            node_module = self.get_containing_module(nncf_node.node_name)
            hook_list.append(node_module.register_forward_hook(get_hook(nncf_node.node_name)))
        model.do_dummy_forward(force_eval=True)

        for h in hook_list:
            h.remove()
        return flops_count_dict

    def get_MACs_in_model(self):
        """
            Calculates MAC units count for model.
        """
        flops_count_dict = self.get_flops_per_module()
        total_MACs_count = sum(v // 2 for v in flops_count_dict.values())
        return total_MACs_count

    def get_input_infos(self) -> List[ModelInputInfo]:
        return deepcopy(self.input_infos)

    def save_nncf_module_additions(self) -> Dict[Scope, Tuple[torch.nn.ModuleDict, torch.nn.ModuleDict]]:
        retval = {}
        for module_scope, nncf_module in self.get_nncf_modules().items():
            retval[module_scope] = (deepcopy(nncf_module.pre_ops), deepcopy(nncf_module.post_ops))
        return retval

    def load_nncf_module_additions(self,
                                   scope_vs_pre_post_ops_dict: Dict[Scope, Tuple[torch.nn.ModuleDict,
                                                                                   torch.nn.ModuleDict]]):
        for module_scope, nncf_module in self.get_nncf_modules().items():
            nncf_module.pre_ops = scope_vs_pre_post_ops_dict[module_scope][0]
            nncf_module.post_ops = scope_vs_pre_post_ops_dict[module_scope][1]

    def temporary_clean_view(self):
        class Mgr:
            def __init__(self, model: NNCFNetwork):
                self.model = model
                self.storage_dict = {}

            def __enter__(self):
                self.storage_dict = self.model.save_nncf_module_additions()
                clean_model = self.model.get_clean_shallow_copy()
                return clean_model

            def __exit__(self, exc_type, exc_val, exc_tb):
                self.model.load_nncf_module_additions(self.storage_dict)

        return Mgr(self)

    def _collect_eval_only_op_scopes(self, model: nn.Module, dummy_forward_fn: Callable) -> List[Scope]:
        """
        Returns scopes of the modules which are executed in evaluation mode only.
        """

        tracer = GraphTracer(dummy_forward_fn)
        result = []
        eval_graph = tracer.trace_graph(model, as_eval=True)
        for dyn_graph_node in eval_graph.get_all_nodes():
            result.append(dyn_graph_node.op_exec_context.scope_in_model)
        return result

    @property
    def original_model_accuracy(self):
        return self._original_model_accuracy

    def get_node_to_op_address_mapping(self) -> Dict[NNCFNodeName, OperationAddress]:
        # The IDs of corresponding nodes of the original dynamic graph and original NNCF graph
        # must be equal for this to work.
        retval = {}
        for node in self._original_dynamic_graph.get_all_nodes():
            node_id = node.node_id
            op_address = node.op_exec_context.op_address
            nncf_node = self._original_graph.get_node_by_id(node_id)
            retval[nncf_node.node_name] = op_address
        return retval


class PTModelTransformer(ModelTransformer):
    def __init__(self, model: NNCFNetwork):
        super().__init__(model)
        self._node_to_op_address_mapping = model.get_node_to_op_address_mapping()

    def transform(self, transformation_layout: PTTransformationLayout) -> NNCFNetwork:
        fns_grouped_by_points = {}  # type: Dict[PTInsertionPoint, List[Tuple[Callable, TransformationPriority]]]
        for transformation_command in transformation_layout.transformations:  # type: PTInsertionCommand
            target_point = transformation_command.target_point  # type: PTTargetPoint
            target_node_name = target_point.target_node_name
            pt_ip = PTInsertionPoint(target_type=target_point.target_type,
                                     op_address=self._node_to_op_address_mapping[target_node_name],
                                     input_port_id=target_point.input_port_id)
            fn = transformation_command.fn
            if target_point.type is TargetType.OPERATION_WITH_WEIGHTS:
                fn = UpdateWeight(fn)
            if target_point.type is TargetType.OPERATION_WITH_BN_PARAMS:
                fn = UpdateBatchNormParams(fn)
            tup = (fn, transformation_command.priority)
            if pt_ip not in fns_grouped_by_points:
                fns_grouped_by_points[pt_ip] = [tup]
            else:
                fns_grouped_by_points[pt_ip].append(tup)

        for pt_ip, fn_list_with_priority in fns_grouped_by_points.items():
            fn_list_with_priority = sorted(fn_list_with_priority, key=lambda x: x[1])
            self._model.insert_at_point(pt_ip, [x[0] for x in fn_list_with_priority])
        return self._model<|MERGE_RESOLUTION|>--- conflicted
+++ resolved
@@ -234,18 +234,7 @@
             self._compressed_context.add_node_comparators(scopes_without_shape_matching,
                                                           ShapeIgnoringTensorMetaComparator())
         self._load_listener = None
-<<<<<<< HEAD
-        self._compressed_context.skipped_block = self.skipped_block
-        if isinstance(skipped_block, list) and skipped_block != []:
-            if isinstance(skipped_block[0], list): # more one block
-                self._compressed_context.start_node_name_of_skipped_block = [l[0] for l in skipped_block]
-                self._compressed_context.end_node_name_of_skipped_block = [l[1] for l in skipped_block]
-            else:
-                self._compressed_context.start_node_name_of_skipped_block = [skipped_block[0]]
-                self._compressed_context.end_node_name_of_skipped_block = [skipped_block[1]]
-=======
         #self._compressed_context.set_elastic_blocks(self.skipped_block)
->>>>>>> 7942eca6
 
     @debuggable_forward
     def forward(self, *args, **kwargs):
