"""
 Copyright (c) 2019-2020 Intel Corporation
 Licensed under the Apache License, Version 2.0 (the "License");
 you may not use this file except in compliance with the License.
 You may obtain a copy of the License at
      http://www.apache.org/licenses/LICENSE-2.0
 Unless required by applicable law or agreed to in writing, software
 distributed under the License is distributed on an "AS IS" BASIS,
 WITHOUT WARRANTIES OR CONDITIONS OF ANY KIND, either express or implied.
 See the License for the specific language governing permissions and
 limitations under the License.
"""
import functools
import inspect
from collections import OrderedDict
from copy import deepcopy
from enum import Enum
from typing import Callable
from typing import Dict
from typing import List
from typing import Tuple
from typing import TypeVar

import networkx as nx
import torch
from torch import nn

from nncf.common.graph import MODEL_INPUT_OP_NAME
from nncf.common.graph import MODEL_OUTPUT_OP_NAME
from nncf.common.graph import NNCFGraph
from nncf.common.graph import NNCFNode
from nncf.common.graph import NNCFNodeName
from nncf.common.graph.model_transformer import ModelTransformer
from nncf.common.graph.transformations.commands import TargetType
from nncf.common.graph.transformations.commands import TransformationPriority
from nncf.common.graph.patterns import GraphPattern
from nncf.common.utils.logger import logger as nncf_logger
from nncf.common.utils.ordered_enum import OrderedEnum
from nncf.common.graph.graph_matching import find_subgraphs_matching_pattern
from nncf.torch.debug import CombinedDebugInterface
from nncf.torch.debug import debuggable_forward
from nncf.torch.debug import is_debug
from nncf.torch.dynamic_graph.context import TracingContext
from nncf.torch.dynamic_graph.graph import DynamicGraph
from nncf.torch.dynamic_graph.graph import ShapeIgnoringTensorMetaComparator
from nncf.torch.dynamic_graph.graph_tracer import GraphTracer
from nncf.torch.dynamic_graph.graph_tracer import ModelInputInfo
from nncf.torch.dynamic_graph.graph_tracer import PostGraphBuildActing
from nncf.torch.dynamic_graph.graph_tracer import create_dummy_forward_fn
from nncf.torch.dynamic_graph.io_handling import InputInfoWrapManager
from nncf.torch.dynamic_graph.io_handling import replicate_same_tensors
from nncf.torch.dynamic_graph.io_handling import wrap_nncf_model_outputs_with_objwalk
from nncf.torch.dynamic_graph.operation_address import OperationAddress
from nncf.torch.dynamic_graph.patch_pytorch import ignore_scope
from nncf.torch.dynamic_graph.scope import Scope
from nncf.torch.dynamic_graph.trace_tensor import TracedTensor
from nncf.torch.dynamic_graph.transform_graph import replace_modules_by_nncf_modules
from nncf.torch.graph.graph import PTNNCFGraph
from nncf.torch.graph.graph_builder import GraphBuilder
from nncf.torch.graph.graph_builder import GraphConverter
from nncf.torch.graph.transformations.commands import PTInsertionCommand
from nncf.torch.graph.transformations.commands import PTTargetPoint
from nncf.torch.graph.transformations.layout import PTTransformationLayout
from nncf.torch.layers import NNCF_MODULES
from nncf.torch.layers import NNCF_WRAPPED_USER_MODULES_DICT
from nncf.torch.module_operations import UpdateWeight
from nncf.torch.module_operations import UpdateBatchNormParams
from nncf.torch.quantization.layers import QUANTIZATION_MODULES
from nncf.torch.utils import compute_FLOPs_hook
from nncf.torch.utils import get_all_modules_by_type
from nncf.torch.utils import get_state_dict_names_with_modules
from nncf.torch.utils import objwalk

MODEL_WRAPPED_BY_NNCF_ATTR_NAME = 'nncf_module'
LEGACY_ACT_STORAGE_NAME = "activation_quantizers"
EXTERNAL_QUANTIZERS_STORAGE_NAME = "external_quantizers"

Module = TypeVar('Module', bound=nn.Module)


class ExtraCompressionModuleType(Enum):
    EXTERNAL_QUANTIZER = 0


class LoadStateListener:
    """
        Resets the initialization flags (`initialized`) for all quantization modules on `load_state_dict` call.
        These flags are used to update not loaded params (from checkpoint or model's state)
        on initialization stage of algorithm.
        Flags reset is required on each call of `load_state_dict`, because internal method (`build_graph`)
        restores model state by calling this method.
    """

    def __init__(self, model, all_quantizations):
        # pylint: disable=protected-access
        self.hook = model._register_load_state_dict_pre_hook(
            functools.partial(self.hook_fn, quantize_modules=all_quantizations.values()))

    def hook_fn(self, state_dict, prefix, local_metadata, strict, missing_keys, unexpected_keys, error_msgs,
                quantize_modules):
        for module in quantize_modules:
            module.initialized = False

    def close(self):
        self.hook.remove()


class InsertionPointGraphNodeType(Enum):
    INSERTION_POINT = 0
    OPERATOR = 1


class InsertionPointGraph(nx.DiGraph):
    """
    This graph is built from the NNCFGraph representation of the model control flow graph and adds ephemeral
    "insertion point nodes" into the NNCF model graph representation corresponding to operator pre- and
    post-hooks. Module pre-op and post-op insertion points are currently not reflected here, but they are
    probably not required for quantizing activations, for which the quantizer propagation makes sense.
    This "insertion point graph" representation is useful for quantizer propagation and for referencing
    the compression algorithm hooks to the model operations to which they are applied to.
    """
    NODE_TYPE_NODE_ATTR = "node_type"
    INSERTION_POINT_DATA_NODE_ATTR = "insertion_point_data"
    IS_IN_NNCF_MODULE_NODE_ATTR = "is_in_nncf_module"
    REGULAR_NODE_REF_NODE_ATTR = "regular_node_data"
    ASSOCIATED_IP_NODE_KEYS_NODE_ATTR = "associated_ip_node_keys"
    IS_MERGED_NODE_ATTR = 'is_merged'
    MERGED_NNCF_NODE_LIST_NODE_ATTR = 'merged_node_list'

    PRE_HOOK_ID_PREFIX = "PRE HOOK "  # NB: Do not use colon (':') in node keys! Causes trouble for .dot file export.
    POST_HOOK_ID_PREFIX = "POST HOOK "

    def __init__(self, nncf_graph: NNCFGraph):
        super().__init__()
        self._base_nx_graph = deepcopy(nncf_graph.get_nx_graph_copy())
        self._input_ips = []  # type: List[InsertionPoint]

        for node_key, node in self._base_nx_graph.nodes.items():
            attrs = {InsertionPointGraph.REGULAR_NODE_REF_NODE_ATTR: nncf_graph._nx_node_to_nncf_node(node),
                     InsertionPointGraph.NODE_TYPE_NODE_ATTR: InsertionPointGraphNodeType.OPERATOR,
                     InsertionPointGraph.ASSOCIATED_IP_NODE_KEYS_NODE_ATTR: set(),
                     InsertionPointGraph.IS_MERGED_NODE_ATTR: False}
            self.add_node(node_key, **attrs)

        IN_PORT_ID_ATTR_NAME = "in_port_id"
        for edge in self._base_nx_graph.edges:
            in_port_id = self._base_nx_graph.edges[edge][NNCFGraph.IN_PORT_NAME_EDGE_ATTR]
            from_node, to_node = edge
            attrs = {IN_PORT_ID_ATTR_NAME: in_port_id}
            self.add_edge(from_node, to_node, **attrs)

        # TODO: Add insertion points for module pre- and post-ops.
        # Should roughly look so: first, determine subsets of nodes belonging to each
        # separate NNCF module (via scope analysis), then for each subset find input/output
        # edges using a corresponding NNCFGraph function; add a pre-op insertion point node as the
        # sink for input edges and connect it to input edge destinations, then add a post-op
        # insertion point as the source of output edges and connect it to output edge origins.

        node_keys_working_set = [deepcopy(node_key) for node_key in self.nodes.keys()]
        for operator_node_key in node_keys_working_set:
            original_node = self.nodes[operator_node_key][InsertionPointGraph.REGULAR_NODE_REF_NODE_ATTR]
            operator_node = self.nodes[operator_node_key]

            # Pre-hook insertion point nodes
            # Will insert a pre-hook IP for each input edge. The input edge must be marked with
            # a port ID attribute.
            in_edges = list(self.in_edges(operator_node_key))
            for edge in in_edges:
                port_id = self.edges[edge][IN_PORT_ID_ATTR_NAME]
                from_node_key, to_node_key = edge
                ip_node_key = self.get_pre_hook_node_key(str(operator_node_key), port_id)

                pre_hook_insertion_point = PTTargetPoint(TargetType.OPERATOR_PRE_HOOK,
                                                         target_node_name=original_node.node_name,
                                                         input_port_id=port_id)
                pre_hook_ip_attrs = {
                    InsertionPointGraph.NODE_TYPE_NODE_ATTR: InsertionPointGraphNodeType.INSERTION_POINT,
                    InsertionPointGraph.INSERTION_POINT_DATA_NODE_ATTR: pre_hook_insertion_point,
                }

                self.add_node(ip_node_key, **pre_hook_ip_attrs)

                self.remove_edge(from_node_key, to_node_key)
                self.add_edge(from_node_key, ip_node_key)
                self.add_edge(ip_node_key, operator_node_key)
                operator_node[InsertionPointGraph.ASSOCIATED_IP_NODE_KEYS_NODE_ATTR].add(ip_node_key)

            if original_node.node_type == 'chunk':
                # chunk returns a tuple of tensors, which can only be handled in NNCF
                # once post-hook ports are enabled. Work around it for now by disallowing post-hook
                # insertion for chunks
                # TODO: enable post-hook ports and remove this
                continue

            # Post-hook insertion point nodes
            post_hook_insertion_point = PTTargetPoint(TargetType.OPERATOR_POST_HOOK,
                                                      target_node_name=original_node.node_name)
            post_hook_ip_attrs = {
                InsertionPointGraph.NODE_TYPE_NODE_ATTR: InsertionPointGraphNodeType.INSERTION_POINT,
                InsertionPointGraph.INSERTION_POINT_DATA_NODE_ATTR: post_hook_insertion_point
            }
            ip_node_key = self.get_post_hook_node_key(str(operator_node_key))
            self.add_node(ip_node_key, **post_hook_ip_attrs)
            out_edges = list(self.out_edges(operator_node_key))
            for out_edge in out_edges:
                # Need to preserve original edge attributes in order not to lose
                # input port ID information
                original_edge_attrs = self.edges[out_edge]
                from_node_key, to_node_key = out_edge
                self.remove_edge(from_node_key, to_node_key)
                self.add_edge(ip_node_key, to_node_key, **original_edge_attrs)
                # TODO: introduce separate insertion points for operator outputs if
                # the outputs are semantically different
            self.add_edge(operator_node_key, ip_node_key)
            operator_node = self.nodes[operator_node_key]
            operator_node[InsertionPointGraph.ASSOCIATED_IP_NODE_KEYS_NODE_ATTR].add(ip_node_key)

            if original_node.node_type == MODEL_INPUT_OP_NAME:
                self._input_ips.append(post_hook_insertion_point)

    def get_ip_graph(self, pattern_fusing_graph: GraphPattern) -> 'InsertionPointGraph':
        # pylint:disable=too-many-branches
        merged_ip_graph = deepcopy(self)
        matches = find_subgraphs_matching_pattern(self._base_nx_graph, pattern_fusing_graph)
        for match in matches:
            if len(match) == 1:
                continue

            input_node_key = match[0]
            output_node_key = match[-1]

            in_edges = list(self.in_edges(input_node_key))
            out_edges = list(self.out_edges(output_node_key))

            in_edge_copies_dict = {}
            for in_edge_key in in_edges:
                in_edge_copies_dict[in_edge_key] = deepcopy(self.edges[in_edge_key])
            out_edge_copies_dict = {}
            for out_edge_key in out_edges:
                out_edge_copies_dict[out_edge_key] = deepcopy(self.edges[out_edge_key])

            conserved_edges_list = out_edges + in_edges

            merged_node_attrs = deepcopy(self.nodes[input_node_key])
            merged_node_attrs[InsertionPointGraph.ASSOCIATED_IP_NODE_KEYS_NODE_ATTR] = set()
            merged_node_attrs[InsertionPointGraph.IS_MERGED_NODE_ATTR] = True
            merged_node_key = ""
            merged_nncf_nodes = []
            for node_key in match:
                ip_node_keys = self.nodes[node_key][InsertionPointGraph.ASSOCIATED_IP_NODE_KEYS_NODE_ATTR]
                for ip_node_key in ip_node_keys:
                    should_keep_ip_node = False
                    for edge_key in conserved_edges_list:
                        if ip_node_key in edge_key:
                            should_keep_ip_node = True
                            break
                    if should_keep_ip_node:
                        merged_node_attrs[InsertionPointGraph.ASSOCIATED_IP_NODE_KEYS_NODE_ATTR].add(ip_node_key)
                    else:
                        merged_ip_graph.remove_node(ip_node_key)
                merged_nncf_nodes.append(self.nodes[node_key][InsertionPointGraph.REGULAR_NODE_REF_NODE_ATTR])
                merged_ip_graph.remove_node(node_key)
                merged_node_key += node_key + '\n'

            merged_node_attrs[InsertionPointGraph.MERGED_NNCF_NODE_LIST_NODE_ATTR] = merged_nncf_nodes
            merged_ip_graph.add_node(merged_node_key, **merged_node_attrs)
            for in_edge_key, in_edge_attrs in in_edge_copies_dict.items():
                merged_ip_graph.add_edge(in_edge_key[0], merged_node_key, **in_edge_attrs)
            for out_edge_key, out_edge_attrs in out_edge_copies_dict.items():
                merged_ip_graph.add_edge(merged_node_key, out_edge_key[1], **out_edge_attrs)

        return merged_ip_graph

    @staticmethod
    def get_pre_hook_node_key(node_key: str, in_port_id: int = 0) -> str:
        return InsertionPointGraph.PRE_HOOK_ID_PREFIX + str(in_port_id) + ' ' + node_key

    @staticmethod
    def get_post_hook_node_key(node_key: str) -> str:
        return InsertionPointGraph.POST_HOOK_ID_PREFIX + node_key

    def get_input_insertion_points(self) -> List[PTTargetPoint]:
        return self._input_ips


class PTInsertionType(OrderedEnum):
    NNCF_MODULE_PRE_OP = 0
    NNCF_MODULE_POST_OP = 1
    OPERATOR_PRE_HOOK = 2
    OPERATOR_POST_HOOK = 3


class PTInsertionPoint:
    TARGET_TYPE_VS_PT_INSERTION_TYPE_DICT = {
        TargetType.PRE_LAYER_OPERATION: PTInsertionType.NNCF_MODULE_PRE_OP,
        TargetType.POST_LAYER_OPERATION: PTInsertionType.NNCF_MODULE_POST_OP,
        TargetType.OPERATION_WITH_WEIGHTS: PTInsertionType.NNCF_MODULE_PRE_OP,
        TargetType.OPERATION_WITH_BN_PARAMS: PTInsertionType.NNCF_MODULE_PRE_OP,
        TargetType.OPERATOR_PRE_HOOK: PTInsertionType.OPERATOR_PRE_HOOK,
        TargetType.OPERATOR_POST_HOOK: PTInsertionType.OPERATOR_POST_HOOK
    }

    def _get_pt_insertion_type(self, target_type: TargetType) -> PTInsertionType:
        if target_type not in PTInsertionPoint.TARGET_TYPE_VS_PT_INSERTION_TYPE_DICT:
            raise RuntimeError("Unsupported target type for PyTorch: {}".format(target_type))
        return PTInsertionPoint.TARGET_TYPE_VS_PT_INSERTION_TYPE_DICT[target_type]

    def __init__(self, target_type: TargetType, op_address: OperationAddress,
                 input_port_id: int = None):
        self.insertion_type = self._get_pt_insertion_type(target_type)
        self.op_address = op_address
        self.module_scope = op_address.scope_in_model
        self.input_port_id = input_port_id

    def __eq__(self, other: 'PTInsertionPoint'):
        return self.insertion_type == other.insertion_type and \
               self.op_address == other.op_address and \
               self.module_scope == other.module_scope and \
               self.input_port_id == other.input_port_id

    def __str__(self):
        return ' '.join([str(v) for v in self.__dict__.values()])

    def __hash__(self):
        return hash(str(self))


# pylint: disable=too-many-public-methods


@ignore_scope
class NNCFNetwork(nn.Module, PostGraphBuildActing):
    def __init__(self, module, input_infos: List[ModelInputInfo],
                 dummy_forward_fn=None, wrap_inputs_fn=None, scopes_without_shape_matching=None,
                 ignored_scopes=None, target_scopes=None, reset: bool = False, wrap_outputs_fn=None, skipped_block=None,
                 original_model_accuracy=None):
        super().__init__()
        self._set_nncf_wrapped_model(module)
        self._forward_signature = inspect.signature(module.forward)
        self.input_infos = input_infos

        self._original_model_accuracy = original_model_accuracy

        self.ignored_scopes = ignored_scopes
        self.target_scopes = target_scopes
        self._user_dummy_forward_fn = dummy_forward_fn


        self.skipped_block = skipped_block
        try:
            device = next(module.parameters()).device
        except StopIteration:
            # Param-less model, assume CPU
            device = 'cpu'

        if wrap_inputs_fn is not None:
            self._wrap_inputs_fn = wrap_inputs_fn
        else:
            self.__input_infos_based_input_wrapper = InputInfoWrapManager(self.input_infos,
                                                                          self._forward_signature,
                                                                          module_ref_for_device=self)
            self._wrap_inputs_fn = self.__input_infos_based_input_wrapper.wrap_inputs

        if wrap_outputs_fn is not None:
            self._wrap_outputs_fn = wrap_outputs_fn
        else:
            self._wrap_outputs_fn = wrap_nncf_model_outputs_with_objwalk

        self._nncf_module_scopes = []  # type: List[Scope]
        self.scopes_without_shape_matching = scopes_without_shape_matching
        self.debug_interface = CombinedDebugInterface() if is_debug() else None
        self._extra_module_types = []  # type: List[ExtraCompressionModuleType]
        # pylint:disable=line-too-long
        self._insertions_into_original_graph = {}  # type: Dict[PTTargetPoint, List[Tuple[Callable, TransformationPriority]]]

        _orig_graph_build_forward_fn = self._get_dummy_forward_fn_for_graph_building(with_input_tracing=True,
                                                                                     with_output_tracing=True)

        nncf_wrapped_model = self.get_nncf_wrapped_model()
        eval_only_op_scopes = self._collect_eval_only_op_scopes(nncf_wrapped_model,
                                                                _orig_graph_build_forward_fn)

        # all modules called in eval mode should be replaced prior to graph building
        self._replace_modules_by_nncf_modules(device, eval_only_op_scopes, reset)

        _orig_context = TracingContext()

        _orig_context.add_node_comparators([MODEL_INPUT_OP_NAME], ShapeIgnoringTensorMetaComparator())
        _orig_context.add_node_comparators([MODEL_OUTPUT_OP_NAME], ShapeIgnoringTensorMetaComparator())
        if self.scopes_without_shape_matching:
            _orig_context.add_node_comparators(scopes_without_shape_matching,
                                               ShapeIgnoringTensorMetaComparator())

        self._original_dynamic_graph = GraphTracer(_orig_graph_build_forward_fn).trace_graph(nncf_wrapped_model,
                                                                                             _orig_context,
                                                                                             as_eval=True)
        self._original_graph = GraphConverter.convert(self._original_dynamic_graph,
                                                      input_infos=self.input_infos)
        self._compressed_graph = None  # type: PTNNCFGraph

        self._compressed_context = TracingContext()

        self._dummy_forward_fn = self._get_dummy_forward_fn_for_graph_building(with_input_tracing=False,
                                                                               with_output_tracing=False)
        self._in_user_dummy_forward = False

        self._compressed_context.add_node_comparators([MODEL_INPUT_OP_NAME], ShapeIgnoringTensorMetaComparator())
        self._compressed_context.add_node_comparators([MODEL_OUTPUT_OP_NAME], ShapeIgnoringTensorMetaComparator())
        if self.scopes_without_shape_matching:
            self._compressed_context.add_node_comparators(scopes_without_shape_matching,
                                                          ShapeIgnoringTensorMetaComparator())
        self._load_listener = None
<<<<<<< HEAD
        self._compressed_context.skipped_block = self.skipped_block
        if isinstance(skipped_block, list) and skipped_block != []:
            if isinstance(skipped_block[0], list): # more one block
                self._compressed_context.start_node_name_of_skipped_block = [l[0] for l in skipped_block]
                self._compressed_context.end_node_name_of_skipped_block = [l[1] for l in skipped_block]
            else:
                self._compressed_context.start_node_name_of_skipped_block = [skipped_block[0]]
                self._compressed_context.end_node_name_of_skipped_block = [skipped_block[1]]
=======
>>>>>>> 138a7dc4

    @debuggable_forward
    def forward(self, *args, **kwargs):
        with self._compressed_context as ctx:  # type: TracingContext
            ctx.base_module_thread_local_replica = self
            args, kwargs = replicate_same_tensors((args, kwargs))
            if not self._in_user_dummy_forward:
                # If a user supplies own dummy forward, he is responsible for
                # correctly wrapping inputs inside it as well.
                args, kwargs = self._strip_traced_tensors(args, kwargs)
                args, kwargs = self._wrap_inputs_fn(args, kwargs)
            retval = self.get_nncf_wrapped_model()(*args, **kwargs)
            retval = replicate_same_tensors(retval)
            if not self._in_user_dummy_forward:
                retval = self._wrap_outputs_fn(retval)
        return retval

    def _strip_traced_tensors(self, args: Tuple, kwargs: Dict) -> Tuple[Tuple, Dict]:
        """
            Required to guard against new forward calls on tensors that have already passed
            through NNCF's forward once and got turned into TracedTensors by reference access.
        """
        is_traced_tensor_predicate = lambda x: isinstance(x, TracedTensor)

        def strip_fn(tensor: TracedTensor) -> torch.Tensor:
            if hasattr(torch.Tensor, 'as_subclass'):
                return torch.Tensor.as_subclass(tensor, torch.Tensor)
            # Torch < 1.7.0 fallback
            return torch.tensor(tensor, device=tensor.device, requires_grad=tensor.requires_grad)

        args = objwalk(args, is_traced_tensor_predicate, strip_fn)
        kwargs = objwalk(kwargs, is_traced_tensor_predicate, strip_fn)
        return args, kwargs

    # Cannnot use property syntax here, otherwise the wrapped module will end up
    # being twice in the same checkpoint with different prefixes
    def get_nncf_wrapped_model(self):
        return getattr(self, MODEL_WRAPPED_BY_NNCF_ATTR_NAME)

    def _set_nncf_wrapped_model(self, value):
        setattr(self, MODEL_WRAPPED_BY_NNCF_ATTR_NAME, value)

    def get_clean_shallow_copy(self) -> 'NNCFNetwork':
        # WARNING: Will reset pre- and post-ops of the underlying model. Use save_nncf_module_additions
        # and load_nncf_module_additions to preserve these, or temporary_clean_view().
        from nncf.torch.utils import save_module_state, load_module_state
        saved_state = save_module_state(self)
        model_copy = NNCFNetwork(self.get_nncf_wrapped_model(), self.input_infos,
                                 self._user_dummy_forward_fn, self._wrap_inputs_fn,
                                 self.scopes_without_shape_matching, self.ignored_scopes, self.target_scopes,
                                 reset=True)
        load_module_state(model_copy, saved_state)
        return model_copy

    def get_modules_in_nncf_modules_by_type(self, types) -> Dict['Scope', nn.Module]:
        nncf_modules = self.get_nncf_modules()
        retval = {}
        for nncf_module_scope, nncf_module in nncf_modules.items():
            nncf_module_scope.pop()
            for relative_scope, target_module in get_all_modules_by_type(nncf_module, types).items():
                retval[nncf_module_scope + relative_scope] = target_module
        return retval

    def insert_at_point(self, point: PTInsertionPoint, fn_list: List[Callable]):
        if point.insertion_type == PTInsertionType.OPERATOR_PRE_HOOK:
            self._compressed_context.register_pre_hooks(fn_list, point.op_address, point.input_port_id)
        elif point.insertion_type == PTInsertionType.OPERATOR_POST_HOOK:
            self._compressed_context.register_post_hooks(fn_list, point.op_address)
        elif point.insertion_type in [PTInsertionType.NNCF_MODULE_PRE_OP,
                                      PTInsertionType.NNCF_MODULE_POST_OP]:
            norm_target_scope = self._normalize_variable_recurrent_scope(point.module_scope)
            norm_nncf_scopes = [self._normalize_variable_recurrent_scope(x) for x in self._nncf_module_scopes]
            assert norm_target_scope in norm_nncf_scopes  # Required for proper Recurrent/VariableRecurrent addressing
            nncf_module = self.get_module_by_scope(point.module_scope)
            if point.insertion_type == PTInsertionType.NNCF_MODULE_PRE_OP:
                for fn in fn_list:
                    nncf_module.register_pre_forward_operation(fn)
            elif point.insertion_type == PTInsertionType.NNCF_MODULE_POST_OP:
                for fn in fn_list:
                    nncf_module.register_post_forward_operation(fn)
        else:
            raise RuntimeError("Unsupported insertion type: {}".format(point.insertion_type))

    def __getattr__(self, name):
        wrapped_module = super().__getattr__(MODEL_WRAPPED_BY_NNCF_ATTR_NAME)
        if hasattr(wrapped_module, name):
            return getattr(wrapped_module, name)
        return super().__getattr__(name)

    def get_graph(self) -> PTNNCFGraph:
        if self._compressed_context.graph.get_nodes_count() == 0 or self._compressed_graph is None:
            self.rebuild_graph()
        return self._compressed_graph

    def get_dynamic_graph(self) -> DynamicGraph:
        return self._compressed_context.graph

    def get_original_graph(self) -> PTNNCFGraph:
        return self._original_graph

    def get_tracing_context(self) -> TracingContext:
        return self._compressed_context

    def enable_dynamic_graph_building(self):
        self._compressed_context.enable_node_additions()

    def disable_dynamic_graph_building(self):
        self._compressed_context.disable_node_additions()

    def _get_dummy_forward_fn_for_graph_building(self, with_input_tracing, with_output_tracing):
        if self._user_dummy_forward_fn is None:
            return create_dummy_forward_fn(self.input_infos,
                                           with_input_tracing=with_input_tracing,
                                           wrap_inputs_fn=self._wrap_inputs_fn,
                                           wrap_outputs_fn=self._wrap_outputs_fn,
                                           with_output_tracing=with_output_tracing)

        def wrapped_user_dummy_forward_fn(*args, **kwargs):
            self._in_user_dummy_forward = True
            retval = self._user_dummy_forward_fn(*args, **kwargs)
            self._in_user_dummy_forward = False
            return retval

        return wrapped_user_dummy_forward_fn

    def _replace_modules_by_nncf_modules(self, device, eval_only_op_scopes: List[Scope] = None,
                                         reset: bool = False):
        module, self._nncf_module_scopes = replace_modules_by_nncf_modules(
            self.get_nncf_wrapped_model(), ignored_scopes=self.ignored_scopes,
            target_scopes=self.target_scopes, eval_op_scopes=eval_only_op_scopes,
            reset=reset)
        self._set_nncf_wrapped_model(module.to(device))

    def get_nncf_module_scopes(self) -> List['Scope']:
        return self._nncf_module_scopes

    def get_nncf_modules(self) -> Dict['Scope', torch.nn.Module]:
        nncf_module_names_list = NNCF_MODULES + [x.__name__ for x in NNCF_WRAPPED_USER_MODULES_DICT.values()]
        return get_all_modules_by_type(self.get_nncf_wrapped_model(), nncf_module_names_list)

    def get_weighted_original_graph_nodes(self, nncf_module_names: List[str] = None) -> List[NNCFNode]:
        retval = []
        for nncf_module_scope in self._nncf_module_scopes:
            if nncf_module_names is not None:
                module_name = nncf_module_scope[-1].calling_module_class_name
                if module_name not in nncf_module_names:
                    continue
            nodes_in_scope = self._original_graph.get_op_nodes_in_scope(nncf_module_scope)
            for node in nodes_in_scope:
                if node.layer_attributes is not None:  # TODO(vshampor): implement more explicit filtering
                    retval.append(node)
        return retval

    def get_nncf_modules_by_module_names(self, nncf_module_names_list: List[str]) -> Dict["Scope", torch.nn.Module]:
        return get_all_modules_by_type(self.get_nncf_wrapped_model(), nncf_module_names_list)

    def rebuild_graph(self, *input_args):
        self._compressed_context.reset_graph()
        dummy_forward_fn = self._get_dummy_forward_fn_for_graph_building(with_input_tracing=False,
                                                                         with_output_tracing=False)
        builder = GraphBuilder(dummy_forward_fn)
        self._compressed_graph = builder.build_graph(self, self._compressed_context,
                                                     input_infos=self.input_infos)

    def post_build_graph_actions(self):
        # Reset initialization flags (`initialized`) for all quantization modules
        # after dummy `load_state_dict` call.
        quantization_types = [class_type.__name__ for class_type in QUANTIZATION_MODULES.registry_dict.values()]
        all_quantizations = get_state_dict_names_with_modules(self, quantization_types)
        for module in all_quantizations.values():
            module.initialized = False

    def is_scope_in_nncf_module_scope(self, scope: 'Scope'):
        # TODO: optimize
        norm_nncf_scopes = [self._normalize_variable_recurrent_scope(x) for x in self._nncf_module_scopes]
        norm_op_scope = self._normalize_variable_recurrent_scope(scope)
        for nncf_scope in norm_nncf_scopes:
            if norm_op_scope in nncf_scope:
                return True
        return False

    def register_compression_module_type(self, compression_module_type: ExtraCompressionModuleType):
        attr_name = self._compression_module_type_to_attr_name(compression_module_type)
        if compression_module_type in self._extra_module_types:
            raise RuntimeError("Module type {} is already registered".format(compression_module_type))
        self.__setattr__(attr_name, nn.ModuleDict())
        self._extra_module_types.append(compression_module_type)

    def add_compression_module(self, module_key: str, module: nn.Module,
                               compression_module_type: ExtraCompressionModuleType):
        attr_name = self._compression_module_type_to_attr_name(compression_module_type)
        if compression_module_type not in self._extra_module_types:
            raise RuntimeError("Module type {} was not registered".format(compression_module_type))
        storage = self.__getattr__(attr_name)
        if module_key in storage:
            raise RuntimeError("Module {} is already registered under {}".format(module_key, attr_name))
        storage[module_key] = module

    def get_compression_modules_by_type(self, compression_module_type: ExtraCompressionModuleType) -> nn.ModuleDict:
        attr_name = self._compression_module_type_to_attr_name(compression_module_type)
        if compression_module_type not in self._extra_module_types:
            raise RuntimeError("Module type {} was not registered".format(compression_module_type))
        return self.__getattr__(attr_name)

    @staticmethod
    def _compression_module_type_to_attr_name(compression_module_type: ExtraCompressionModuleType):
        """
        Required for backward compatibility with checkpoints that store function and activation
        quantizers directly under corresponding attributes of NNCFNetwork.
        """
        if compression_module_type == ExtraCompressionModuleType.EXTERNAL_QUANTIZER:
            return EXTERNAL_QUANTIZERS_STORAGE_NAME
        raise RuntimeError("Unknown extra module type")

    def sort_compression_modules(self, compression_module_type: ExtraCompressionModuleType):
        attr_name = self._compression_module_type_to_attr_name(compression_module_type)
        if compression_module_type not in self._extra_module_types:
            raise RuntimeError("Module type {} was not registered".format(compression_module_type))
        module_dict = self.__getattr__(attr_name)
        # pylint: disable=protected-access
        module_dict._modules = OrderedDict(sorted(module_dict._modules.items()))
        self.__setattr__(attr_name, module_dict)

    @staticmethod
    def _normalize_variable_recurrent_scope(scope: 'Scope'):
        """
        Two scopes pointing to an NNCF module that only differ in a Recurrent/VariableRecurrent/VariableRecurrentReverse
        scope node actually point to one and the same module.
        """
        ret_scope = scope.copy()
        for scope_element in ret_scope:
            if scope_element.calling_module_class_name in ["Recurrent", "VariableRecurrent",
                                                           "VariableRecurrentReverse"]:
                scope_element.calling_module_class_name = "NormalizedName_Recurrent"
        return ret_scope

    def do_dummy_forward(self, force_eval=False):
        """
        Attention: If run with force_eval=False, this may spoil the batchnorm statistics,
        and an eval run of the model will perform much worse than the train run.
        """
        if force_eval:
            train_mode = self.training
            self.eval()
        with torch.no_grad():
            with self._compressed_context as ctx:
                ctx.base_module_thread_local_replica = self
                self._dummy_forward_fn(self)
        if force_eval:
            if train_mode:
                self.train()

    def get_insertion_point_graph(self) -> InsertionPointGraph:
        ip_graph = InsertionPointGraph(self._original_graph)
        return ip_graph

    def get_module_by_scope(self, scope: 'Scope') -> torch.nn.Module:
        curr_module = self.get_nncf_wrapped_model()
        for scope_element in scope[1:]:  # omit first scope element which corresponds to base module
            if scope_element.calling_field_name is None:
                # The module used is being created in-place every time and never stored in the model,
                # happens for nn.Softmax in BERT implementations.
                return None
            # pylint: disable=protected-access
            next_module = curr_module._modules.get(scope_element.calling_field_name)
            if next_module is None:
                raise RuntimeError("Could not find a {} module member in {} module of scope {} during node search"
                                   .format(scope_element.calling_field_name,
                                           scope_element.calling_module_class_name,
                                           str(scope)))
            curr_module = next_module
        return curr_module

    def get_containing_module(self, node_name: NNCFNodeName) -> torch.nn.Module:
        if self._compressed_graph is not None:
            try:
                scope = self._compressed_graph.get_scope_by_node_name(node_name)
            except RuntimeError:
                nncf_logger.debug("Node {} not found in compressed graph when trying to determine containing module, "
                                  "trying the original graph to see if the node was present there "
                                  "during graph building")
                scope = self._original_graph.get_scope_by_node_name(node_name)
        else:
            scope = self._original_graph.get_scope_by_node_name(node_name)
        return self.get_module_by_scope(scope)

    def get_parameters_count_in_model(self):
        """
        Return total amount of model parameters.
        """
        count = 0
        for param in self.parameters():
            count = count + param.numel()
        return count

    def get_flops_per_module(self) -> Dict[NNCFNodeName, int]:
        """
        Calculates FLOPS count for modules.
        """
        model = self
        flops_count_dict = {}

        def get_hook(name):
            return functools.partial(compute_FLOPs_hook, dict_to_save=flops_count_dict,
                                     module_node_name=name)

        hook_list = []
        for nncf_node in self._original_graph.get_all_nodes():
            node_module = self.get_containing_module(nncf_node.node_name)
            hook_list.append(node_module.register_forward_hook(get_hook(nncf_node.node_name)))
        model.do_dummy_forward(force_eval=True)

        for h in hook_list:
            h.remove()
        return flops_count_dict

    def get_MACs_in_model(self):
        """
            Calculates MAC units count for model.
        """
        flops_count_dict = self.get_flops_per_module()
        total_MACs_count = sum(v // 2 for v in flops_count_dict.values())
        return total_MACs_count

    def get_input_infos(self) -> List[ModelInputInfo]:
        return deepcopy(self.input_infos)

    def save_nncf_module_additions(self) -> Dict['Scope', Tuple[torch.nn.ModuleDict, torch.nn.ModuleDict]]:
        retval = {}
        for module_scope, nncf_module in self.get_nncf_modules().items():
            retval[module_scope] = (deepcopy(nncf_module.pre_ops), deepcopy(nncf_module.post_ops))
        return retval

    def load_nncf_module_additions(self,
                                   scope_vs_pre_post_ops_dict: Dict['Scope', Tuple[torch.nn.ModuleDict,
                                                                                   torch.nn.ModuleDict]]):
        for module_scope, nncf_module in self.get_nncf_modules().items():
            nncf_module.pre_ops = scope_vs_pre_post_ops_dict[module_scope][0]
            nncf_module.post_ops = scope_vs_pre_post_ops_dict[module_scope][1]

    def temporary_clean_view(self):
        class Mgr:
            def __init__(self, model: NNCFNetwork):
                self.model = model
                self.storage_dict = {}

            def __enter__(self):
                self.storage_dict = self.model.save_nncf_module_additions()
                clean_model = self.model.get_clean_shallow_copy()
                return clean_model

            def __exit__(self, exc_type, exc_val, exc_tb):
                self.model.load_nncf_module_additions(self.storage_dict)

        return Mgr(self)

    def _collect_eval_only_op_scopes(self, model: nn.Module, dummy_forward_fn: Callable) -> List[Scope]:
        """
        Returns scopes of the modules which are executed in evaluation mode only.
        """

        tracer = GraphTracer(dummy_forward_fn)
        result = []
        eval_graph = tracer.trace_graph(model, as_eval=True)
        for dyn_graph_node in eval_graph.get_all_nodes():
            result.append(dyn_graph_node.op_exec_context.scope_in_model)
        return result

    @property
    def original_model_accuracy(self):
        return self._original_model_accuracy

    def get_node_to_op_address_mapping(self) -> Dict[NNCFNodeName, OperationAddress]:
        # The IDs of corresponding nodes of the original dynamic graph and original NNCF graph
        # must be equal for this to work.
        retval = {}
        for node in self._original_dynamic_graph.get_all_nodes():
            node_id = node.node_id
            op_address = node.op_exec_context.op_address
            nncf_node = self._original_graph.get_node_by_id(node_id)
            retval[nncf_node.node_name] = op_address
        return retval


class PTModelTransformer(ModelTransformer):
    def __init__(self, model: NNCFNetwork):
        super().__init__(model)
        self._node_to_op_address_mapping = model.get_node_to_op_address_mapping()

    def transform(self, transformation_layout: PTTransformationLayout) -> NNCFNetwork:
        fns_grouped_by_points = {}  # type: Dict[PTInsertionPoint, List[Tuple[Callable, TransformationPriority]]]
        for transformation_command in transformation_layout.transformations:  # type: PTInsertionCommand
            target_point = transformation_command.target_point  # type: PTTargetPoint
            target_node_name = target_point.target_node_name
            pt_ip = PTInsertionPoint(target_type=target_point.target_type,
                                     op_address=self._node_to_op_address_mapping[target_node_name],
                                     input_port_id=target_point.input_port_id)
            fn = transformation_command.fn
            if target_point.type is TargetType.OPERATION_WITH_WEIGHTS:
                fn = UpdateWeight(fn)
            if target_point.type is TargetType.OPERATION_WITH_BN_PARAMS:
                fn = UpdateBatchNormParams(fn)
            tup = (fn, transformation_command.priority)
            if pt_ip not in fns_grouped_by_points:
                fns_grouped_by_points[pt_ip] = [tup]
            else:
                fns_grouped_by_points[pt_ip].append(tup)

        for pt_ip, fn_list_with_priority in fns_grouped_by_points.items():
            fn_list_with_priority = sorted(fn_list_with_priority, key=lambda x: x[1])
            self._model.insert_at_point(pt_ip, [x[0] for x in fn_list_with_priority])
        return self._model<|MERGE_RESOLUTION|>--- conflicted
+++ resolved
@@ -410,7 +410,6 @@
             self._compressed_context.add_node_comparators(scopes_without_shape_matching,
                                                           ShapeIgnoringTensorMetaComparator())
         self._load_listener = None
-<<<<<<< HEAD
         self._compressed_context.skipped_block = self.skipped_block
         if isinstance(skipped_block, list) and skipped_block != []:
             if isinstance(skipped_block[0], list): # more one block
@@ -419,8 +418,6 @@
             else:
                 self._compressed_context.start_node_name_of_skipped_block = [skipped_block[0]]
                 self._compressed_context.end_node_name_of_skipped_block = [skipped_block[1]]
-=======
->>>>>>> 138a7dc4
 
     @debuggable_forward
     def forward(self, *args, **kwargs):
