--- conflicted
+++ resolved
@@ -16,19 +16,9 @@
 This package defines the API for the NNCF compression methods so that the user could
 extend the existing algorithms.
 """
-<<<<<<< HEAD
 from abc import abstractmethod
-from typing import Dict
-from typing import List
-from typing import Optional
-from typing import Tuple
-from typing import TypeVar
-=======
-
-from typing import List, Tuple, TypeVar, Dict
->>>>>>> d9391c04
-
-import numpy
+from typing import List, Tuple, TypeVar, Dict, Optional
+
 import torch
 from torch import nn
 
@@ -176,8 +166,8 @@
 
         :return: The compression controller state.
         """
-<<<<<<< HEAD
-        return self.scheduler.get_state()
+        return {'scheduler': self.scheduler.get_state(),
+                'compression_stage': self.compression_stage()}
 
     def get_compression_setup(self) -> CompressionSetup:
         ctrl_state = self.get_state()
@@ -196,43 +186,6 @@
         model_state = self.model.state_dict()
         setups = [self.get_compression_setup()]
         return PTCompressionState(setups, model_state).get_state()
-
-    def run_batchnorm_adaptation(self, config):
-        initializer_params = config.get("initializer", {})
-        init_bn_adapt_config = initializer_params.get('batchnorm_adaptation', {})
-        num_bn_adaptation_samples = init_bn_adapt_config.get('num_bn_adaptation_samples', 0)
-        num_bn_forget_samples = init_bn_adapt_config.get('num_bn_forget_samples', 0)
-        try:
-            bn_adaptation_args = config.get_extra_struct(BNAdaptationInitArgs)
-            has_bn_adapt_init_args = True
-        except KeyError:
-            has_bn_adapt_init_args = False
-
-        if not init_bn_adapt_config:
-            if has_bn_adapt_init_args:
-                nncf_logger.warning("Enabling quantization batch norm adaptation with default parameters.")
-                num_bn_adaptation_samples = 2000
-                num_bn_forget_samples = 1000
-
-        if num_bn_adaptation_samples < 0:
-            raise AttributeError('Number of adaptation samples must be >= 0')
-        if num_bn_adaptation_samples > 0:
-            if not has_bn_adapt_init_args:
-                nncf_logger.info(
-                    'Could not run batchnorm adaptation '
-                    'as the adaptation data loader is not provided as an extra struct. '
-                    'Refer to `NNCFConfig.register_extra_structs` and the `BNAdaptationInitArgs` class')
-                return
-            batch_size = bn_adaptation_args.data_loader.batch_size
-            num_bn_forget_steps = numpy.ceil(num_bn_forget_samples / batch_size)
-            num_bn_adaptation_steps = numpy.ceil(num_bn_adaptation_samples / batch_size)
-            bn_adaptation_runner = DataLoaderBNAdaptationRunner(self._model, bn_adaptation_args.device,
-                                                                num_bn_forget_steps)
-            bn_adaptation_runner.run(bn_adaptation_args.data_loader, num_bn_adaptation_steps)
-=======
-        return {'scheduler': self.scheduler.get_state(),
-                'compression_stage': self.compression_stage()}
->>>>>>> d9391c04
 
 
 class PTCompressionAlgorithmBuilder(CompressionAlgorithmBuilder):
