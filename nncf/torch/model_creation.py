--- conflicted
+++ resolved
@@ -177,6 +177,8 @@
                 "If your training pipeline demands the processes be synchronized, please, "
                 "keep attention to that error")
             return compression_ctrl, compressed_model
+
+    compressed_model._compressed_context.set_elastic_blocks(skipped_blocks)
     return compression_ctrl, compressed_model
 
 
@@ -198,9 +200,4 @@
     else:
         builder = PTCompositeCompressionAlgorithmBuilder(config, should_init=should_init)
 
-<<<<<<< HEAD
-    return builder
-=======
-    compressed_model._compressed_context.set_elastic_blocks(skipped_blocks)
-    return compression_ctrl, compressed_model
->>>>>>> 7089a510
+    return builder