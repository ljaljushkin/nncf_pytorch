--- conflicted
+++ resolved
@@ -112,9 +112,7 @@
     scopes_without_shape_matching = config.get('scopes_without_shape_matching', [])
     ignored_scopes = config.get('ignored_scopes')
     target_scopes = config.get('target_scopes')
-<<<<<<< HEAD
     skipped_blocks = config.get('skipped_blocks', [])
-=======
 
     original_model_accuracy = None
     if is_accuracy_aware_training(config):
@@ -123,7 +121,6 @@
             with torch.no_grad():
                 original_model_accuracy = evaluation_args.eval_fn(model)
 
->>>>>>> 896ef9a3
     compressed_model = NNCFNetwork(model, input_infos=input_info_list,
                                    dummy_forward_fn=dummy_forward_fn,
                                    wrap_inputs_fn=wrap_inputs_fn,
@@ -131,11 +128,8 @@
                                    ignored_scopes=ignored_scopes,
                                    target_scopes=target_scopes,
                                    scopes_without_shape_matching=scopes_without_shape_matching,
-<<<<<<< HEAD
-                                   skipped_block=skipped_blocks)
-=======
+                                   skipped_block=skipped_blocks,
                                    original_model_accuracy=original_model_accuracy)
->>>>>>> 896ef9a3
 
     should_init = resuming_state_dict is None
     composite_builder = PTCompositeCompressionAlgorithmBuilder(config, should_init=should_init)
