from typing import Callable

from nncf.common.graph import NNCFNodeName
from nncf.common.graph.transformations.commands import TargetPoint
from nncf.common.graph.transformations.commands import TargetType
from nncf.common.graph.transformations.commands import TransformationCommand
from nncf.common.graph.transformations.commands import TransformationPriority
from nncf.common.graph.transformations.commands import TransformationType


class PTTargetPoint(TargetPoint):
    def __init__(self, target_type: TargetType, *,
                 target_node_name: NNCFNodeName,
                 input_port_id: int = None):
        super().__init__(target_type)
        self.target_type = target_type
<<<<<<< HEAD
        if self.target_type in [TargetType.PRE_LAYER_OPERATION, TargetType.POST_LAYER_OPERATION,
                                TargetType.OPERATION_WITH_WEIGHTS, TargetType.OPERATION_WITH_BN_PARAMS]:
            if module_scope is None:
                raise ValueError("Should specify module scope for module pre- and post-op insertion points!")

        elif self.target_type in [TargetType.OPERATOR_PRE_HOOK, TargetType.OPERATOR_POST_HOOK]:
            if ia_op_exec_context is None:
                raise ValueError("Should specify an operator's InputAgnosticOperationExecutionContext "
                                 "for operator pre- and post-hook insertion points!")
        else:
=======
        if self.target_type not in [TargetType.PRE_LAYER_OPERATION, TargetType.POST_LAYER_OPERATION,
                                    TargetType.OPERATION_WITH_WEIGHTS,
                                    TargetType.OPERATOR_PRE_HOOK, TargetType.OPERATOR_POST_HOOK]:
>>>>>>> 5f8c1329
            raise NotImplementedError("Unsupported target type: {}".format(target_type))

        self.target_node_name = target_node_name
        self.input_port_id = input_port_id

    def __eq__(self, other: 'PTTargetPoint'):
        return self.target_type == other.target_type and self.target_node_name == other.target_node_name

    def __str__(self):
        prefix = str(self.target_type)
        retval = prefix
        if self.target_type in [TargetType.PRE_LAYER_OPERATION, TargetType.POST_LAYER_OPERATION,
<<<<<<< HEAD
                                TargetType.OPERATION_WITH_WEIGHTS, TargetType.OPERATION_WITH_BN_PARAMS]:
            retval += " {}".format(self.module_scope)
=======
                                TargetType.OPERATION_WITH_WEIGHTS]:
            retval += " {}".format(self.target_node_name)
>>>>>>> 5f8c1329
        elif self.target_type in [TargetType.OPERATOR_PRE_HOOK, TargetType.OPERATOR_POST_HOOK]:
            if self.input_port_id is not None:
                retval += " {}".format(self.input_port_id)
            retval += " " + str(self.target_node_name)
        return retval

    def __hash__(self):
        return hash(str(self))


class PTInsertionCommand(TransformationCommand):
    def __init__(self, point: PTTargetPoint, fn: Callable,
                 priority: TransformationPriority = TransformationPriority.DEFAULT_PRIORITY):
        super().__init__(TransformationType.INSERT, point)
        self.fn = fn  # type: Callable
        self.priority = priority  # type: TransformationPriority

    def union(self, other: 'TransformationCommand') -> 'TransformationCommand':
        # TODO: keep all TransformationCommands atomic, refactor TransformationLayout instead
        raise NotImplementedError()<|MERGE_RESOLUTION|>--- conflicted
+++ resolved
@@ -14,22 +14,9 @@
                  input_port_id: int = None):
         super().__init__(target_type)
         self.target_type = target_type
-<<<<<<< HEAD
-        if self.target_type in [TargetType.PRE_LAYER_OPERATION, TargetType.POST_LAYER_OPERATION,
-                                TargetType.OPERATION_WITH_WEIGHTS, TargetType.OPERATION_WITH_BN_PARAMS]:
-            if module_scope is None:
-                raise ValueError("Should specify module scope for module pre- and post-op insertion points!")
-
-        elif self.target_type in [TargetType.OPERATOR_PRE_HOOK, TargetType.OPERATOR_POST_HOOK]:
-            if ia_op_exec_context is None:
-                raise ValueError("Should specify an operator's InputAgnosticOperationExecutionContext "
-                                 "for operator pre- and post-hook insertion points!")
-        else:
-=======
         if self.target_type not in [TargetType.PRE_LAYER_OPERATION, TargetType.POST_LAYER_OPERATION,
-                                    TargetType.OPERATION_WITH_WEIGHTS,
+                                    TargetType.OPERATION_WITH_WEIGHTS, TargetType.OPERATION_WITH_BN_PARAMS
                                     TargetType.OPERATOR_PRE_HOOK, TargetType.OPERATOR_POST_HOOK]:
->>>>>>> 5f8c1329
             raise NotImplementedError("Unsupported target type: {}".format(target_type))
 
         self.target_node_name = target_node_name
@@ -42,13 +29,8 @@
         prefix = str(self.target_type)
         retval = prefix
         if self.target_type in [TargetType.PRE_LAYER_OPERATION, TargetType.POST_LAYER_OPERATION,
-<<<<<<< HEAD
                                 TargetType.OPERATION_WITH_WEIGHTS, TargetType.OPERATION_WITH_BN_PARAMS]:
-            retval += " {}".format(self.module_scope)
-=======
-                                TargetType.OPERATION_WITH_WEIGHTS]:
             retval += " {}".format(self.target_node_name)
->>>>>>> 5f8c1329
         elif self.target_type in [TargetType.OPERATOR_PRE_HOOK, TargetType.OPERATOR_POST_HOOK]:
             if self.input_port_id is not None:
                 retval += " {}".format(self.input_port_id)
