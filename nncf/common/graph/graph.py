--- conflicted
+++ resolved
@@ -254,11 +254,7 @@
 
     def get_all_simple_paths(self,
                              start_node_name: NNCFNodeName,
-<<<<<<< HEAD
-                             end_node_name: NNCFNodeName) -> Generator[List[str], None, None]:
-=======
                              end_node_name: NNCFNodeName) -> Generator[List[NNCFNodeName], None, None]:
->>>>>>> 9f988473
         """
         Generates all simple paths in the NNCFGraph from start node to end node.
         A simple path is a path with no repeated nodes.
