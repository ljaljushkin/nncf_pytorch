--- conflicted
+++ resolved
@@ -252,9 +252,6 @@
             all_nodes.append(nncf_node)
         return all_nodes
 
-<<<<<<< HEAD
-    def get_all_simple_paths(self, start_node_name: NNCFNodeName, end_node_name: NNCFNodeName):
-=======
     def get_all_simple_paths(self,
                              start_node_name: NNCFNodeName,
                              end_node_name: NNCFNodeName) -> Generator[List[str], None, None]:
@@ -267,7 +264,6 @@
         :return: A generator that produces lists of simple paths. If there are no paths between the start and end nodes
         the generator produces no output.
         """
->>>>>>> f21dd54f
         start_node = self.get_node_by_name(start_node_name)
         end_node = self.get_node_by_name(end_node_name)
         start_node_key = self.get_node_key_by_id(start_node.node_id)
