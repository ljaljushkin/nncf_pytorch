--- conflicted
+++ resolved
@@ -34,10 +34,6 @@
 from nncf.common.pruning.clusterization import Clusterization
 from nncf.common.pruning.structs import PrunedLayerInfoBase
 from nncf.common.tensor import NNCFTensor
-<<<<<<< HEAD
-from nncf.common.tensor_statistics.collectors import NNCFCollectorTensorProcessor
-=======
->>>>>>> 9f988473
 from nncf.common.utils.registry import Registry
 
 
@@ -253,15 +249,10 @@
     :param output_channels: Dictionary of output channels number in convolutions.
         If not specified, taken from the graph. {node_name: channels_num}
     :param kernel_sizes: Dictionary of kernel sizes in convolutions.
-<<<<<<< HEAD
-        If not specified, taken from the graph. {node_name: kernel_size}
-    :param op_addresses_to_skip: List of operation addresses of layers that should be skipped from calculation
-=======
         If not specified, taken from the graph. {node_name: kernel_size}. It's only supposed to be used in NAS in case
         of Elastic Kernel enabled.
     :param op_addresses_to_skip: List of operation addresses of layers that should be skipped from calculation.
         It's only supposed to be used in NAS in case of Elastic Depth enabled.
->>>>>>> 9f988473
     :return number of FLOPs for the model
             number of weights (params) in the model
     """
@@ -281,11 +272,7 @@
                                      input_channels: Dict[NNCFNodeName, int] = None,
                                      output_channels: Dict[NNCFNodeName, int] = None,
                                      kernel_sizes: Dict[NNCFNodeName, Tuple[int, int]] = None,
-<<<<<<< HEAD
-                                     op_addresses_to_skip: List[str] = None) -> \
-=======
                                      op_addresses_to_skip: List[NNCFNodeName] = None) -> \
->>>>>>> 9f988473
     Tuple[Dict[NNCFNodeName, int], Dict[NNCFNodeName, int]]:
     """
     Counts the number weights and FLOPs per node in the model for convolution and fully connected layers.
@@ -302,15 +289,10 @@
     :param output_channels: Dictionary of output channels number in convolutions.
         If not specified, taken from the graph. {node_name: channels_num}
     :param kernel_sizes: Dictionary of kernel sizes in convolutions.
-<<<<<<< HEAD
-        If not specified, taken from the graph. {node_name: kernel_size}
-    :param op_addresses_to_skip: List of operation addresses of layers that should be skipped from calculation
-=======
         If not specified, taken from the graph. {node_name: kernel_size}. It's only supposed to be used in NAS in case
         of Elastic Kernel enabled.
     :param op_addresses_to_skip: List of operation addresses of layers that should be skipped from calculation.
         It's only supposed to be used in NAS in case of Elastic Depth enabled.
->>>>>>> 9f988473
     :return Dictionary of FLOPs number {node_name: flops_num}
             Dictionary of weights number {node_name: weights_num}
     """
