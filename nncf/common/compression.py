"""
 Copyright (c) 2021 Intel Corporation
 Licensed under the Apache License, Version 2.0 (the "License");
 you may not use this file except in compliance with the License.
 You may obtain a copy of the License at
      http://www.apache.org/licenses/LICENSE-2.0
 Unless required by applicable law or agreed to in writing, software
 distributed under the License is distributed on an "AS IS" BASIS,
 WITHOUT WARRANTIES OR CONDITIONS OF ANY KIND, either express or implied.
 See the License for the specific language governing permissions and
 limitations under the License.
"""
<<<<<<< HEAD
from abc import abstractmethod

from typing import Optional, List, Tuple, Any, Dict
=======
from typing import Any
from typing import List
from typing import Optional
from typing import Tuple
from typing import TypeVar
>>>>>>> fc04a89d

from nncf.common.schedulers import StubCompressionScheduler
<<<<<<< HEAD
import nncf.common.factory as factory
from nncf.api.compression import CompressionAlgorithmBuilder
from nncf.api.compression import CompressionAlgorithmController
from nncf.api.compression import ModelType
from nncf.common.utils.logger import logger as nncf_logger
from nncf.common.utils.registry import Registry


class BaseControllerStateNames:
    LOSS = 'loss_state'
    SCHEDULER = 'scheduler_state'
    COMPRESSION_STAGE = 'compression_stage'
    COMPRESSION_LEVEL = 'compression_level'
=======
from nncf.common.utils.backend import BackendType
from nncf.common.utils.backend import infer_backend_from_model

ModelType = TypeVar('ModelType')
>>>>>>> fc04a89d


class BaseCompressionAlgorithmController(CompressionAlgorithmController):
    """
    Contains the implementation of the basic functionality of the compression controller.
    """

    BUILDER_STATE = 'builder_state'
    CONTROLLER_STATE = 'ctrl_state'

    def __init__(self, target_model: ModelType):
        """
        Initializes the internal state of the compression algorithm controller.

        :param target_model: The model with additional modifications necessary
            to enable algorithm-specific compression during fine-tuning built
            by the `CompressionAlgorithmBuilder`.
        """
        super().__init__(target_model)
        self._name = None
        self._builder_state = None
        self._state_names = BaseControllerStateNames()

    @property
    def name(self):
        if self._name is None:
            raise RuntimeError('Internal error: name of the controller is not set!')
        return self._name

    @property
    def compression_rate(self) -> float:
        return None

    @compression_rate.setter
    def compression_rate(self) -> float:
        pass

    def export_model(self,
                     save_path: str,
                     save_format: Optional[str] = None,
                     input_names: Optional[List[str]] = None,
                     output_names: Optional[List[str]] = None,
                     model_args: Optional[Tuple[Any, ...]] = None) -> None:
        """
        Exports the compressed model to the specified format for deployment.

        Makes method-specific preparations of the model, (e.g. removing auxiliary
        layers that were used for the model compression), then exports the model to
        the specified path.

        :param save_path: The path where the model will be saved.
        :param save_format: Saving format. The default format will
            be used if `save_format` is not specified.
        :param input_names: Names to be assigned to the input tensors of the model.
        :param output_names: Names to be assigned to the output tensors of the model.
        :param model_args: Tuple of additional positional and keyword arguments
            which are required for the model's forward during export. Should be
            specified in the following format:
                - (a, b, {'x': None, 'y': y}) for positional and keyword arguments.
                - (a, b, {}) for positional arguments only.
                - ({'x': None, 'y': y},) for keyword arguments only.
        """
        self.prepare_for_export()
        backend = infer_backend_from_model(self.model)
        if backend is BackendType.TENSORFLOW:
            from nncf.tensorflow.exporter import TFExporter
            exporter = TFExporter(self.model, input_names, output_names, model_args)
        else:
            assert backend is BackendType.TORCH
            from nncf.torch.exporter import PTExporter
            exporter = PTExporter(self.model, input_names, output_names, model_args)
        exporter.export_model(save_path, save_format)

    def disable_scheduler(self) -> None:
        self._scheduler = StubCompressionScheduler()

    def set_builder_state_with_name(self, name: str, builder_state: Dict):
        """
        Sets state of the builder and the corresponding algorithm name. Should be called by the builder to set its
        state and registered algorithm key.
        """
        self._name = name
        self._builder_state = builder_state

    def load_state(self, state: Dict[str, Dict[str, Any]]) -> None:
        """
        Loads the compression controller state from the map of algorithm name to the dictionary with state attributes.

        :param state: map of the algorithm name to the dictionary with the corresponding state attributes.
        """
        if self.name in state:
            algo_state = state[self.name]
            if self._state_names.COMPRESSION_STAGE in state:
                if self.compression_stage() != state[self._state_names.COMPRESSION_STAGE]:
                    nncf_logger.warning('Current CompressionStage ({}) of the compression controller does '
                                        'not correspond to the value found in '
                                        'the checkpoint ({})'.format(self.compression_stage(),
                                                                     state[self._state_names.COMPRESSION_STAGE]))
            self.loss.load_state(algo_state[self._state_names.LOSS])
            self.scheduler.load_state(algo_state[self._state_names.SCHEDULER])

    def get_state(self) -> Dict[str, Dict[str, Any]]:
        """
        Returns compression controller state, which is the map of the algorithm name to the dictionary with the
        corresponding state attributes.

        :return: The compression controller state.
        """
        return {
            self.name: {
                self._state_names.LOSS: self.loss.get_state(),
                self._state_names.SCHEDULER: self.scheduler.get_state(),
                self._state_names.COMPRESSION_STAGE: self.compression_stage()
            }
        }

    def get_compression_state(self) -> Dict[str, Any]:
        """
        Returns compression state - builder and controller state.
        This state should be used to resume compression via `compression_state` argument of `create_compressed_model`
        method
        :return: The compression state.
        """
        if self._builder_state is None:
            raise RuntimeError('Internal error: builder state is not set for the controller')

        return {
            self.BUILDER_STATE: self._builder_state,
            self.CONTROLLER_STATE: self.get_state()
        }


class BaseCompressionAlgorithmBuilder(CompressionAlgorithmBuilder):
    """
    Contains the implementation of the basic functionality of the compression builder.
    """

    @property
    def name(self) -> str:
        return getattr(self, Registry.REGISTERED_NAME_ATTR, 'NOT_REGISTERED_' + self.__class__.__name__)

    def load_state(self, state: Dict[str, Any]) -> None:
        """
        Initializes object from the state.

        :param state: Output of `get_state()` method.
        """
        if self.name in state:
            self._load_state_without_name(state[self.name])

    def get_state(self) -> Dict[str, Any]:
        """
        Returns a dictionary with Python data structures (dict, list, tuple, str, int, float, True, False, None) that
        represents state of the object.
        """
        return {self.name: self._get_state_without_name()}

    @abstractmethod
    def _build_controller(self, model: ModelType) -> BaseCompressionAlgorithmController:
        """
        Simple implementation of building controller without setting builder state and loading controller's one.

        :param model: The model with additional modifications necessary to enable
            algorithm-specific compression during fine-tuning.
        :return: The instance of the `BaseCompressionAlgorithmController`.
        """

    def build_controller(self, model: ModelType) -> BaseCompressionAlgorithmController:
        """
        Builds `BaseCompressionAlgorithmController` to handle the additional modules,
        parameters, and hooks inserted into the model to enable algorithm-specific
        compression.

        :param model: The model with additional modifications necessary to enable
            algorithm-specific compression during fine-tuning.
        :return: The instance of the `BaseCompressionAlgorithmController`.
        """
        ctrl = self._build_controller(model)
        ctrl.set_builder_state_with_name(self.name, self.get_state())
        return ctrl

    @abstractmethod
    def _load_state_without_name(self, state_without_name: Dict[str, Any]):
        """
        Implementation of load state that takes state without builder name.

        :param state_without_name: Output of `_get_state_without_name()` method.
        """

    @abstractmethod
    def _get_state_without_name(self) -> Dict[str, Any]:
        """
        Implementation of get_state that returns state without builder name.

        :return: Returns a dictionary with Python data structures
            (dict, list, tuple, str, int, float, True, False, None) that represents state of the object.
        """<|MERGE_RESOLUTION|>--- conflicted
+++ resolved
@@ -10,26 +10,25 @@
  See the License for the specific language governing permissions and
  limitations under the License.
 """
-<<<<<<< HEAD
+
 from abc import abstractmethod
 
-from typing import Optional, List, Tuple, Any, Dict
-=======
 from typing import Any
+from typing import Dict
 from typing import List
 from typing import Optional
 from typing import Tuple
 from typing import TypeVar
->>>>>>> fc04a89d
 
 from nncf.common.schedulers import StubCompressionScheduler
-<<<<<<< HEAD
-import nncf.common.factory as factory
 from nncf.api.compression import CompressionAlgorithmBuilder
 from nncf.api.compression import CompressionAlgorithmController
-from nncf.api.compression import ModelType
 from nncf.common.utils.logger import logger as nncf_logger
 from nncf.common.utils.registry import Registry
+from nncf.common.utils.backend import BackendType
+from nncf.common.utils.backend import infer_backend_from_model
+
+ModelType = TypeVar('ModelType')
 
 
 class BaseControllerStateNames:
@@ -37,12 +36,6 @@
     SCHEDULER = 'scheduler_state'
     COMPRESSION_STAGE = 'compression_stage'
     COMPRESSION_LEVEL = 'compression_level'
-=======
-from nncf.common.utils.backend import BackendType
-from nncf.common.utils.backend import infer_backend_from_model
-
-ModelType = TypeVar('ModelType')
->>>>>>> fc04a89d
 
 
 class BaseCompressionAlgorithmController(CompressionAlgorithmController):
