--- conflicted
+++ resolved
@@ -11,15 +11,11 @@
  limitations under the License.
 """
 
-<<<<<<< HEAD
-from typing import Any, Dict, List, Optional, Tuple
-=======
 from typing import Any
 from typing import Dict
 from typing import List
 from typing import Optional
 from typing import Tuple
->>>>>>> f00cddcd
 
 from nncf import NNCFConfig
 from nncf.api.compression import CompressionAlgorithmBuilder
@@ -29,12 +25,8 @@
 from nncf.api.compression import CompressionStage
 from nncf.api.compression import ModelType
 from nncf.common.statistics import NNCFStatistics
-<<<<<<< HEAD
-import nncf.common.factory as factory
-=======
 from nncf.common.utils.backend import BackendType
 from nncf.common.utils.backend import infer_backend_from_model
->>>>>>> f00cddcd
 
 
 class CompositeCompressionLoss(CompressionLoss):
@@ -322,9 +314,6 @@
                 - ({'x': None, 'y': y},) for keyword arguments only.
         """
         self.prepare_for_export()
-<<<<<<< HEAD
-        exporter = factory.create_exporter(self.model, input_names, output_names, model_args)
-=======
         backend = infer_backend_from_model(self.model)
         if backend is BackendType.TENSORFLOW:
             from nncf.tensorflow.exporter import TFExporter
@@ -333,7 +322,6 @@
             assert backend is BackendType.TORCH
             from nncf.torch.exporter import PTExporter
             exporter = PTExporter(self.model, input_names, output_names, model_args)
->>>>>>> f00cddcd
         exporter.export_model(save_path, save_format)
 
     def disable_scheduler(self) -> None:
