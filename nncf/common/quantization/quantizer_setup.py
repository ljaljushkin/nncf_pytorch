"""
 Copyright (c) 2021 Intel Corporation
 Licensed under the Apache License, Version 2.0 (the "License");
 you may not use this file except in compliance with the License.
 You may obtain a copy of the License at
      http://www.apache.org/licenses/LICENSE-2.0
 Unless required by applicable law or agreed to in writing, software
 distributed under the License is distributed on an "AS IS" BASIS,
 WITHOUT WARRANTIES OR CONDITIONS OF ANY KIND, either express or implied.
 See the License for the specific language governing permissions and
 limitations under the License.
"""

from abc import ABC
from collections import Counter
from copy import deepcopy
from enum import Enum
from typing import Any
from typing import Dict
from typing import List
from typing import Optional
from typing import Set

from nncf.common.graph import NNCFNodeName
from nncf.common.quantization.structs import NonWeightQuantizerId
from nncf.common.quantization.structs import QuantizerConfig
from nncf.common.quantization.structs import UnifiedScaleType
from nncf.common.quantization.structs import WeightQuantizerId
from nncf.common.stateful_classes_registry import CommonStatefulClassesRegistry
from nncf.common.utils.logger import logger as nncf_logger

QuantizationPointId = int


class QuantizationPointType(Enum):
    WEIGHT_QUANTIZATION = 0
    ACTIVATION_QUANTIZATION = 1


class QIPointStateNames:
    TARGET_NODE_NAME = 'target_node_name'


class QuantizationInsertionPointBase(ABC):
    _state_names = QIPointStateNames

    def __init__(self, target_node_name: NNCFNodeName):
        self.target_node_name = target_node_name

    def get_state(self) -> Dict[str, Any]:
        """
        Returns a dictionary with Python data structures (dict, list, tuple, str, int, float, True, False, None) that
        represents state of the object.
        """
        return {self._state_names.TARGET_NODE_NAME: self.target_node_name}

    @classmethod
    def from_state(cls, state: Dict[str, Any]) -> 'QuantizationInsertionPointBase':
        """
        Creates the object from its state.

        :param state: Output of `get_state()` method.
        """
        return cls(**state)


@CommonStatefulClassesRegistry.register()
class WeightQuantizationInsertionPoint(QuantizationInsertionPointBase):
    def __eq__(self, other: 'WeightQuantizationInsertionPoint'):
        return isinstance(other, WeightQuantizationInsertionPoint) and \
               self.target_node_name == other.target_node_name

    def __str__(self):
        return str(WeightQuantizerId(self.target_node_name))

    def __hash__(self):
        return hash(str(self))


class AQIPointStateNames:
    INPUT_PORT_ID = 'input_port_id'
    TARGET_NODE_NAME = 'target_node_name'


@CommonStatefulClassesRegistry.register()
class ActivationQuantizationInsertionPoint(QuantizationInsertionPointBase):
    _state_names = AQIPointStateNames

    def __init__(self, target_node_name: NNCFNodeName, input_port_id: Optional[int] = None):
        super().__init__(target_node_name)
        self.input_port_id = input_port_id

    def __eq__(self, other: 'ActivationQuantizationInsertionPoint'):
        return isinstance(other, ActivationQuantizationInsertionPoint) and \
               self.target_node_name == other.target_node_name and \
               self.input_port_id == other.input_port_id

    def __str__(self):
        return str(NonWeightQuantizerId(self.target_node_name, self.input_port_id))

    def __hash__(self):
        return hash(str(self))

    def get_state(self) -> Dict[str, Any]:
        """
        Returns a dictionary with Python data structures (dict, list, tuple, str, int, float, True, False, None) that
        represents state of the object.
        """
        return {self._state_names.TARGET_NODE_NAME: self.target_node_name,
                self._state_names.INPUT_PORT_ID: self.input_port_id}


class QuantizationPointBase:
    def __init__(self, quant_insertion_point: QuantizationInsertionPointBase,
                 directly_quantized_operator_node_names: List[NNCFNodeName]):
        self.insertion_point = quant_insertion_point
        self.directly_quantized_operator_node_names = directly_quantized_operator_node_names

    def is_activation_quantization_point(self) -> bool:
        return not self.is_weight_quantization_point()

    def is_weight_quantization_point(self) -> bool:
        return isinstance(self.insertion_point, WeightQuantizationInsertionPoint)

    def get_all_configs_list(self) -> List[QuantizerConfig]:
        raise NotImplementedError

    def __eq__(self, other):
        return self.__dict__ == other.__dict__


class SCQPointStateNames:
    QCONFIG = 'qconfig'
<<<<<<< HEAD
    INSERTION_POINT = 'insertion_point'
=======
    INSERTION_POINT = 'qip'
    INSERTION_POINT_CLASS_NAME = 'qip_class'
>>>>>>> f00cddcd
    NAMES_OF_QUANTIZED_OPS = 'directly_quantized_operator_node_names'


class SingleConfigQuantizationPoint(QuantizationPointBase):
    _state_names = SCQPointStateNames

    def __init__(self, qip: QuantizationInsertionPointBase, qconfig: QuantizerConfig,
                 directly_quantized_operator_node_names: List[NNCFNodeName]):
        super().__init__(qip, directly_quantized_operator_node_names)
        self.qconfig = deepcopy(qconfig)

    def __str__(self):
        return str(self.insertion_point) + ' ' + str(self.qconfig)

    def get_all_configs_list(self) -> List[QuantizerConfig]:
        return [self.qconfig]

    def get_state(self) -> Dict[str, Any]:
        """
        Returns a dictionary with Python data structures (dict, list, tuple, str, int, float, True, False, None) that
        represents state of the object.
        """
        return {
            self._state_names.INSERTION_POINT: self.insertion_point.get_state(),
<<<<<<< HEAD
=======
            self._state_names.INSERTION_POINT_CLASS_NAME: self.insertion_point.__class__.__name__,
>>>>>>> f00cddcd
            self._state_names.QCONFIG: self.qconfig.get_state(),
            self._state_names.NAMES_OF_QUANTIZED_OPS: self.directly_quantized_operator_node_names
        }

    @classmethod
    def from_state(cls, state: Dict[str, Any]) -> 'SingleConfigQuantizationPoint':
        """
        Creates the object from its state.

        :param state: Output of `get_state()` method.
        """
<<<<<<< HEAD
        kwargs = {cls._state_names.INSERTION_POINT: PTTargetPoint.from_state(state[cls._state_names.INSERTION_POINT]),
=======
        insertion_point_cls_name = state[cls._state_names.INSERTION_POINT_CLASS_NAME]
        insertion_point_cls = CommonStatefulClassesRegistry.get_registered_class(insertion_point_cls_name)
        insertion_point = insertion_point_cls.from_state(state[cls._state_names.INSERTION_POINT])
        kwargs = {cls._state_names.INSERTION_POINT: insertion_point,
>>>>>>> f00cddcd
                  cls._state_names.QCONFIG: QuantizerConfig.from_state(state[cls._state_names.QCONFIG]),
                  cls._state_names.NAMES_OF_QUANTIZED_OPS: state[cls._state_names.NAMES_OF_QUANTIZED_OPS]}
        return cls(**kwargs)


class MultiConfigQuantizationPoint(QuantizationPointBase):
    def __init__(self, qip: QuantizationInsertionPointBase, possible_qconfigs: List[QuantizerConfig],
                 directly_quantized_operator_node_names: List[NNCFNodeName]):
        super().__init__(qip, directly_quantized_operator_node_names)
        self.possible_qconfigs = possible_qconfigs

    @property
    def possible_qconfigs(self):
        return deepcopy(self._possible_qconfigs)

    @possible_qconfigs.setter
    def possible_qconfigs(self, qconfigs: List[QuantizerConfig]):
        self._possible_qconfigs = deepcopy(qconfigs)

    def select_qconfig(self, qconfig: QuantizerConfig) -> SingleConfigQuantizationPoint:
        if qconfig not in self.possible_qconfigs:
            # Allow selecting an "unsigned" or "signed" version if "any-signed" version is present
            qconfig_any = deepcopy(qconfig)
            qconfig_any.signedness_to_force = None
            if qconfig_any not in self.possible_qconfigs:
                raise ValueError("Invalid selection for a quantizer config - "
                                 "tried to select {} among [{}]".format(qconfig,
                                                                        ",".join(
                                                                            [str(q) for q in self.possible_qconfigs])))
            qconfig = qconfig_any
        return SingleConfigQuantizationPoint(self.insertion_point, qconfig, self.directly_quantized_operator_node_names)

    def __str__(self):
        return str(self.insertion_point) + ' ' + ';'.join([str(qc) for qc in self.possible_qconfigs])

    def get_all_configs_list(self) -> List[QuantizerConfig]:
        return self.possible_qconfigs

class QuantizerSetupBase:
    def __init__(self):
        self.quantization_points = {}  # type: Dict[QuantizationPointId, QuantizationPointBase]
        self.unified_scale_groups = {}  # type: Dict[int, Set[QuantizationPointId]]
        self.shared_input_operation_set_groups = {}  # type: Dict[int, Set[QuantizationPointId]]
        self._next_unified_scale_gid = 0
        self._next_shared_inputs_gid = 0

    def add_independent_quantization_point(self, qp: QuantizationPointBase):
        if self.quantization_points.keys():
            new_id = max(self.quantization_points.keys()) + 1
        else:
            new_id = 0
        self.quantization_points[new_id] = qp

    def register_unified_scale_group(self, qp_group: List[QuantizationPointId]) -> int:
        for qp_id in qp_group:
            gid = self.get_unified_scale_group_id(qp_id) is not None
            if gid:
                raise RuntimeError("QP id {} is already in unified scale group {}".format(qp_id, gid))
        gid = self._next_unified_scale_gid
        self.unified_scale_groups[self._next_unified_scale_gid] = set(qp_group)
        self._next_unified_scale_gid += 1
        return gid

    def register_shared_inputs_group(self, qp_group: List[QuantizationPointId]) -> int:
        for qp_id in qp_group:
            gid = self.get_shared_inputs_group_id(qp_id) is not None
            if gid:
                raise RuntimeError("QP id {} is already in shared input group {}".format(qp_id, gid))
        gid = self._next_shared_inputs_gid
        self.shared_input_operation_set_groups[self._next_shared_inputs_gid] = set(qp_group)
        self._next_shared_inputs_gid += 1
        return gid

    def __discard_independent(self, id_: QuantizationPointId):
        if id_ in self.quantization_points:
            self.quantization_points.pop(id_)
        for unified_scale_group in self.unified_scale_groups.values():
            unified_scale_group.discard(id_)

    def discard(self, id_: QuantizationPointId, keep_shared_input_qps: bool = False):
        if id_ in self.quantization_points:
            self.__discard_independent(id_)

            # If a quantizer from the shared operation set group is removed, then the
            # entire group has to be removed from the setup, otherwise an operation would have a mix between
            # quantized and unquantized inputs.
            indices_to_delete = []
            for gid, shared_input_operation_set_group in self.shared_input_operation_set_groups.items():
                if id_ in shared_input_operation_set_group:
                    shared_input_operation_set_group.discard(id_)
                    indices_to_delete.append(gid)

            if not keep_shared_input_qps:
                for idx in sorted(indices_to_delete, reverse=True):
                    for additional_id in self.shared_input_operation_set_groups[idx]:
                        self.__discard_independent(additional_id)
                    del self.shared_input_operation_set_groups[idx]

    def get_unified_scale_group_id(self,
                                   qp_id: QuantizationPointId) -> Optional[int]:
        for gid, unified_scale_group in self.unified_scale_groups.items():
            if qp_id in unified_scale_group:
                return gid
        return None

    def get_shared_inputs_group_id(self,
                                   qp_id: QuantizationPointId) -> Optional[int]:
        for gid, shared_inputs_group in self.shared_input_operation_set_groups.items():
            if qp_id in shared_inputs_group:
                return gid
        return None

    def register_existing_qp_id_in_unified_scale_group(self, qp_id: QuantizationPointId, unified_scale_gid: int):
        gid = self.get_unified_scale_group_id(qp_id)
        if gid is not None:
            raise RuntimeError("QP id {} is already in unified scale group {}".format(qp_id, gid))
        self.unified_scale_groups[unified_scale_gid].add(qp_id)

    def register_existing_qp_id_in_shared_input_group(self, qp_id: QuantizationPointId, shared_inputs_gid: int):
        gid = self.get_shared_inputs_group_id(qp_id)
        if gid is not None:
            raise RuntimeError("QP id {} is already in shared inputs group {}".format(qp_id, gid))
        self.shared_input_operation_set_groups[shared_inputs_gid].add(qp_id)

    def remove_unified_scale_from_point(self, qp_id: QuantizationPointId):
        gid = self.get_unified_scale_group_id(qp_id)
        if gid is None:
            nncf_logger.debug("Attempted to remove QP id {} from associated unified scale group, but the QP"
                              "is not in any unified scale group - ignoring.".format(qp_id))
            return
        self.unified_scale_groups[gid].discard(qp_id)
        if not self.unified_scale_groups[gid]:
            nncf_logger.debug("Removed last entry from a unified scale group {} - removing group itself".format(gid))
            self.unified_scale_groups.pop(gid)

    def equivalent_to(self, other: 'QuantizerSetupBase') -> bool:
        this_qp_id_to_other_qp_id_dict = {}  # type: Dict[QuantizationPointId, QuantizationPointId]

        def _compare_qps(first: 'QuantizerSetupBase', second: 'QuantizerSetupBase') -> bool:
            for this_qp_id, this_qp in first.quantization_points.items():
                matches = []  # type: List[QuantizationPointId]
                for other_qp_id, other_qp in second.quantization_points.items():
                    if this_qp == other_qp:
                        matches.append(other_qp_id)
                if len(matches) == 0:
                    return False
                assert len(matches) == 1  # separate quantization points should not compare equal to each other
                this_qp_id_to_other_qp_id_dict[this_qp_id] = matches[0]
            return True

        def _compare_shared_input_groups(first: 'QuantizerSetupBase', second: 'QuantizerSetupBase') -> bool:
            for this_same_input_group_set in first.shared_input_operation_set_groups.values():
                translated_id_set = set(this_qp_id_to_other_qp_id_dict[this_qp_id]
                                        for this_qp_id in this_same_input_group_set)
                matches = []

                for other_shared_inputs_group in second.shared_input_operation_set_groups.values():
                    if translated_id_set == other_shared_inputs_group:
                        matches.append(other_shared_inputs_group)
                if not matches:
                    return False
                assert len(matches) == 1  # shared inputs group entries should be present in only one group
            return True

        def _compare_unified_scale_groups(first: 'QuantizerSetupBase', second: 'QuantizerSetupBase') -> bool:
            for this_unified_scales_group in first.unified_scale_groups.values():
                translated_id_set = set(this_qp_id_to_other_qp_id_dict[this_qp_id]
                                        for this_qp_id in this_unified_scales_group)
                matches = []
                for other_unified_scales_group in second.unified_scale_groups.values():
                    if translated_id_set == other_unified_scales_group:
                        matches.append(other_unified_scales_group)
                if not matches:
                    return False
                assert len(matches) == 1  # unified scale group entries should be present in only one group
            return True

        return _compare_qps(self, other) and _compare_qps(other, self) and \
               _compare_shared_input_groups(self, other) and _compare_shared_input_groups(self, other) and \
               _compare_unified_scale_groups(self, other) and _compare_unified_scale_groups(self, other)


class SCQSetupStateNames:
    SHARED_INPUT_OPERATION_SET_GROUPS = 'shared_input_operation_set_groups'
    UNIFIED_SCALE_GROUPS = 'unified_scale_groups'
    QUANTIZATION_POINTS = 'quantization_points'


class SingleConfigQuantizerSetup(QuantizerSetupBase):
    _state_names = SCQSetupStateNames

    def __init__(self):
        super().__init__()
        self.quantization_points = {}  # type: Dict[QuantizationPointId, SingleConfigQuantizationPoint]

    def get_state(self) -> Dict:
        """
        Returns a dictionary with Python data structures (dict, list, tuple, str, int, float, True, False, None) that
        represents state of the object.
        """

        def set2list(pair):
            i, qp_id_set = pair
            return i, list(qp_id_set)

        quantization_points_state = {qp_id: qp.get_state() for qp_id, qp in self.quantization_points.items()}
        unified_scale_groups_state = dict(map(set2list, self.unified_scale_groups.items()))
        shared_input_operation_set_groups_state = dict(map(set2list, self.shared_input_operation_set_groups.items()))
        return {
            self._state_names.QUANTIZATION_POINTS: quantization_points_state,
            self._state_names.UNIFIED_SCALE_GROUPS: unified_scale_groups_state,
            self._state_names.SHARED_INPUT_OPERATION_SET_GROUPS: shared_input_operation_set_groups_state,
        }

    @classmethod
    def from_state(cls, state: Dict) -> 'SingleConfigQuantizerSetup':
        """
        Creates the object from its state.

        :param state: Output of `get_state()` method.
        """
        setup = SingleConfigQuantizerSetup()

        def decode_qp(pair):
            str_qp_id, qp_state = pair
            return int(str_qp_id), SingleConfigQuantizationPoint.from_state(qp_state)

        def list2set(pair):
            str_idx, qp_id_list = pair
            return int(str_idx), set(qp_id_list)

        setup.quantization_points = dict(map(decode_qp, state[cls._state_names.QUANTIZATION_POINTS].items()))
        setup.unified_scale_groups = dict(map(list2set, state[cls._state_names.UNIFIED_SCALE_GROUPS].items()))
        shared_input_operation_set_groups_state = state[cls._state_names.SHARED_INPUT_OPERATION_SET_GROUPS]
        setup.shared_input_operation_set_groups = dict(map(list2set, shared_input_operation_set_groups_state.items()))
        return setup


class MultiConfigQuantizerSetup(QuantizerSetupBase):
    def __init__(self):
        super().__init__()
        self.quantization_points = {}  # type: Dict[QuantizationPointId, MultiConfigQuantizationPoint]
        self._unified_scale_qpid_vs_type = {}  # type: Dict[QuantizationPointId, UnifiedScaleType]

    def register_unified_scale_group_with_types(self, qp_group: List[QuantizationPointId],
                                                us_types: List[UnifiedScaleType]) -> int:
        assert len(qp_group) == len(us_types)
        gid = super().register_unified_scale_group(qp_group)
        for qp_id, us_type in zip(qp_group, us_types):
            self._unified_scale_qpid_vs_type[qp_id] = us_type
        return gid

    def select_qconfigs(self, qp_id_vs_selected_qconfig_dict: Dict[QuantizationPointId, QuantizerConfig],
                        strict: bool =True) -> \
            SingleConfigQuantizerSetup:
        retval = SingleConfigQuantizerSetup()
        retval.unified_scale_groups = deepcopy(self.unified_scale_groups)
        retval.shared_input_operation_set_groups = deepcopy(self.shared_input_operation_set_groups)

        if Counter(qp_id_vs_selected_qconfig_dict.keys()) != Counter(self.quantization_points.keys()):
            raise ValueError("The set of quantization points for a selection is inconsistent with quantization"
                             "points in the quantizer setup!")
        for qp_id in self.quantization_points:
            if strict:
                retval.quantization_points[qp_id] = self.quantization_points[qp_id].select_qconfig(
                    qp_id_vs_selected_qconfig_dict[qp_id]
                )
            else:
                multi_qp = self.quantization_points[qp_id]
                qconfig = qp_id_vs_selected_qconfig_dict[qp_id]
                retval.quantization_points[qp_id] = SingleConfigQuantizationPoint(
                    multi_qp.insertion_point, qconfig,
                    multi_qp.directly_quantized_operator_node_names)

        # Segregate the unified scale groups into sub-groups based on what exact config was chosen.
        for us_group in self.unified_scale_groups.values():
            per_channel_qids = set()
            per_tensor_qids = set()
            for us_qid in us_group:
                final_qconfig = retval.quantization_points[us_qid].qconfig
                if final_qconfig.per_channel:
                    per_channel_qids.add(us_qid)
                else:
                    per_tensor_qids.add(us_qid)

            if per_tensor_qids:
                for qid in per_tensor_qids:
                    retval.remove_unified_scale_from_point(qid)

                retval.register_unified_scale_group(list(per_tensor_qids))

            for per_channel_qid in per_channel_qids:
                us_type = self._unified_scale_qpid_vs_type[per_channel_qid]
                if us_type is UnifiedScaleType.UNIFY_ONLY_PER_TENSOR:
                    nncf_logger.debug("Per-channel quantizer config selected in a MultiConfigQuantizerSetup for a "
                                      "unified scale point that only supports per-tensor scale unification, disabling "
                                      "unified scales for this point.")
                retval.remove_unified_scale_from_point(per_channel_qid)

        return retval

    def select_first_qconfig_for_each_point(self) -> SingleConfigQuantizerSetup:
        qp_id_vs_qconfig_dict = {}  # type: Dict[QuantizationPointId, QuantizerConfig]
        for qp_id, qp in self.quantization_points.items():
            qp_id_vs_qconfig_dict[qp_id] = qp.possible_qconfigs[0]
        return self.select_qconfigs(qp_id_vs_qconfig_dict)

    @classmethod
    def from_single_config_setup(cls, single_conf_setup: SingleConfigQuantizerSetup) -> 'MultiConfigQuantizerSetup':
        retval = cls()
        for qp_id, qp in single_conf_setup.quantization_points.items():
            multi_pt = MultiConfigQuantizationPoint(
                qip=qp.insertion_point,
                possible_qconfigs=[deepcopy(qp.qconfig)],
                directly_quantized_operator_node_names=qp.directly_quantized_operator_node_names)
            retval.quantization_points[qp_id] = multi_pt
        for qp_set in single_conf_setup.unified_scale_groups.values():
            qp_list = list(qp_set)
            qp_types = [UnifiedScaleType.UNIFY_ALWAYS for _ in qp_list]
            retval.register_unified_scale_group_with_types(qp_list,
                                                           qp_types)
        for qp_set in single_conf_setup.shared_input_operation_set_groups.values():
            qp_list = list(qp_set)
            retval.register_shared_inputs_group(qp_list)
        return retval<|MERGE_RESOLUTION|>--- conflicted
+++ resolved
@@ -131,12 +131,8 @@
 
 class SCQPointStateNames:
     QCONFIG = 'qconfig'
-<<<<<<< HEAD
-    INSERTION_POINT = 'insertion_point'
-=======
     INSERTION_POINT = 'qip'
     INSERTION_POINT_CLASS_NAME = 'qip_class'
->>>>>>> f00cddcd
     NAMES_OF_QUANTIZED_OPS = 'directly_quantized_operator_node_names'
 
 
@@ -161,10 +157,7 @@
         """
         return {
             self._state_names.INSERTION_POINT: self.insertion_point.get_state(),
-<<<<<<< HEAD
-=======
             self._state_names.INSERTION_POINT_CLASS_NAME: self.insertion_point.__class__.__name__,
->>>>>>> f00cddcd
             self._state_names.QCONFIG: self.qconfig.get_state(),
             self._state_names.NAMES_OF_QUANTIZED_OPS: self.directly_quantized_operator_node_names
         }
@@ -176,14 +169,10 @@
 
         :param state: Output of `get_state()` method.
         """
-<<<<<<< HEAD
-        kwargs = {cls._state_names.INSERTION_POINT: PTTargetPoint.from_state(state[cls._state_names.INSERTION_POINT]),
-=======
         insertion_point_cls_name = state[cls._state_names.INSERTION_POINT_CLASS_NAME]
         insertion_point_cls = CommonStatefulClassesRegistry.get_registered_class(insertion_point_cls_name)
         insertion_point = insertion_point_cls.from_state(state[cls._state_names.INSERTION_POINT])
         kwargs = {cls._state_names.INSERTION_POINT: insertion_point,
->>>>>>> f00cddcd
                   cls._state_names.QCONFIG: QuantizerConfig.from_state(state[cls._state_names.QCONFIG]),
                   cls._state_names.NAMES_OF_QUANTIZED_OPS: state[cls._state_names.NAMES_OF_QUANTIZED_OPS]}
         return cls(**kwargs)
