"""
 Copyright (c) 2019-2020 Intel Corporation
 Licensed under the Apache License, Version 2.0 (the "License");
 you may not use this file except in compliance with the License.
 You may obtain a copy of the License at
      http://www.apache.org/licenses/LICENSE-2.0
 Unless required by applicable law or agreed to in writing, software
 distributed under the License is distributed on an "AS IS" BASIS,
 WITHOUT WARRANTIES OR CONDITIONS OF ANY KIND, either express or implied.
 See the License for the specific language governing permissions and
 limitations under the License.
"""
import copy
import itertools
import os
from functools import reduce
from typing import Dict
from typing import List

import onnx
import pytest
from torch import cuda
from torch import nn

from nncf import NNCFConfig
from nncf.torch.algo_selector import COMPRESSION_ALGORITHMS
from nncf.torch.algo_selector import NoCompressionAlgorithmBuilder
from nncf.api.compression import CompressionStage
from nncf.common.hardware.config import HWConfigType
from nncf.torch.compression_method_api import DOMAIN_CUSTOM_OPS_NAME
from tests.helpers import BasicConvTestModel
from tests.helpers import create_compressed_model_and_algo_for_test
from tests.helpers import get_empty_config
from tests.helpers import register_bn_adaptation_init_args
from tests.quantization.test_quantization_helpers import get_quantization_config_without_range_init
from tests.sparsity.magnitude.test_helpers import get_basic_magnitude_sparsity_config
from tests.sparsity.rb.test_algo import get_basic_sparsity_config


class BasicLinearTestModel(nn.Module):
    def __init__(self, size=4):
        super().__init__()
        self.fc = nn.Linear(size, size)

    def forward(self, x):
        return self.fc(x)


class BasicTestModelWithTwoInputOutput(nn.Module):
    def __init__(self, size=4):
        super().__init__()
        self.fc0 = nn.Linear(size, size)
        self.fc1 = nn.Linear(size, size)

    def forward(self, x0, x1):
        return self.fc0(x0), self.fc1(x1)


def get_const_sparsity_config():
    config = get_empty_config()
    config['compression'] = {'algorithm': 'const_sparsity'}
    return config


def get_basic_asym_quantization_config(model_size=4):
    config = get_quantization_config_without_range_init(model_size)
    config['compression']['activations'] = {"mode": "asymmetric"}
    config['compression']['initializer']['range'] = {"num_init_samples": 0}
    return config


@pytest.mark.parametrize('config_provider',
                         (get_quantization_config_without_range_init, get_basic_asym_quantization_config,
                          get_basic_sparsity_config,
                          get_basic_magnitude_sparsity_config, get_const_sparsity_config),
                         ids=('SymQuantization', 'AsymQuantization', 'Sparsity', 'MagnitudeSparsity', 'ConstSparsity'))
@pytest.mark.parametrize('model_provider', (BasicConvTestModel, BasicLinearTestModel),
                         ids=('Conv2d', 'Linear'))
class TestCompressionAlgos:
    def test_can_export_compressed_model(self, tmp_path, config_provider, model_provider):
        test_path = str(tmp_path.joinpath('test.onnx'))
        model = model_provider()
        config = config_provider()
        register_bn_adaptation_init_args(config)
        _, compression_ctrl = create_compressed_model_and_algo_for_test(model, config)

        compression_ctrl.export_model(test_path)
        assert os.path.exists(test_path)


class TestConfigCreator:
    def __init__(self):
        self._config = get_empty_config()
        self._algorithm_sections = {}

    def create(self) -> NNCFConfig:
        self._config['compression'] = []
        for algo_name, params in self._algorithm_sections.items():
            algo_section = {'algorithm': algo_name}
            if params:
                algo_section['params'] = params
            self._config['compression'].append(algo_section)
        return self._config

    def add_algo(self, name: str, params: Dict = None):
        self._algorithm_sections[name] = params
        return self

    def __str__(self):
        return '_'.join(self._algorithm_sections)


class CompressionStageTestStruct:
    def __init__(self, config_provider: 'TestConfigCreator', compression_stages: List[CompressionStage]):
        self.config_provider = config_provider
        self.compression_stages = compression_stages

    def __str__(self):
        return str(self.config_provider)


staged_quantization_params = {'activations_quant_start_epoch': 1, 'weights_quant_start_epoch': 2}
magnitude_sparsity_params = {'schedule': 'multistep',
                             'multistep_steps': [1, 2],
                             'multistep_sparsity_levels': [0, 0.3, 0.5]}
filter_pruning_params = {'schedule': 'exponential', 'num_init_steps': 0, 'pruning_steps': 3}
FFF_levels = [CompressionStage.FULLY_COMPRESSED] * 3
NPF_levels = [CompressionStage.UNCOMPRESSED, CompressionStage.PARTIALLY_COMPRESSED, CompressionStage.FULLY_COMPRESSED]
LIST_OF_TEST_PARAMS = [
    CompressionStageTestStruct(
        config_provider=TestConfigCreator().add_algo('quantization'),
        compression_stages=FFF_levels
    ),
    CompressionStageTestStruct(
        config_provider=TestConfigCreator().add_algo('quantization', staged_quantization_params),
        compression_stages=NPF_levels
    ),
    CompressionStageTestStruct(
        config_provider=TestConfigCreator().add_algo('const_sparsity'),
        compression_stages=FFF_levels
    ),
    CompressionStageTestStruct(
        config_provider=TestConfigCreator().add_algo('magnitude_sparsity', magnitude_sparsity_params),
        compression_stages=NPF_levels
    ),
    CompressionStageTestStruct(
        config_provider=TestConfigCreator().add_algo('rb_sparsity', {
            'sparsity_target': 0.61,
            'sparsity_target_epoch': 2,
        }),
        compression_stages=NPF_levels
    ),
    CompressionStageTestStruct(
        config_provider=TestConfigCreator().add_algo('filter_pruning', {
            'num_init_steps': 1,
            'pruning_steps': 2,
        }),
        compression_stages=[CompressionStage.UNCOMPRESSED,
                            CompressionStage.FULLY_COMPRESSED,
                            CompressionStage.FULLY_COMPRESSED]
    ),
    CompressionStageTestStruct(
        config_provider=TestConfigCreator().add_algo('filter_pruning', filter_pruning_params),
        compression_stages=NPF_levels
    ),
    CompressionStageTestStruct(
        config_provider=TestConfigCreator().add_algo('magnitude_sparsity', magnitude_sparsity_params).add_algo(
            'quantization'),
        compression_stages=[CompressionStage.PARTIALLY_COMPRESSED] * 2 + [CompressionStage.FULLY_COMPRESSED],
    ),
    CompressionStageTestStruct(
        config_provider=TestConfigCreator().add_algo('magnitude_sparsity', magnitude_sparsity_params).add_algo(
            'quantization', staged_quantization_params),
        compression_stages=NPF_levels,
    ),
    CompressionStageTestStruct(
        config_provider=TestConfigCreator().add_algo('quantization', staged_quantization_params).add_algo(
            'filter_pruning', filter_pruning_params),
        compression_stages=NPF_levels,
    ),
    CompressionStageTestStruct(
        config_provider=TestConfigCreator().add_algo('magnitude_sparsity', magnitude_sparsity_params).add_algo(
            'quantization', staged_quantization_params).add_algo('filter_pruning', filter_pruning_params),
        compression_stages=NPF_levels,
    ),
]


@pytest.mark.parametrize('test_struct', LIST_OF_TEST_PARAMS, ids=[str(param) for param in LIST_OF_TEST_PARAMS])
def test_can_get_compression_stage(test_struct: CompressionStageTestStruct):
    config_provider, compression_stages = test_struct.config_provider, test_struct.compression_stages
    model = BasicConvTestModel()
    config = config_provider.create()
    register_bn_adaptation_init_args(config)
    _, compression_ctrl = create_compressed_model_and_algo_for_test(model, config)
    compression_scheduler = compression_ctrl.scheduler
    assert compression_ctrl.compression_stage() == compression_stages[0]

    compression_scheduler.epoch_step()
    assert compression_ctrl.compression_stage() == compression_stages[0]

    compression_scheduler.epoch_step()
    assert compression_ctrl.compression_stage() == compression_stages[1]

    compression_scheduler.epoch_step()
    assert compression_ctrl.compression_stage() == compression_stages[2]


@pytest.mark.parametrize(('src', 'dst', 'ref'),
                            (
                             (CompressionStage.UNCOMPRESSED,
                              CompressionStage.UNCOMPRESSED,
                              CompressionStage.UNCOMPRESSED),
                             (CompressionStage.PARTIALLY_COMPRESSED,
                              CompressionStage.PARTIALLY_COMPRESSED,
                              CompressionStage.PARTIALLY_COMPRESSED),
                             (CompressionStage.FULLY_COMPRESSED,
                              CompressionStage.FULLY_COMPRESSED,
                              CompressionStage.FULLY_COMPRESSED),
                             (CompressionStage.UNCOMPRESSED,
                              CompressionStage.PARTIALLY_COMPRESSED,
                              CompressionStage.PARTIALLY_COMPRESSED),
                             (CompressionStage.UNCOMPRESSED,
                              CompressionStage.FULLY_COMPRESSED,
                              CompressionStage.PARTIALLY_COMPRESSED),
                             (CompressionStage.PARTIALLY_COMPRESSED,
                              CompressionStage.FULLY_COMPRESSED,
                              CompressionStage.PARTIALLY_COMPRESSED)
                              )
                         )
def test_combo_of_compression_stages(src, dst, ref):
    assert src + dst == ref
    assert dst + src == ref
    src_c = copy.deepcopy(src)
    src_c += dst
    assert src_c == ref
    dst_c = copy.deepcopy(dst)
    dst_c += src
    assert dst_c == ref


<<<<<<< HEAD
=======
QUANTIZATION = 'quantization'
SPARSITY_TYPES = ['magnitude', 'rb', 'const']
SPARSITY_ALGOS = ['_'.join([type, 'sparsity']) for type in SPARSITY_TYPES]  # 3S

LOAD_ALGOS = list(itertools.product([QUANTIZATION], SPARSITY_ALGOS))  # Q + 3S
LOAD_ALGOS += itertools.product(SPARSITY_ALGOS, [QUANTIZATION])  # 3S + Q

SAVE_ALGOS = [[algo] for algo in SPARSITY_ALGOS]  # 3S
SAVE_ALGOS += [[QUANTIZATION]]  # Q
SAVE_ALGOS += LOAD_ALGOS  # Q , 3S, 3S + Q, Q+3S

ALGOS = list(itertools.product(SAVE_ALGOS, LOAD_ALGOS))


@pytest.fixture(scope='module', params=ALGOS,
                ids=['__'.join(['save:' + '_'.join(a[0]),
                                'load:' + '_'.join(a[1])]) for a in ALGOS]
                )
def _algos(request):
    pair_algos = request.param
    save_algos = pair_algos[0]
    load_algos = pair_algos[1]
    resume_ok = False
    # resume expects the same list of algorithms
    if save_algos == load_algos:
        resume_ok = True

    if len(save_algos) == len(load_algos):
        for s, v in zip(save_algos, load_algos):
            if s != v and ('magnitude' in s and 'const' in v or 'const' in s and 'magnitude' in v):
                resume_ok = True

        # Priority mechanism ensures that algo permutations are irrelevant
        if set(save_algos) == set(load_algos):
            resume_ok = True
        else:
            saved_sparsity = filter(lambda x: x != QUANTIZATION, save_algos)
            loaded_sparsity = filter(lambda x: x != QUANTIZATION, load_algos)

            for s, v in zip(saved_sparsity, loaded_sparsity):
                # resume works fine for magnitude <-> const combo, because they have similar parameters
                if s != v and ('magnitude' in s and 'const' in v or 'const' in s and 'magnitude' in v):
                    resume_ok = True

    return {
        'save_algos': save_algos,
        'load_algos': load_algos,
        'is_resume_ok': resume_ok
    }


MODEL_WRAPPER = ["CPU", "GPU"]
WRAPPERS = list(itertools.product(MODEL_WRAPPER, MODEL_WRAPPER))


@pytest.fixture(scope='function', params=WRAPPERS,
                ids=['_'.join(['from:' + w[0], 'to:' + w[1]]) for w in WRAPPERS])
def _model_wrapper(request):
    modes = request.param

    def wrap_model(mode, model):
        if mode == "GPU":
            model = DataParallel(model, [0])
        return model

    return {
        'save_model': partial(wrap_model, modes[0]),
        'resume_model': partial(wrap_model, modes[1]),
    }


@pytest.mark.parametrize('is_resume', (True, False), ids=['resume', 'load_weights'])
def test_load_state_interoperability(_algos, _model_wrapper, is_resume):
    config_save = get_empty_config()
    config_save['compression'] = [{'algorithm': algo} for algo in _algos['save_algos']]
    register_bn_adaptation_init_args(config_save)
    compressed_model_save, _ = create_compressed_model_and_algo_for_test(BasicConvTestModel(), config_save)
    model_save = _model_wrapper['save_model'](compressed_model_save)
    saved_model_state = model_save.state_dict()
    ref_num_loaded = len(saved_model_state)

    config_resume = get_empty_config()
    config_resume['compression'] = [{'algorithm': algo} for algo in _algos['load_algos']]
    register_bn_adaptation_init_args(config_resume)
    compressed_model_resume, _ = create_compressed_model_and_algo_for_test(BasicConvTestModel(),
                                                                           config_resume)
    model_resume = _model_wrapper['resume_model'](compressed_model_resume)

    if not is_resume or (is_resume and _algos['is_resume_ok']):
        act_num_loaded = load_state(model_resume, saved_model_state, is_resume)

        if ('magnitude_sparsity' in _algos['load_algos'] or 'const_sparsity' in _algos['load_algos']) \
            and 'rb_sparsity' in _algos['save_algos']:
            # no need to load _mask and _uniform
            ref_num_loaded -= 2
        assert act_num_loaded == ref_num_loaded
    else:
        with pytest.raises(RuntimeError):
            load_state(model_resume, saved_model_state, is_resume)


LIST_ALGOS = [None, QUANTIZATION]
LIST_ALGOS += SPARSITY_ALGOS  # 3S


@pytest.mark.parametrize('is_resume', (True, False), ids=['resume', 'load_weights'])
@pytest.mark.parametrize('algo', tuple(LIST_ALGOS))
def test_ordinary_load(algo, _model_wrapper, is_resume):
    config = get_empty_config()
    if algo:
        config['compression'] = {'algorithm': algo}
    register_bn_adaptation_init_args(config)

    compressed_model_save, _ = create_compressed_model_and_algo_for_test(BasicConvTestModel(), config)
    model_save = _model_wrapper['save_model'](compressed_model_save)

    compressed_model_resume, _ = create_compressed_model_and_algo_for_test(BasicConvTestModel(), config)
    model_resume = _model_wrapper['resume_model'](compressed_model_resume)

    num_loaded = load_state(model_resume, model_save.state_dict(), is_resume)

    assert num_loaded == len(model_save.state_dict())


>>>>>>> d9391c04
def test_can_export_compressed_model_with_input_output_names(tmp_path):
    test_path = str(tmp_path.joinpath('test.onnx'))
    target_input_names = ['input1', 'input2']
    target_output_names = ['output1', 'output2']

    model = BasicTestModelWithTwoInputOutput()
    config = get_basic_asym_quantization_config()

    config["input_info"] = [{'sample_size': [1, 1, 4, 4]}, {'sample_size': [1, 1, 4, 4]}]
    register_bn_adaptation_init_args(config)

    _, compression_ctrl = create_compressed_model_and_algo_for_test(model, config)

    compression_ctrl.export_model(test_path, input_names=target_input_names,
                                  output_names=target_output_names)

    assert os.path.exists(test_path)

    onnx_model = onnx.load(test_path)
    # pylint: disable=no-member
    curr_input_names = [node.name for node in onnx_model.graph.input]
    curr_output_names = [node.name for node in onnx_model.graph.output]

    assert curr_input_names == target_input_names
    assert curr_output_names == target_output_names


def test_can_export_compressed_model_with_specified_domain_for_custom_ops(tmp_path):
    test_path = str(tmp_path.joinpath('test.onnx'))

    model = BasicTestModelWithTwoInputOutput()
    config = get_basic_asym_quantization_config()

    config["input_info"] = [{'sample_size': [1, 1, 4, 4]}, {'sample_size': [1, 1, 4, 4]}]
    register_bn_adaptation_init_args(config)

    _, compression_ctrl = create_compressed_model_and_algo_for_test(model, config)

    compression_ctrl.export_model(test_path)

    assert os.path.exists(test_path)

    onnx_model = onnx.load(test_path)

    count_custom_ops = 0
    # pylint: disable=no-member
    for op_node in onnx_model.graph.node:
        if op_node.op_type == "FakeQuantize":
            assert op_node.domain == DOMAIN_CUSTOM_OPS_NAME
            count_custom_ops += 1

    assert count_custom_ops == 4


def change_compression_algorithms_order(config):
    # changes order of compression algorithms in config
    def shift_list(list_for_shift):
        shifted_list = [list_for_shift.pop()] + list_for_shift
        return shifted_list

    config_compression = list(config.get('compression', {}))
    shifted_config_compression = shift_list(config_compression)
    config.update({'compression': shifted_config_compression})
    return config


def get_basic_rb_sparsity_int8_config():
    config = get_basic_sparsity_config()
    config.update({
        "compression": [
            {
                "algorithm": "rb_sparsity",
                "sparsity_init": 0.02,
                "params":
                    {
                        "schedule": "polynomial",
                        "sparsity_target": 0.5,
                        "sparsity_target_epoch": 2,
                        "sparsity_freeze_epoch": 3
                    },
            },
            {
                "algorithm": "quantization"
            }
        ]
    }
    )
    return config


comp_loss_configs = [
    get_basic_rb_sparsity_int8_config(),
    change_compression_algorithms_order(get_basic_rb_sparsity_int8_config())
]


@pytest.mark.parametrize("config", comp_loss_configs,
                         ids=[reduce(lambda x, y: x + "_" + y.get("algorithm", ""), config.get('compression', []),
                                     'compression')
                              for config in comp_loss_configs])
@pytest.mark.skipif(not cuda.is_available(), reason="Since its GPU test, no need to run this without GPUs available")
def test_compression_loss_gpu_device_compatibility(config):
    model = BasicConvTestModel()
    model.to(cuda.current_device())
    register_bn_adaptation_init_args(config)
    _, compression_ctrl = create_compressed_model_and_algo_for_test(model, config)
    compression_ctrl.loss()


@pytest.mark.parametrize('algo_name, target_device',
                         list(itertools.product(
                             list(COMPRESSION_ALGORITHMS.registry_dict.keys()),
                             list(x.value for x in HWConfigType))))
def test_target_device_is_propagated_to_algos(mocker, algo_name, target_device):
    if algo_name == NoCompressionAlgorithmBuilder.__name__:
        pytest.skip()
    model = BasicConvTestModel()
    config = NNCFConfig.from_dict({
        "input_info":
            {
                "sample_size": [1, 1, 32, 32],
            },
        "compression": {
            "algorithm": algo_name
        },
        "target_device": target_device
    })
    register_bn_adaptation_init_args(config)

    import nncf
    compression_builder_init_spy = mocker.spy(nncf.api.compression.CompressionAlgorithmBuilder, '__init__')
    create_compressed_model_and_algo_for_test(model, config)
    assert compression_builder_init_spy.call_args[0][1]["hw_config_type"] == HWConfigType.from_str(target_device)<|MERGE_RESOLUTION|>--- conflicted
+++ resolved
@@ -239,133 +239,6 @@
     assert dst_c == ref
 
 
-<<<<<<< HEAD
-=======
-QUANTIZATION = 'quantization'
-SPARSITY_TYPES = ['magnitude', 'rb', 'const']
-SPARSITY_ALGOS = ['_'.join([type, 'sparsity']) for type in SPARSITY_TYPES]  # 3S
-
-LOAD_ALGOS = list(itertools.product([QUANTIZATION], SPARSITY_ALGOS))  # Q + 3S
-LOAD_ALGOS += itertools.product(SPARSITY_ALGOS, [QUANTIZATION])  # 3S + Q
-
-SAVE_ALGOS = [[algo] for algo in SPARSITY_ALGOS]  # 3S
-SAVE_ALGOS += [[QUANTIZATION]]  # Q
-SAVE_ALGOS += LOAD_ALGOS  # Q , 3S, 3S + Q, Q+3S
-
-ALGOS = list(itertools.product(SAVE_ALGOS, LOAD_ALGOS))
-
-
-@pytest.fixture(scope='module', params=ALGOS,
-                ids=['__'.join(['save:' + '_'.join(a[0]),
-                                'load:' + '_'.join(a[1])]) for a in ALGOS]
-                )
-def _algos(request):
-    pair_algos = request.param
-    save_algos = pair_algos[0]
-    load_algos = pair_algos[1]
-    resume_ok = False
-    # resume expects the same list of algorithms
-    if save_algos == load_algos:
-        resume_ok = True
-
-    if len(save_algos) == len(load_algos):
-        for s, v in zip(save_algos, load_algos):
-            if s != v and ('magnitude' in s and 'const' in v or 'const' in s and 'magnitude' in v):
-                resume_ok = True
-
-        # Priority mechanism ensures that algo permutations are irrelevant
-        if set(save_algos) == set(load_algos):
-            resume_ok = True
-        else:
-            saved_sparsity = filter(lambda x: x != QUANTIZATION, save_algos)
-            loaded_sparsity = filter(lambda x: x != QUANTIZATION, load_algos)
-
-            for s, v in zip(saved_sparsity, loaded_sparsity):
-                # resume works fine for magnitude <-> const combo, because they have similar parameters
-                if s != v and ('magnitude' in s and 'const' in v or 'const' in s and 'magnitude' in v):
-                    resume_ok = True
-
-    return {
-        'save_algos': save_algos,
-        'load_algos': load_algos,
-        'is_resume_ok': resume_ok
-    }
-
-
-MODEL_WRAPPER = ["CPU", "GPU"]
-WRAPPERS = list(itertools.product(MODEL_WRAPPER, MODEL_WRAPPER))
-
-
-@pytest.fixture(scope='function', params=WRAPPERS,
-                ids=['_'.join(['from:' + w[0], 'to:' + w[1]]) for w in WRAPPERS])
-def _model_wrapper(request):
-    modes = request.param
-
-    def wrap_model(mode, model):
-        if mode == "GPU":
-            model = DataParallel(model, [0])
-        return model
-
-    return {
-        'save_model': partial(wrap_model, modes[0]),
-        'resume_model': partial(wrap_model, modes[1]),
-    }
-
-
-@pytest.mark.parametrize('is_resume', (True, False), ids=['resume', 'load_weights'])
-def test_load_state_interoperability(_algos, _model_wrapper, is_resume):
-    config_save = get_empty_config()
-    config_save['compression'] = [{'algorithm': algo} for algo in _algos['save_algos']]
-    register_bn_adaptation_init_args(config_save)
-    compressed_model_save, _ = create_compressed_model_and_algo_for_test(BasicConvTestModel(), config_save)
-    model_save = _model_wrapper['save_model'](compressed_model_save)
-    saved_model_state = model_save.state_dict()
-    ref_num_loaded = len(saved_model_state)
-
-    config_resume = get_empty_config()
-    config_resume['compression'] = [{'algorithm': algo} for algo in _algos['load_algos']]
-    register_bn_adaptation_init_args(config_resume)
-    compressed_model_resume, _ = create_compressed_model_and_algo_for_test(BasicConvTestModel(),
-                                                                           config_resume)
-    model_resume = _model_wrapper['resume_model'](compressed_model_resume)
-
-    if not is_resume or (is_resume and _algos['is_resume_ok']):
-        act_num_loaded = load_state(model_resume, saved_model_state, is_resume)
-
-        if ('magnitude_sparsity' in _algos['load_algos'] or 'const_sparsity' in _algos['load_algos']) \
-            and 'rb_sparsity' in _algos['save_algos']:
-            # no need to load _mask and _uniform
-            ref_num_loaded -= 2
-        assert act_num_loaded == ref_num_loaded
-    else:
-        with pytest.raises(RuntimeError):
-            load_state(model_resume, saved_model_state, is_resume)
-
-
-LIST_ALGOS = [None, QUANTIZATION]
-LIST_ALGOS += SPARSITY_ALGOS  # 3S
-
-
-@pytest.mark.parametrize('is_resume', (True, False), ids=['resume', 'load_weights'])
-@pytest.mark.parametrize('algo', tuple(LIST_ALGOS))
-def test_ordinary_load(algo, _model_wrapper, is_resume):
-    config = get_empty_config()
-    if algo:
-        config['compression'] = {'algorithm': algo}
-    register_bn_adaptation_init_args(config)
-
-    compressed_model_save, _ = create_compressed_model_and_algo_for_test(BasicConvTestModel(), config)
-    model_save = _model_wrapper['save_model'](compressed_model_save)
-
-    compressed_model_resume, _ = create_compressed_model_and_algo_for_test(BasicConvTestModel(), config)
-    model_resume = _model_wrapper['resume_model'](compressed_model_resume)
-
-    num_loaded = load_state(model_resume, model_save.state_dict(), is_resume)
-
-    assert num_loaded == len(model_save.state_dict())
-
-
->>>>>>> d9391c04
 def test_can_export_compressed_model_with_input_output_names(tmp_path):
     test_path = str(tmp_path.joinpath('test.onnx'))
     target_input_names = ['input1', 'input2']
