from dataclasses import dataclass
from functools import partial
from typing import List

import numpy as np
import pytest
import torch
# TODO: why "import nncf" is not enough for calling patch_torch_operators??
import nncf.torch

from torch import nn
from transformers import AutoModelForQuestionAnswering
from transformers import AutoModelForSequenceClassification
from transformers import BertConfig
from transformers import CLIPVisionConfig
from transformers import CLIPVisionModel
from transformers import GPT2Config
from transformers import MobileBertConfig

from nncf import NNCFConfig
from transformers import CLIPVisionModel
# TODO: why this import breaks BERT tests???
#             assert len(output_tensors_shapes) == 1 or len(set(output_tensors_shapes)) <= 1, node.node_name
#  >           output_tensors_shape = output_tensors_shapes[0]
#  E           IndexError: list index out of range
#  need to dump graph, seems like some operation is not wrapped because of order of imports?
#  ANSWER: gelu is not patched, graph is disjointed and linear has no output shapes, which is not expected.

from transformers import CLIPVisionConfig
from transformers import GPT2Config
from transformers import MobileBertConfig

from nncf.experimental.common.pruning.nodes_grouping import MinimalDimensionBlock
from nncf.experimental.common.pruning.nodes_grouping import PruningNodeGroup
from nncf.experimental.common.pruning.nodes_grouping import get_pruning_groups
from nncf.experimental.torch.pruning.operations import PT_EXPERIMENTAL_PRUNING_OPERATOR_METATYPES
from nncf.torch.layers import NNCF_PRUNING_MODULES_DICT
from nncf.torch.model_creation import create_nncf_network
from tests.torch.test_compressed_graph import GeneralModelDesc
from tests.torch.test_compressed_graph import IModelDesc


class SelfAttention(nn.Module):
    def __init__(self):
        super().__init__()
        self.q = nn.Linear(768, 768)
        self.k = nn.Linear(768, 768)
        self.v = nn.Linear(768, 768)
        self.o = nn.Linear(768, 768)
        self.sm = nn.Softmax()

    def forward(self, x):
        # assert x.shape == [384, 768]
        k = self.k(x)
        q = self.q(x)
        v = self.v(x)
        k = k.view(-1, 12, 64).permute(1, 0, 2)
        q = q.view(-1, 12, 64).permute(1, 2, 0)
        v = v.view(-1, 12, 64).permute(1, 0, 2)
        x = self.sm(torch.matmul(k, q)) / np.sqrt(1 / 384)
        x = torch.matmul(x, v)
        x = x.permute(1, 0, 2).contiguous().view(-1, 768)
        return self.o(x)


@dataclass
class GroupTestDesc:
    model_desc: IModelDesc
    ref_groups: List[PruningNodeGroup]


TEST_DESCS = [
    GroupTestDesc(
        model_desc=GeneralModelDesc(
            model_builder=SelfAttention,
            input_sample_sizes=([384, 768])
        ),
        ref_groups=[
            PruningNodeGroup(
                dim_blocks={
                    MinimalDimensionBlock(64, 0, 1, 0),
                    MinimalDimensionBlock(64, 0, 2, 0),
                    MinimalDimensionBlock(64, 0, 3, 0),
                    MinimalDimensionBlock(64, 0, 17, 1)
                })
        ]
    ),
    GroupTestDesc(
        model_desc=GeneralModelDesc(
            model_name='1_layer_BERT',
            input_info=[dict(sample_size=[1, 10], type='long')] * 3,
            model_builder=partial(AutoModelForQuestionAnswering.from_config, BertConfig(num_hidden_layers=1))
        ),
        ref_groups=[
            PruningNodeGroup(
                dim_blocks={
                    MinimalDimensionBlock(64, 0, 11, 0),
                    MinimalDimensionBlock(64, 0, 12, 0),
                    MinimalDimensionBlock(64, 0, 15, 0),
                    MinimalDimensionBlock(64, 0, 30, 1),
                }),
            PruningNodeGroup(
                dim_blocks={
                    MinimalDimensionBlock(1, 0, 34, 0),
                    MinimalDimensionBlock(1, 0, 36, 1)
                })
        ]
    ),

    GroupTestDesc(
        model_desc=GeneralModelDesc(
            model_name='larger_BERT',
            input_info=[dict(sample_size=[1, 128], type='long')] * 4,
            # input_info = [
            #     ModelInputInfo(shape=[1, 128], type_str='long', keyword='input_ids'),
            #     ModelInputInfo(shape=[1, 128], type_str='long', keyword='attention_mask'),
            #     ModelInputInfo(shape=[1, 128], type_str='long', keyword='token_type_ids'),
            #     ModelInputInfo(shape=[1, 128], type_str='long', keyword='position_ids'),
            # ],
            model_builder=partial(AutoModelForSequenceClassification.from_config,
                                  BertConfig(
                                      hidden_size=4,
                                      intermediate_size=3,
                                      max_position_embeddings=128,
                                      num_attention_heads=2,
                                      num_hidden_layers=1,
                                      vocab_size=10,
                                      num_labels=2,
                                      mhsa_qkv_bias=True,
                                      mhsa_o_bias=True,
                                      ffn_bias=True
                                  ))
        ),
        ref_groups=[
            PruningNodeGroup(
                dim_blocks={
                    MinimalDimensionBlock(size=2, offset=0, producer_id=31, pruning_dimension=1),
                    MinimalDimensionBlock(size=2, offset=0, producer_id=16, pruning_dimension=0),
                    MinimalDimensionBlock(size=2, offset=0, producer_id=12, pruning_dimension=0),
                    MinimalDimensionBlock(size=2, offset=0, producer_id=13, pruning_dimension=0)
                }
            ),
            PruningNodeGroup(
                dim_blocks={
                    MinimalDimensionBlock(size=1, offset=0, producer_id=35, pruning_dimension=0),
                    MinimalDimensionBlock(size=1, offset=0, producer_id=37, pruning_dimension=1)
                }
            ),
            PruningNodeGroup(
                dim_blocks={
                    MinimalDimensionBlock(size=1, offset=0, producer_id=42, pruning_dimension=0),
                    MinimalDimensionBlock(size=1, offset=0, producer_id=45, pruning_dimension=1)
                }
            )
        ]
    ),
    GroupTestDesc(
        model_desc=GeneralModelDesc(
            model_name='MobileBERT',
            input_info=[dict(sample_size=[1, 128], type='long')] * 4,
            model_builder=partial(AutoModelForSequenceClassification.from_config,
                                  MobileBertConfig(
                                      hidden_size=4,
                                      intermediate_size=3,
                                      max_position_embeddings=128,
                                      num_attention_heads=2,
                                      num_hidden_layers=1,
                                      vocab_size=10,
                                      num_labels=2,
                                      mhsa_qkv_bias=True,
                                      mhsa_o_bias=True,
                                      ffn_bias=True
                                  ))
        ),
        ref_groups=[
            # Why was this group filtered out?
            # PruningNodeGroup(
            #     dim_blocks={
            #         MinimalDimensionBlock(size=1, offset=0, producer_id=22, pruning_dimension=0),
            #         MinimalDimensionBlock(size=1, offset=0, producer_id=24, pruning_dimension=1),
            #         MinimalDimensionBlock(size=1, offset=0, producer_id=25, pruning_dimension=1),
            #     }
            # ),
            PruningNodeGroup(
                dim_blocks={
                    MinimalDimensionBlock(size=64, offset=0, producer_id=26, pruning_dimension=0),
                    MinimalDimensionBlock(size=64, offset=0, producer_id=27, pruning_dimension=0),
                    MinimalDimensionBlock(size=64, offset=0, producer_id=25, pruning_dimension=0),
                    MinimalDimensionBlock(size=64, offset=0, producer_id=44, pruning_dimension=1)
                }
            ),
            PruningNodeGroup(
                dim_blocks={
                    MinimalDimensionBlock(size=1, offset=0, producer_id=50, pruning_dimension=1),
                    MinimalDimensionBlock(size=1, offset=0, producer_id=48, pruning_dimension=0)
                }
            ),
            PruningNodeGroup(
                dim_blocks={
                    MinimalDimensionBlock(size=1, offset=0, producer_id=56, pruning_dimension=1),
                    MinimalDimensionBlock(size=1, offset=0, producer_id=54, pruning_dimension=0)
                }
            ),
            PruningNodeGroup(
                dim_blocks={
                    MinimalDimensionBlock(size=1, offset=0, producer_id=62, pruning_dimension=1),
                    MinimalDimensionBlock(size=1, offset=0, producer_id=60, pruning_dimension=0)
                }
            ),
            PruningNodeGroup(
                dim_blocks={
                    MinimalDimensionBlock(size=1, offset=0, producer_id=68, pruning_dimension=1),
                    MinimalDimensionBlock(size=1, offset=0, producer_id=66, pruning_dimension=0)
                }
            ),
            PruningNodeGroup(
                dim_blocks={
                    MinimalDimensionBlock(size=1, offset=0, producer_id=81, pruning_dimension=1),
                    MinimalDimensionBlock(size=1, offset=0, producer_id=78, pruning_dimension=0)
                }
            )
        ]
    ),
    GroupTestDesc(
        model_desc=GeneralModelDesc(
            model_name='GPT2Text',
            input_info=[dict(sample_size=[1, 128], type='long')] * 1,
            model_builder=partial(AutoModelForSequenceClassification.from_config,
                                  GPT2Config(n_embd=4, n_layer=2, n_head=2, vocab_size=2))
        ),
        ref_groups=[]
    ),
    GroupTestDesc(
        model_desc=GeneralModelDesc(
            model_name='CLIP',
            input_info=[dict(sample_size=[1, 3, 3, 3], type='float')] * 1,
            model_builder=partial(CLIPVisionModel,
                                  CLIPVisionConfig(
                                      hidden_size=2,
                                      intermediate_size=2,
                                      num_hidden_layers=1,
                                      num_attention_heads=2,
                                      num_channels=3,
                                      image_size=3,
                                      patch_size=3,
                                      # n_embd=4, n_layer=2, n_head=2, vocab_size=2
                                  ))
        ),
        ref_groups=[]
    ),
    # TODO: add Swin and Wave2Vec
]


@pytest.mark.parametrize(
    "desc", TEST_DESCS, ids=[m.model_desc.model_name for m in TEST_DESCS]
)
def test_graph(desc: GroupTestDesc):
    model_desc = desc.model_desc
    model = model_desc.get_model()
    config = NNCFConfig({"input_info": model_desc.create_input_info()})
    nncf_network = create_nncf_network(model, config)
<<<<<<< HEAD
    nncf_network.get_graph().visualize_graph('nncf_network.dot')
=======
    nncf_network.get_graph().visualize_graph("original_graph.dot")

>>>>>>> f6e7d2b0
    pruning_producing_types = [x.op_func_name for x in NNCF_PRUNING_MODULES_DICT]
    actual_groups = get_pruning_groups(nncf_network.get_graph(),
                                       PT_EXPERIMENTAL_PRUNING_OPERATOR_METATYPES,
                                       pruning_producing_types)

    assert actual_groups == desc.ref_groups<|MERGE_RESOLUTION|>--- conflicted
+++ resolved
@@ -260,12 +260,7 @@
     model = model_desc.get_model()
     config = NNCFConfig({"input_info": model_desc.create_input_info()})
     nncf_network = create_nncf_network(model, config)
-<<<<<<< HEAD
     nncf_network.get_graph().visualize_graph('nncf_network.dot')
-=======
-    nncf_network.get_graph().visualize_graph("original_graph.dot")
-
->>>>>>> f6e7d2b0
     pruning_producing_types = [x.op_func_name for x in NNCF_PRUNING_MODULES_DICT]
     actual_groups = get_pruning_groups(nncf_network.get_graph(),
                                        PT_EXPERIMENTAL_PRUNING_OPERATOR_METATYPES,
