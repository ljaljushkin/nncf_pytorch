--- conflicted
+++ resolved
@@ -29,11 +29,7 @@
 def test_struct_auxiliary_nodes_nncf_graph():
     model = get_basic_conv_test_model()
     config = get_basic_quantization_config()
-<<<<<<< HEAD
-    compressed_model, _ = create_compressed_model_and_algo_for_test(model, config)
-=======
     compressed_model, _ = create_compressed_model_and_algo_for_test(model, config, force_no_init=True)
->>>>>>> f00cddcd
 
     nncf_graph = convert_keras_model_to_nncf_graph(compressed_model)
 
