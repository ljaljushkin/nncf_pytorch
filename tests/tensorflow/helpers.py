"""
 Copyright (c) 2020 Intel Corporation
 Licensed under the Apache License, Version 2.0 (the "License");
 you may not use this file except in compliance with the License.
 You may obtain a copy of the License at
      http://www.apache.org/licenses/LICENSE-2.0
 Unless required by applicable law or agreed to in writing, software
 distributed under the License is distributed on an "AS IS" BASIS,
 WITHOUT WARRANTIES OR CONDITIONS OF ANY KIND, either express or implied.
 See the License for the specific language governing permissions and
 limitations under the License.
"""
from typing import Dict

import numpy as np
import tensorflow as tf
from nncf.api.compression import CompressionState
from tensorflow.python.ops.init_ops import Constant

from nncf import NNCFConfig
from nncf.tensorflow.helpers.model_creation import create_compressed_model

from examples.tensorflow.common.object_detection.datasets.builder import COCODatasetBuilder


def get_conv_init_value(shape, value):
    mask = np.eye(shape[0], shape[1])
    mask = np.expand_dims(mask, axis=(2, 3))
    value = np.full(shape, value)
    value += mask
    return value


def get_empty_config(input_sample_sizes=None):
    if input_sample_sizes is None:
        input_sample_sizes = [1, 4, 4, 1]

    def _create_input_info():
        if isinstance(input_sample_sizes, tuple):
            return [{"sample_size": sizes} for sizes in input_sample_sizes]
        return [{"sample_size": input_sample_sizes}]

    config = NNCFConfig({
        "model": "basic_sparse_conv",
        "input_info": _create_input_info()
    })
    return config


def get_mock_model(input_shape=(1,)):
    inputs = tf.keras.Input(shape=input_shape)
    outputs = tf.keras.layers.Dense(1)(inputs)
    return tf.keras.Model(inputs=inputs, outputs=outputs)


def get_basic_fc_test_model(input_shape=(4, ), out_shape=10):
    inputs = tf.keras.Input(shape=input_shape)
    outputs = tf.keras.layers.Dense(out_shape)(inputs)
    return tf.keras.Model(inputs=inputs, outputs=outputs)


def get_basic_conv_test_model(input_shape=(4, 4, 1), out_channels=2, kernel_size=2, weight_init=-1., bias_init=-2.,
                              transpose=False):
    inputs = tf.keras.Input(shape=input_shape)
    outputs = create_conv(input_shape[-1], out_channels, kernel_size, weight_init, bias_init, transpose)(inputs)
    return tf.keras.Model(inputs=inputs, outputs=outputs)


def get_basic_two_conv_test_model(input_shape=(4, 4, 1), out_channels=2, kernel_size=2, weight_init=-1., bias_init=-2.,
                                  transpose=False):
    inputs = tf.keras.Input(shape=input_shape)
    outputs = create_conv(input_shape[-1], input_shape[-1], kernel_size, weight_init, bias_init, transpose)(inputs)
    outputs = create_conv(input_shape[-1], out_channels, kernel_size, weight_init, bias_init, transpose)(outputs)
    return tf.keras.Model(inputs=inputs, outputs=outputs)


def get_basic_n_conv_test_model(input_shape=(24, 24, 1), in_out_ch=((1, 3), (3, 5), (5, 7), (7, 10)),
                                kernel_sizes=(2,) * 4, weight_init=-1., bias_init=-2., transpose=False):
    # n = 2 * len(in_out_ch) conv model
    inputs = tf.keras.Input(shape=input_shape)
    outputs = inputs
    for in_out, kernel_size in zip(in_out_ch, kernel_sizes):
        outputs = create_conv(*in_out, kernel_size, weight_init, bias_init, transpose)(outputs)
    for in_out, kernel_size in zip(in_out_ch[::-1], kernel_sizes[::-1]):
        outputs = create_conv(*reversed(in_out), kernel_size, weight_init, bias_init, transpose)(outputs)
    return tf.keras.Model(inputs=inputs, outputs=outputs)


<<<<<<< HEAD
def create_compressed_model_and_algo_for_test(model, config, compression_state=None):
    assert isinstance(config, NNCFConfig)
    tf.keras.backend.clear_session()
=======
class DummyCompressionState(CompressionState):
    @property
    def builder_state(self) -> Dict:
        return {}

    @property
    def ctrl_state(self) -> Dict:
        return {}

    def load_state(self, state: Dict):
        pass


def create_compressed_model_and_algo_for_test(model, config, compression_state=None, force_no_init=False):
    assert isinstance(config, NNCFConfig)
    tf.keras.backend.clear_session()
    if force_no_init:
        compression_state = DummyCompressionState()
>>>>>>> 27f0fb1b
    algo, model = create_compressed_model(model, config, compression_state)
    return model, algo


def create_conv(in_channels, out_channels, kernel_size, weight_init, bias_init, transpose=False):
    weight_init = get_conv_init_value((kernel_size, kernel_size, in_channels, out_channels), weight_init)
    args = {'filters': out_channels,
            'kernel_size': kernel_size,
            'kernel_initializer': Constant(weight_init),
            'bias_initializer': Constant(bias_init)}
    if not transpose:
        conv_cls = tf.keras.layers.Conv2D
    else:
        conv_cls = tf.keras.layers.Conv2DTranspose
    return conv_cls(**args)


def check_equal(test, reference, rtol=1e-4):
    test = test.numpy()
    reference = reference.numpy()
    for i, (x, y) in enumerate(zip(test, reference)):
        np.testing.assert_allclose(x, y, rtol=rtol, err_msg="Index: {}".format(i))


class MockCOCODatasetBuilder(COCODatasetBuilder):
    @property
    def num_examples(self):
        return 5


def get_coco_dataset_builders(config, num_devices, **kwargs):
    builders = []

    if kwargs.get('train', False):
        builders.append(MockCOCODatasetBuilder(config=config,
                                               is_train=True,
                                               num_devices=num_devices))

        if kwargs.get('calibration', False):
            config_ = config.deepcopy()
            config_.batch_size = builders[0].batch_size
            builders.append(MockCOCODatasetBuilder(config=config_,
                                                   is_train=True,
                                                   num_devices=1))

    if kwargs.get('validation', False):
        builders.append(MockCOCODatasetBuilder(config=config,
                                               is_train=False,
                                               num_devices=num_devices))

    if len(builders) == 1:
        builders = builders[0]

    return builders


def get_weight_by_name(layer, name):
    return next(x for x in layer.weights if x.name[:-2].endswith(name))


def get_op_by_cls(wrapper, cls):
    for ops in wrapper.weights_attr_ops.values():
        for op in ops.values():
            if isinstance(op, cls):
                return op
    return None<|MERGE_RESOLUTION|>--- conflicted
+++ resolved
@@ -86,11 +86,6 @@
     return tf.keras.Model(inputs=inputs, outputs=outputs)
 
 
-<<<<<<< HEAD
-def create_compressed_model_and_algo_for_test(model, config, compression_state=None):
-    assert isinstance(config, NNCFConfig)
-    tf.keras.backend.clear_session()
-=======
 class DummyCompressionState(CompressionState):
     @property
     def builder_state(self) -> Dict:
@@ -109,7 +104,6 @@
     tf.keras.backend.clear_session()
     if force_no_init:
         compression_state = DummyCompressionState()
->>>>>>> 27f0fb1b
     algo, model = create_compressed_model(model, config, compression_state)
     return model, algo
 
