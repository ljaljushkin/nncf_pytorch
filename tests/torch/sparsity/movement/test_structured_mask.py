# Copyright (c) 2023 Intel Corporation
# Licensed under the Apache License, Version 2.0 (the "License");
# you may not use this file except in compliance with the License.
# You may obtain a copy of the License at
#      http://www.apache.org/licenses/LICENSE-2.0
# Unless required by applicable law or agreed to in writing, software
# distributed under the License is distributed on an "AS IS" BASIS,
# WITHOUT WARRANTIES OR CONDITIONS OF ANY KIND, either express or implied.
# See the License for the specific language governing permissions and
# limitations under the License.
import logging
import re
from pathlib import Path
from typing import List, Tuple
from unittest.mock import Mock

import pandas as pd
import pytest
import torch
from pkg_resources import parse_version

from nncf.common.logging import nncf_logger
from nncf.config import NNCFConfig
from nncf.experimental.torch.sparsity.movement.algo import is_supported_model_family
from nncf.experimental.torch.sparsity.movement.layers import MovementSparsifier
from nncf.experimental.torch.sparsity.movement.layers import SparseConfig
from nncf.experimental.torch.sparsity.movement.layers import SparseStructure
from nncf.experimental.torch.sparsity.movement.structured_mask_handler import StructuredMaskContext
from nncf.experimental.torch.sparsity.movement.structured_mask_handler import StructuredMaskContextGroup
from nncf.experimental.torch.sparsity.movement.structured_mask_handler import StructuredMaskContextStatistics
from nncf.experimental.torch.sparsity.movement.structured_mask_handler import StructuredMaskHandler
from nncf.torch import create_compressed_model
from tests.shared.logging import nncf_caplog  # pylint:disable=unused-import
from tests.torch.sparsity.movement.helpers import BaseMockRunRecipe
from tests.torch.sparsity.movement.helpers import BertRunRecipe
from tests.torch.sparsity.movement.helpers import DictInTransformerBlockOrder
from tests.torch.sparsity.movement.helpers import SwinRunRecipe
from tests.torch.sparsity.movement.helpers import Wav2Vec2RunRecipe
from tests.torch.sparsity.movement.helpers import mock_linear_nncf_node

STRUCTURED_MASK_SUPPORTED_RECIPES = [
    BertRunRecipe().model_config_(hidden_size=4, intermediate_size=3),
    BertRunRecipe().model_config_(hidden_size=4, intermediate_size=3, mhsa_qkv_bias=False),
    BertRunRecipe().model_config_(hidden_size=4, intermediate_size=3, mhsa_o_bias=False),
    BertRunRecipe().model_config_(hidden_size=4, intermediate_size=3, ffn_bias=False),
    BertRunRecipe().model_config_(
        hidden_size=4, intermediate_size=3, mhsa_qkv_bias=False, mhsa_o_bias=False, ffn_bias=False
    ),
    Wav2Vec2RunRecipe().model_config_(hidden_size=4, intermediate_size=3),
    SwinRunRecipe().model_config_(embed_dim=4, mlp_ratio=0.75, qkv_bias=False),
    SwinRunRecipe().model_config_(embed_dim=4, mlp_ratio=0.75, depths=[1], num_heads=[2]),
]

desc_test_update_independent_structured_mask = {
    "prune1row": dict(
        weight_binary_mask=torch.FloatTensor([[1, 1, 0], [1, 1, 0], [0, 0, 0]]),
        bias_binary_mask=torch.FloatTensor([1, 0, 0]),
        prune_grid=(1, 3),
        ref_independent_structured_mask=torch.FloatTensor([[1], [1], [0]]),
    ),
    "prune1col": dict(
        weight_binary_mask=torch.FloatTensor([[1, 1, 0], [1, 1, 0], [0, 0, 0]]),
        bias_binary_mask=torch.FloatTensor([1, 0, 0]),
        prune_grid=(3, 1),
        ref_independent_structured_mask=torch.FloatTensor([[1, 1, 0]]),
    ),
    "prune1col_nobias": dict(
        weight_binary_mask=torch.FloatTensor([[1, 1, 0], [1, 1, 0], [0, 0, 0]]),
        bias_binary_mask=None,
        prune_grid=(3, 1),
        ref_independent_structured_mask=torch.FloatTensor([[1, 1, 0]]),
    ),
    "not_prunable": dict(
        weight_binary_mask=torch.FloatTensor([[1, 1, 0], [1, 1, 0], [0, 0, 0]]),
        bias_binary_mask=torch.FloatTensor([1, 1, 1]),
        prune_grid=(1, 3),
        ref_independent_structured_mask=torch.FloatTensor([[1], [1], [1]]),
    ),
}

desc_test_gather_statistics_from_operand = {
    "row_prune_with_bias": dict(
        weight_mask=torch.FloatTensor([[0] * 4, [0] * 4, [1] * 4, [1] * 4]),
        bias_mask=torch.FloatTensor([0, 0, 1, 1]),
        prune_grid=(2, 4),
        prune_by_row=True,
        pruned_weight_shape=(2, 4),
        pruned_bias_shape=(2,),
        head_to_keep=[1],
    ),
    "row_prune_without_bias": dict(
        weight_mask=torch.FloatTensor([[0] * 4, [0] * 4, [1] * 4, [1] * 4]),
        bias_mask=None,
        prune_grid=(2, 4),
        prune_by_row=True,
        pruned_weight_shape=(2, 4),
        pruned_bias_shape=(0,),
        head_to_keep=[1],
    ),
    "col_prune_with_bias": dict(
        weight_mask=torch.FloatTensor([[1, 1, 1, 0]] * 4),
        bias_mask=torch.FloatTensor([1, 1, 1, 1]),
        prune_grid=(4, 1),
        prune_by_row=False,
        pruned_weight_shape=(4, 3),
        pruned_bias_shape=(4,),
        head_to_keep=[0, 1, 2],
    ),
    "col_prune_without_bias": dict(
        weight_mask=torch.FloatTensor([[1, 1, 1, 0]] * 4),
        bias_mask=None,
        prune_grid=(4, 1),
        prune_by_row=False,
        pruned_weight_shape=(4, 3),
        pruned_bias_shape=(0,),
        head_to_keep=[0, 1, 2],
    ),
}


class TestStructuredMaskContext:
    @pytest.mark.parametrize(
        ("input_grid", "ref_resolved_grid"), [((1, 4), (1, 4)), ((-1, 2), (4, 2)), ((4, -1), (4, 4))]
    )
    def test_can_resolve_prune_grid_size(self, input_grid, ref_resolved_grid):
        operand = MovementSparsifier(
            mock_linear_nncf_node(4, 4),
            SparseConfig(SparseStructure.FINE),
        )
        prune_by_row = input_grid[0] not in [-1, 4]
        ctx = StructuredMaskContext(operand, "linear", input_grid, prune_by_row)
        assert ctx.grid_size == ref_resolved_grid

    @pytest.mark.parametrize(
        ("structure_grid_size", "ref_mask_shape"),
        [
            ((2, 4), torch.Size([2, 1])),
            ((4, 1), torch.Size([1, 4])),
        ],
    )
    @pytest.mark.parametrize("is_dependent_mask", [True, False], ids=["dependent", "independent"])
    def test_structured_mask_setter(self, is_dependent_mask: bool, structure_grid_size, ref_mask_shape):
        mask_name = "dependent_structured_mask" if is_dependent_mask else "independent_structured_mask"
        operand = MovementSparsifier(mock_linear_nncf_node(4, 4))
        prune_by_row = structure_grid_size[0] not in [-1, 4]
        ctx = StructuredMaskContext(operand, "linear", structure_grid_size, prune_by_row)
        assert getattr(ctx, mask_name) is None
        # initialize
        ref_mask1 = torch.ones(ref_mask_shape)
        setattr(ctx, mask_name, ref_mask1)
        assert torch.equal(getattr(ctx, mask_name), ref_mask1)
        assert getattr(ctx, mask_name).requires_grad is False
        assert getattr(ctx, mask_name).device == ref_mask1.device
        id_on_creation = id(getattr(ctx, mask_name))
        assert id_on_creation != id(ref_mask1)
        # reset value
        ref_mask2 = torch.zeros(ref_mask_shape, requires_grad=True)
        setattr(ctx, mask_name, ref_mask2)
        assert torch.equal(getattr(ctx, mask_name), ref_mask2)
        assert getattr(ctx, mask_name).requires_grad is False
        assert id(getattr(ctx, mask_name)) == id_on_creation

    @pytest.mark.parametrize("is_dependent_mask", [True, False], ids=["dependent", "independent"])
    def test_structured_mask_setter_with_wrong_shape(self, is_dependent_mask: bool):
        mask_name = "dependent_structured_mask" if is_dependent_mask else "independent_structured_mask"
        operand = MovementSparsifier(mock_linear_nncf_node(1, 1))
        ctx = StructuredMaskContext(operand, "linear", (1, 1), True)
        with pytest.raises(ValueError, match="Wrong shape"):
            setattr(ctx, mask_name, torch.ones(2))

    @pytest.mark.skipif(
        parse_version(torch.__version__) < parse_version("1.12"),
        reason=f"torch {torch.__version__} may not compatible with installed transformers package. "
        f"Some tests may fail with error",
    )
    @pytest.mark.parametrize("is_dependent_mask", [True, False], ids=["dependent", "independent"])
    def test_structured_mask_setter_with_device_change(
        self, is_dependent_mask: bool, nncf_caplog
    ):  # pylint: disable=redefined-outer-name
        mask_name = "dependent_structured_mask" if is_dependent_mask else "independent_structured_mask"
        operand = MovementSparsifier(mock_linear_nncf_node(1, 1))
        ctx = StructuredMaskContext(operand, "linear", (1, 1), True)
        setattr(ctx, mask_name, torch.ones(1, 1))
        # use 'meta' device for check since it does not need gpus
        mock_meta_mask = torch.ones((1, 1), device=torch.device("meta"))
        with nncf_caplog.at_level(logging.DEBUG, logger=nncf_logger.name):
            setattr(ctx, mask_name, mock_meta_mask)
            assert getattr(ctx, mask_name).device == torch.device("meta")
        assert f"Changing {mask_name} device" in nncf_caplog.text

    @pytest.mark.parametrize(
        "desc",
        desc_test_update_independent_structured_mask.values(),
        ids=desc_test_update_independent_structured_mask.keys(),
    )
    def test_update_independent_structured_mask(self, desc):
        sparsifier = Mock()
        sparsifier.prune_bias = desc["bias_binary_mask"] is not None
        sparsifier.weight_ctx.binary_mask = desc["weight_binary_mask"]
        if sparsifier.prune_bias:
            sparsifier.bias_ctx.binary_mask = desc["bias_binary_mask"]
        ctx = StructuredMaskContext(sparsifier, "linear", desc["prune_grid"], True)
        ctx.update_independent_structured_mask_from_operand()
        assert torch.equal(ctx.independent_structured_mask, desc["ref_independent_structured_mask"])

    @pytest.mark.parametrize(
        "desc",
        [
            dict(
                mask=torch.FloatTensor([[1, 0, 1]]),
                prune_grid=(2, 1),
                ref_binary_mask=torch.FloatTensor([[1, 0, 1], [1, 0, 1]]),
            ),
            dict(
                mask=torch.FloatTensor([[1], [0], [1]]),
                prune_grid=(1, 2),
                ref_binary_mask=torch.FloatTensor([[1, 1], [0, 0], [1, 1]]),
            ),
        ],
    )
    def test_populate_dependent_structured_mask(self, desc: dict):
        sparsifier = Mock()
        sparsifier.prune_bias = True
<<<<<<< HEAD
        ref_weight_mask = desc["ref_binary_mask"]
        ref_bias_mask = ref_weight_mask.amax(dim=1)
        sparsifier.weight_ctx.binary_mask = torch.ones_like(ref_weight_mask)
        sparsifier.bias_ctx.binary_mask = torch.ones_like(ref_bias_mask)
        ctx = StructuredMaskContext(sparsifier, "linear", desc["prune_grid"], True)
        ctx.dependent_structured_mask = desc["mask"]
        ctx.populate_dependent_structured_mask_to_operand()
        assert torch.equal(sparsifier.weight_ctx.binary_mask, ref_weight_mask)
        assert torch.equal(sparsifier.bias_ctx.binary_mask, ref_bias_mask)

    def test_populate_dependent_structured_mask_by_row_and_column(self):
        mask_1 = torch.FloatTensor([[1, 0, 1]])
        prune_grid_1 = (2, 1)
        mask_2 = torch.FloatTensor([[0], [1]])
        prune_grid_2 = (1, 3)
        ref_weight_mask = torch.FloatTensor([[0, 0, 0], [1, 0, 1]])
        ref_bias_mask = ref_weight_mask.amax(dim=1)

        sparsifier = Mock()
        sparsifier.prune_bias = True

        ref_bias_mask = ref_weight_mask.amax(dim=1)
        sparsifier.weight_ctx.binary_mask = torch.ones_like(ref_weight_mask)
        sparsifier.bias_ctx.binary_mask = torch.ones_like(ref_bias_mask)

        ctx = StructuredMaskContext(sparsifier, "linear", prune_grid_1, True)
        ctx.dependent_structured_mask = mask_1
        ctx.populate_dependent_structured_mask_to_operand()

        ctx = StructuredMaskContext(sparsifier, "linear", prune_grid_2, True)
        ctx.dependent_structured_mask = mask_2
        ctx.populate_dependent_structured_mask_to_operand()

        assert torch.equal(sparsifier.weight_ctx.binary_mask, ref_weight_mask)
        assert torch.equal(sparsifier.bias_ctx.binary_mask, ref_bias_mask)

=======
        sparsifier.weight_ctx.binary_mask = torch.zeros_like(desc["ref_binary_mask"])
        ctx = StructuredMaskContext(sparsifier, "linear", desc["prune_grid"], True)
        ctx.dependent_structured_mask = desc["mask"]
        ctx.populate_dependent_structured_mask_to_operand()
        assert torch.equal(sparsifier.weight_ctx.binary_mask, desc["ref_binary_mask"])
        assert torch.equal(sparsifier.bias_ctx.binary_mask, desc["ref_binary_mask"].amax(dim=1))

>>>>>>> 7a5fa741
    @pytest.mark.parametrize(
        "desc", desc_test_gather_statistics_from_operand.values(), ids=desc_test_gather_statistics_from_operand.keys()
    )
    def test_gather_statistics_from_operand(self, desc: dict):
        prune_bias = desc["bias_mask"] is not None
        weight_shape = tuple(desc["weight_mask"].shape)
        bias_shape = tuple(desc["bias_mask"].shape) if prune_bias else (0,)
        node = mock_linear_nncf_node(weight_shape[1], weight_shape[0], bias=prune_bias)
        sparsifier = MovementSparsifier(node, SparseConfig(SparseStructure.FINE))
        sparsifier.weight_ctx.binary_mask = desc["weight_mask"]
        if prune_bias:
            sparsifier.bias_ctx.binary_mask = desc["bias_mask"]
        ctx = StructuredMaskContext(sparsifier, node.node_name, desc["prune_grid"], desc["prune_by_row"])
        ref_stats = StructuredMaskContextStatistics(
            weight_shape=weight_shape,
            pruned_weight_shape=desc["pruned_weight_shape"],
            bias_shape=bias_shape,
            pruned_bias_shape=desc["pruned_bias_shape"],
            head_or_channel_id_to_keep=desc["head_to_keep"],
            module_node_name=node.node_name,
        )
        stats = ctx.gather_statistics_from_operand()
        assert stats.__dict__ == ref_stats.__dict__

    @pytest.mark.parametrize("prune_by_row", [True, False])
    def test_string_representation(self, prune_by_row: bool):
        node = mock_linear_nncf_node(1, 1, node_name="mock_linear")
        grid_size = (1, 1)
        operand = MovementSparsifier(node, SparseConfig(SparseStructure.FINE))
        ctx = StructuredMaskContext(operand, node.node_name, grid_size, prune_by_row)
        row_or_col = "row" if prune_by_row else "column"
        ref_str = f'StructuredMaskContext({row_or_col} prune by {grid_size}, "{node.node_name}")'
        assert str(ctx) == ref_str


class TestStructuredMaskContextGroup:
    @pytest.mark.parametrize("num_contexts", [0, 1, 2])
    def test_string_representation(self, num_contexts: int):
        ctxes = [Mock(__str__=Mock(return_value=f"ctx{i}")) for i in range(num_contexts)]
        ctx_group = StructuredMaskContextGroup(0, ctxes)
        prefix = "StructuredMaskContextGroup[0]: "
        if num_contexts == 0:
            assert str(ctx_group) == f"{prefix}[]"
        else:
            assert str(ctx_group) == "{prefix}[{ctxes}\n]".format(
                prefix=prefix, ctxes="".join(f"\n\tctx{i}" for i in range(num_contexts))
            )


desc_test_resolve_dependent_structured = {
    "prune_1head_1channel": dict(
        independent_structured=DictInTransformerBlockOrder(
            mhsa_q=torch.FloatTensor([[1], [0]]),
            mhsa_k=torch.FloatTensor([[1], [0]]),
            mhsa_v=torch.FloatTensor([[1], [0]]),
            mhsa_o=torch.FloatTensor([[1, 0]]),
            ffn_i=torch.FloatTensor([[1], [1], [0]]),
            ffn_o=torch.FloatTensor([[1, 1, 0]]),
        ),
        dependent_structured=DictInTransformerBlockOrder(
            mhsa_q=torch.FloatTensor([[1], [0]]),
            mhsa_k=torch.FloatTensor([[1], [0]]),
            mhsa_v=torch.FloatTensor([[1], [0]]),
            mhsa_o=torch.FloatTensor([[1, 0]]),
            ffn_i=torch.FloatTensor([[1], [1], [0]]),
            ffn_o=torch.FloatTensor([[1, 1, 0]]),
        ),
    ),
    "prune_0head_0channel": dict(
        independent_structured=DictInTransformerBlockOrder(
            mhsa_q=torch.FloatTensor([[1], [0]]),
            mhsa_k=torch.FloatTensor([[1], [0]]),
            mhsa_v=torch.FloatTensor([[0], [1]]),
            mhsa_o=torch.FloatTensor([[1, 0]]),
            ffn_i=torch.FloatTensor([[1], [1], [0]]),
            ffn_o=torch.FloatTensor([[1, 0, 1]]),
        ),
        dependent_structured=DictInTransformerBlockOrder(
            mhsa_q=torch.FloatTensor([[1], [1]]),
            mhsa_k=torch.FloatTensor([[1], [1]]),
            mhsa_v=torch.FloatTensor([[1], [1]]),
            mhsa_o=torch.FloatTensor([[1, 1]]),
            ffn_i=torch.FloatTensor([[1], [1], [1]]),
            ffn_o=torch.FloatTensor([[1, 1, 1]]),
        ),
    ),
}


class TestStructuredMaskHandler:
    # pylint: disable=protected-access
    @pytest.mark.parametrize(
        "run_recipe", STRUCTURED_MASK_SUPPORTED_RECIPES, ids=[r.model_family for r in STRUCTURED_MASK_SUPPORTED_RECIPES]
    )
    def test_create_ctx_groups(self, run_recipe):
        compression_ctrl, _ = create_compressed_model(run_recipe.model(), run_recipe.nncf_config(), dump_graphs=False)
        handler, _ = self._get_handler_from_ctrl(compression_ctrl)
        num_transformer_blocks = sum(tbinfo.num_hidden_layers for tbinfo in run_recipe.transformer_block_info)
        assert len(handler._structured_mask_ctx_groups) == num_transformer_blocks * 2
        for i in range(num_transformer_blocks * 2):
            group = handler._structured_mask_ctx_groups[i]
            assert isinstance(group, StructuredMaskContextGroup)
            assert len(group.structured_mask_contexts) in (2, 4)

    def test_update_independent_structured_mask(self, mocker):
        run_recipe = STRUCTURED_MASK_SUPPORTED_RECIPES[0]
        compression_ctrl, _ = create_compressed_model(run_recipe.model(), run_recipe.nncf_config(), dump_graphs=False)
        handler, all_ctxes = self._get_handler_from_ctrl(compression_ctrl)
        mock_methods = [
            mocker.patch.object(ctx, "update_independent_structured_mask_from_operand") for ctx in all_ctxes
        ]
        handler.update_independent_structured_mask()
        for mock_method in mock_methods:
            mock_method.assert_called_once()

    @pytest.mark.parametrize(
        "desc", desc_test_resolve_dependent_structured.values(), ids=desc_test_resolve_dependent_structured.keys()
    )
    def test_resolve_dependent_structured_mask(self, desc):
        run_recipe = STRUCTURED_MASK_SUPPORTED_RECIPES[0]
        compression_ctrl, compressed_model = create_compressed_model(
            run_recipe.model(), run_recipe.nncf_config(), dump_graphs=False
        )
        handler, all_ctxes = self._get_handler_from_ctrl(compression_ctrl)
        module_dict = run_recipe.get_nncf_modules_in_transformer_block_order(compressed_model)[0]
        module_vs_node_name_map = {
            minfo.module: minfo.module_node_name for minfo in compression_ctrl.sparsified_module_info
        }
        node_name_vs_context_map = {ctx.module_node_name: ctx for ctx in all_ctxes}
        ctxes = [node_name_vs_context_map[module_vs_node_name_map[m]] for m in module_dict.values()]
        for ctx, param in zip(ctxes, desc["independent_structured"].values()):
            ctx.independent_structured_mask = param

        handler.resolve_dependent_structured_mask()
        for ctx, ref_param in zip(ctxes, desc["dependent_structured"].values()):
            assert torch.allclose(ctx.dependent_structured_mask, ref_param)

    def test_populate_dependent_structured_mask_to_operand(self, mocker):
        run_recipe = STRUCTURED_MASK_SUPPORTED_RECIPES[0]
        compression_ctrl, _ = create_compressed_model(run_recipe.model(), run_recipe.nncf_config(), dump_graphs=False)
        handler, all_ctxes = self._get_handler_from_ctrl(compression_ctrl)
        mock_methods = [mocker.patch.object(ctx, "populate_dependent_structured_mask_to_operand") for ctx in all_ctxes]
        handler.populate_dependent_structured_mask_to_operand()
        for mock_method in mock_methods:
            mock_method.assert_called_once()

    @pytest.mark.parametrize("max_num_of_kept_heads_to_report", [1, 20])
    def test_report_structured_sparsity(self, tmp_path, mocker, max_num_of_kept_heads_to_report):
        file_name = "structured_report"
        run_recipe = STRUCTURED_MASK_SUPPORTED_RECIPES[0]
        compression_ctrl, _ = create_compressed_model(run_recipe.model(), run_recipe.nncf_config(), dump_graphs=False)
        handler, _ = self._get_handler_from_ctrl(compression_ctrl)
        df = handler.report_structured_sparsity(
            tmp_path, file_name=file_name, to_csv=True, max_num_of_kept_heads_to_report=max_num_of_kept_heads_to_report
        )
        assert isinstance(df, pd.DataFrame)
        columns = df.columns.to_list()
        mock_stat = StructuredMaskContextStatistics(*([mocker.Mock()] * 6))
        ref_columns = ["group_id", "torch_module", *mock_stat.__dict__.keys()]
        assert sorted(columns) == sorted(ref_columns)
        assert len(df) == 6 * sum(tbinfo.num_hidden_layers for tbinfo in run_recipe.transformer_block_info)
        for item in df["head_or_channel_id_to_keep"]:
            if isinstance(item, list):
                assert len(item) <= max_num_of_kept_heads_to_report
            else:
                assert isinstance(item, str)
                assert re.fullmatch(r"\[[0-9]+ items\]", item) is not None
        assert Path(tmp_path, f"{file_name}.csv").is_file()

    # pylint: disable=protected-access
    def _get_handler_from_ctrl(self, compression_ctrl) -> Tuple[StructuredMaskHandler, List[StructuredMaskContext]]:
        handler = compression_ctrl._structured_mask_handler
        all_ctxes = []
        for group in handler._structured_mask_ctx_groups:
            all_ctxes.extend(group.structured_mask_contexts)
        return handler, all_ctxes


class TestStructuredMaskStrategy:
    @pytest.mark.parametrize("run_recipe", STRUCTURED_MASK_SUPPORTED_RECIPES)
    def test_detect_supported_model_family(self, run_recipe: BaseMockRunRecipe):
        empty_nncf_config = NNCFConfig(input_info=run_recipe.dumps_model_input_info())
        _, compressed_model = create_compressed_model(run_recipe.model(), empty_nncf_config, dump_graphs=False)
        is_supported = is_supported_model_family(compressed_model)
        assert is_supported == run_recipe.supports_structured_masking<|MERGE_RESOLUTION|>--- conflicted
+++ resolved
@@ -221,44 +221,6 @@
     def test_populate_dependent_structured_mask(self, desc: dict):
         sparsifier = Mock()
         sparsifier.prune_bias = True
-<<<<<<< HEAD
-        ref_weight_mask = desc["ref_binary_mask"]
-        ref_bias_mask = ref_weight_mask.amax(dim=1)
-        sparsifier.weight_ctx.binary_mask = torch.ones_like(ref_weight_mask)
-        sparsifier.bias_ctx.binary_mask = torch.ones_like(ref_bias_mask)
-        ctx = StructuredMaskContext(sparsifier, "linear", desc["prune_grid"], True)
-        ctx.dependent_structured_mask = desc["mask"]
-        ctx.populate_dependent_structured_mask_to_operand()
-        assert torch.equal(sparsifier.weight_ctx.binary_mask, ref_weight_mask)
-        assert torch.equal(sparsifier.bias_ctx.binary_mask, ref_bias_mask)
-
-    def test_populate_dependent_structured_mask_by_row_and_column(self):
-        mask_1 = torch.FloatTensor([[1, 0, 1]])
-        prune_grid_1 = (2, 1)
-        mask_2 = torch.FloatTensor([[0], [1]])
-        prune_grid_2 = (1, 3)
-        ref_weight_mask = torch.FloatTensor([[0, 0, 0], [1, 0, 1]])
-        ref_bias_mask = ref_weight_mask.amax(dim=1)
-
-        sparsifier = Mock()
-        sparsifier.prune_bias = True
-
-        ref_bias_mask = ref_weight_mask.amax(dim=1)
-        sparsifier.weight_ctx.binary_mask = torch.ones_like(ref_weight_mask)
-        sparsifier.bias_ctx.binary_mask = torch.ones_like(ref_bias_mask)
-
-        ctx = StructuredMaskContext(sparsifier, "linear", prune_grid_1, True)
-        ctx.dependent_structured_mask = mask_1
-        ctx.populate_dependent_structured_mask_to_operand()
-
-        ctx = StructuredMaskContext(sparsifier, "linear", prune_grid_2, True)
-        ctx.dependent_structured_mask = mask_2
-        ctx.populate_dependent_structured_mask_to_operand()
-
-        assert torch.equal(sparsifier.weight_ctx.binary_mask, ref_weight_mask)
-        assert torch.equal(sparsifier.bias_ctx.binary_mask, ref_bias_mask)
-
-=======
         sparsifier.weight_ctx.binary_mask = torch.zeros_like(desc["ref_binary_mask"])
         ctx = StructuredMaskContext(sparsifier, "linear", desc["prune_grid"], True)
         ctx.dependent_structured_mask = desc["mask"]
@@ -266,7 +228,6 @@
         assert torch.equal(sparsifier.weight_ctx.binary_mask, desc["ref_binary_mask"])
         assert torch.equal(sparsifier.bias_ctx.binary_mask, desc["ref_binary_mask"].amax(dim=1))
 
->>>>>>> 7a5fa741
     @pytest.mark.parametrize(
         "desc", desc_test_gather_statistics_from_operand.values(), ids=desc_test_gather_statistics_from_operand.keys()
     )
