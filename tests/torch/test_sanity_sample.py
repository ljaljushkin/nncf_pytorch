--- conflicted
+++ resolved
@@ -63,18 +63,12 @@
         self.config[key] = value
 
 
-<<<<<<< HEAD
-def create_command_line(args, sample_type, main_filename='main.py'):
-    python_path = PROJECT_ROOT.as_posix()
-    executable = EXAMPLES_DIR.joinpath('torch', sample_type, main_filename).as_posix()
-=======
 def create_command_line(args, sample_type, main_filename='main.py', is_experimental=False):
     python_path = PROJECT_ROOT.as_posix()
     main_path = ['torch', sample_type, main_filename]
     if is_experimental:
         main_path.insert(0, 'experimental')
     executable = EXAMPLES_DIR.joinpath(*main_path).as_posix()
->>>>>>> f21dd54f
     cli_args = " ".join(key if (val is None or val is True) else "{} {}".format(key, val) for key, val in args.items())
     return "PYTHONPATH={path} {python_exe} {main_py} {args}".format(
         path=python_path, main_py=executable, args=cli_args, python_exe=sys.executable
