"""
 Copyright (c) 2019-2023 Intel Corporation
 Licensed under the Apache License, Version 2.0 (the "License");
 you may not use this file except in compliance with the License.
 You may obtain a copy of the License at
      http://www.apache.org/licenses/LICENSE-2.0
 Unless required by applicable law or agreed to in writing, software
 distributed under the License is distributed on an "AS IS" BASIS,
 WITHOUT WARRANTIES OR CONDITIONS OF ANY KIND, either express or implied.
 See the License for the specific language governing permissions and
 limitations under the License.
"""
from copy import deepcopy
from typing import List
from typing import Tuple

import pytest
import torch
import torch.nn.functional as F
<<<<<<< HEAD
from pkg_resources import parse_version
=======
from copy import deepcopy
>>>>>>> ec1c57c2
from torch import nn

from nncf.common.graph import Dtype
from nncf.common.graph.definitions import MODEL_INPUT_OP_NAME
from nncf.common.graph.definitions import MODEL_OUTPUT_OP_NAME
from nncf.common.graph.definitions import NNCFGraphNodeType
from nncf.common.graph.layer_attributes import GatherLayerAttributes
from nncf.common.graph.layer_attributes import MultipleInputLayerAttributes
from nncf.common.graph.layer_attributes import MultipleOutputLayerAttributes
from nncf.common.graph.layer_attributes import PermuteLayerAttributes
from nncf.common.graph.layer_attributes import ReshapeLayerAttributes
from nncf.common.graph.layer_attributes import TransposeLayerAttributes
from nncf.torch import nncf_model_input
from nncf.torch.dynamic_graph.context import TracingContext
from nncf.torch.dynamic_graph.context import get_current_context
from nncf.torch.dynamic_graph.context import no_nncf_trace
from nncf.torch.dynamic_graph.graph import DynamicGraph
from nncf.torch.dynamic_graph.graph_tracer import GraphTracer
from nncf.torch.dynamic_graph.graph_tracer import ModelInputInfo
from nncf.torch.dynamic_graph.graph_tracer import create_dummy_forward_fn
from nncf.torch.dynamic_graph.io_handling import wrap_nncf_model_outputs_with_objwalk
from nncf.torch.graph.graph_builder import GraphBuilder
from nncf.torch.graph.operator_metatypes import PTCatMetatype
from nncf.torch.graph.operator_metatypes import PTReshapeMetatype
from nncf.torch.graph.operator_metatypes import PTTransposeMetatype
from tests.torch.helpers import create_compressed_model_and_algo_for_test
from tests.torch.helpers import register_bn_adaptation_init_args
from tests.torch.test_compressed_graph import get_basic_quantization_config
from tests.torch.test_get_modules_by_type import ModelForNameTest
from tests.torch.test_models.synthetic import ModelWithDummyParameter

TEST_TRACING_CONTEXT = 'test'


def test_no_nncf_trace_context_manager():
    assert get_current_context() is None
    context = TracingContext()

    with context:
        assert get_current_context().is_tracing
        with no_nncf_trace():
            assert not get_current_context().is_tracing
            with no_nncf_trace():
                assert not get_current_context().is_tracing
            assert not get_current_context().is_tracing
        assert get_current_context().is_tracing
    assert get_current_context() is None


def test_ambiguous_function():
    class Model(nn.Module):
        def __init__(self):
            super().__init__()
            self.layers = nn.ModuleList([
                nn.Conv2d(1, 1, 1),
                nn.Conv2d(1, 1, 1)
            ])

        def forward(self, x):
            for layer in self.layers:
                x = F.relu(layer(x))

    mod = Model()
    input_info = ModelInputInfo([1, 1, 1, 1])

    tracer = GraphTracer(custom_forward_fn=create_dummy_forward_fn([input_info, ]))
    graph = tracer.trace_graph(mod)

    unique_op_exec_contexts = set()
    # pylint:disable=protected-access
    for _, node in graph._nx_graph.nodes.items():
        node_op_address = node[DynamicGraph.OP_EXEC_CONTEXT_NODE_ATTR].op_address
        assert node_op_address not in unique_op_exec_contexts
        unique_op_exec_contexts.add(node_op_address)


def test_forward_trace_function():
    from nncf.torch.dynamic_graph.trace_functions import forward_trace_only
    from nncf.torch.dynamic_graph.trace_tensor import TracedTensor, TensorMeta

    shape1, shape2 = ([32, 1, 4, 8], [1, 8, 12, 16])
    meta1, meta2 = (TensorMeta(5, 1, shape1), TensorMeta(3, 8, shape2))
    input_tensor1 = TracedTensor.from_torch_tensor(torch.Tensor(size=shape1), meta1)
    input_tensor2 = TracedTensor.from_torch_tensor(torch.Tensor(size=shape2), meta2)

    # 1 -> 1
    output_tensor = forward_trace_only(torch.Tensor.view, input_tensor1, [-1])
    assert output_tensor.tensor_meta != input_tensor1.tensor_meta
    assert output_tensor.tensor_meta.shape == (1024,)

    # 1 -> N
    outputs = forward_trace_only(torch.Tensor.chunk, input_tensor1, 3)
    for out in outputs:
        assert out.tensor_meta == input_tensor1.tensor_meta

    # N -> N (2 -> 2)
    outputs = forward_trace_only(lambda x: x + [5], [input_tensor1, input_tensor2])
    assert outputs[0].tensor_meta == input_tensor1.tensor_meta
    assert outputs[1].tensor_meta == input_tensor2.tensor_meta

    # M -> N (2 -> 3)
    with pytest.raises(RuntimeError):
        outputs = forward_trace_only(lambda x: x + [torch.Tensor(shape2)], [input_tensor1, input_tensor2])

    # M -> N (2 -> 1)
    with pytest.raises(RuntimeError):
        outputs = forward_trace_only(lambda x: x[0], [input_tensor1, input_tensor2])


class ModelForTest(torch.nn.Module):
    IN_CHANNELS = 3
    OUT_CHANNELS = 10
    CONV1_OUT_CHANNELS = 15
    CONV2_IN_CHANNELS = CONV1_OUT_CHANNELS + IN_CHANNELS
    MAXPOOL_SIZE = 2

    def __init__(self):
        super().__init__()
        self.conv1 = nn.Conv2d(self.IN_CHANNELS, self.CONV1_OUT_CHANNELS, kernel_size=3, padding=1)
        self.bn1 = nn.BatchNorm2d(15)
        self.relu1 = nn.ReLU()
        self.convt1 = nn.ConvTranspose2d(self.CONV1_OUT_CHANNELS, self.IN_CHANNELS, kernel_size=2, stride=2)
        self.conv2 = nn.Conv2d(self.CONV2_IN_CHANNELS, self.OUT_CHANNELS, kernel_size=1)

    def forward(self, x):
        x = self.conv1(x)
        x = self.bn1(x)
        x = self.relu1(x)
        x_prev = x
        x = F.max_pool2d(x, self.MAXPOOL_SIZE)
        x = self.convt1(x)
        x = torch.cat([x, x_prev], 1)
        x = self.conv2(x)
        return x

    @staticmethod
    def simple_wrap_fn(args, kwargs):
        arglist = list(args)
        arglist[0] = nncf_model_input(arglist[0])
        args = tuple(arglist)
        return args, kwargs

    @staticmethod
    def simple_user_dummy_forward(model):
        mock_tensor = torch.zeros(input_shapes[0])
        args = (mock_tensor,)
        kwargs = {}
        args, kwargs = ModelForTest.simple_wrap_fn(args, kwargs)
        return wrap_nncf_model_outputs_with_objwalk(model(*args, **kwargs))


input_shapes = [
    (1, 3, 224, 224),
    (2, 3, 224, 224),
    (1, 3, 500, 500)
]


@pytest.mark.parametrize("input_shape", input_shapes)
def test_activation_shape_tracing(input_shape: Tuple):
    model = ModelForTest()
    input_info = ModelInputInfo(input_shape)
    graph_builder = GraphBuilder(create_dummy_forward_fn([input_info, ], with_input_tracing=True,
                                                         with_output_tracing=True))
    graph = graph_builder.build_graph(model)

    shape1 = (input_shape[0], ModelForTest.CONV1_OUT_CHANNELS, input_shape[2], input_shape[3])
    final_shape = (input_shape[0], ModelForTest.OUT_CHANNELS, input_shape[2], input_shape[3])
    ref_maxpool_out_edge_shapes = [(shape1[0], shape1[1],
                                    shape1[2] // ModelForTest.MAXPOOL_SIZE,
                                    shape1[3] // ModelForTest.MAXPOOL_SIZE)]
    ref_cat_out_edge_shapes = [(input_shape[0], ModelForTest.CONV2_IN_CHANNELS, input_shape[2], input_shape[3])]
    ref_node_ids_and_io_edge_shapes = [
        (f"0 /{MODEL_INPUT_OP_NAME}_0", [], [input_shape]),
        ("1 ModelForTest/Conv2d[conv1]/conv2d_0", [input_shape], [shape1]),
        ("2 ModelForTest/BatchNorm2d[bn1]/batch_norm_0", [shape1], [shape1]),
        ("3 ModelForTest/ReLU[relu1]/relu_0", [shape1], [shape1, shape1]),
        ("4 ModelForTest/max_pool2d_0", [shape1], ref_maxpool_out_edge_shapes),
        ("5 ModelForTest/ConvTranspose2d[convt1]/conv_transpose2d_0", ref_maxpool_out_edge_shapes, [input_shape]),
        ("6 ModelForTest/cat_0", [shape1, input_shape], ref_cat_out_edge_shapes),
        ("7 ModelForTest/Conv2d[conv2]/conv2d_0", ref_cat_out_edge_shapes, [final_shape]),
        (f"8 /{MODEL_OUTPUT_OP_NAME}_0", [final_shape], []),
    ]
    for node_id, ref_input_shapes, ref_output_shapes in ref_node_ids_and_io_edge_shapes:
        # pylint:disable=protected-access
        input_edges = graph.get_nncf_graph_pattern_io([node_id, ]).input_edges
        output_edges = graph.get_nncf_graph_pattern_io([node_id, ]).output_edges
        input_tensor_shapes = [x.tensor_shape for x in input_edges]
        output_tensor_shapes = [x.tensor_shape for x in output_edges]
        assert input_tensor_shapes == ref_input_shapes, "Failed for node ID: {}".format(node_id)
        assert output_tensor_shapes == ref_output_shapes, "Failed for node ID: {}".format(node_id)


class ModelForTestWithReshapeFlattenAndConcat(ModelForTest):
    def forward(self, x):
        y = super().forward(x)
        size = y.size()
        y = y.view(size + (1, 1))

        y_copy = torch.ones_like(y)
        y = torch.stack([y, y_copy])

        y_copy = torch.ones_like(y)
        y = torch.cat([y, y_copy], -1)

        y = torch.flatten(y)
        _ = y.view(-1)

        y_copy = torch.ones_like(y)
        y = torch.stack([y, y_copy])

        y_copy = torch.ones_like(y)
        y = torch.cat([y, y_copy], -1)
        return y


@pytest.mark.parametrize("input_shape", input_shapes)
def test_concat_attributes_saved_during_graph_building(input_shape):
    model = ModelForTestWithReshapeFlattenAndConcat()
    input_info = ModelInputInfo(input_shape)
    graph_builder = GraphBuilder(create_dummy_forward_fn([input_info, ], with_input_tracing=True,
                                                         with_output_tracing=True))
    graph = graph_builder.build_graph(model)
    cat_nodes_with_attributes = {
        'ModelForTestWithReshapeFlattenAndConcat/cat_0': {'axis': 1},
        'ModelForTestWithReshapeFlattenAndConcat/cat_1': {'axis': 6},
        'ModelForTestWithReshapeFlattenAndConcat/cat_2': {'axis': 1},
        'ModelForTestWithReshapeFlattenAndConcat/stack_0': None,
        'ModelForTestWithReshapeFlattenAndConcat/stack_1': None
    }

    for node in graph.get_all_nodes():
        if node.metatype is PTCatMetatype:
            assert node.node_name in cat_nodes_with_attributes
            if isinstance(node.layer_attributes, MultipleInputLayerAttributes):
                assert node.layer_attributes.axis == cat_nodes_with_attributes[node.node_name]['axis']
            else:
                assert node.layer_attributes is None
                assert cat_nodes_with_attributes[node.node_name] is None


@pytest.mark.parametrize("input_shape", input_shapes)
def test_reshape_attributes_saved_during_graph_building(input_shape):
    model = ModelForTestWithReshapeFlattenAndConcat()
    input_info = ModelInputInfo(input_shape)
    graph_builder = GraphBuilder(create_dummy_forward_fn([input_info, ], with_input_tracing=True,
                                                         with_output_tracing=True))
    graph = graph_builder.build_graph(model)
    reshape_nodes_with_attributes = {
        'ModelForTestWithReshapeFlattenAndConcat/view_0':
            {'input_shape': (input_shape[0], ModelForTest.OUT_CHANNELS, input_shape[2], input_shape[3]),
             'output_shape': (input_shape[0], ModelForTest.OUT_CHANNELS, input_shape[2], input_shape[3], 1, 1)},
        'ModelForTestWithReshapeFlattenAndConcat/flatten_0':
            {'input_shape': (2, input_shape[0], ModelForTest.OUT_CHANNELS, input_shape[2], input_shape[3], 1, 2),
             'output_shape': (input_shape[0] * ModelForTest.OUT_CHANNELS * input_shape[2] * input_shape[3] * 4,)},
        'ModelForTestWithReshapeFlattenAndConcat/view_1': None
    }

    for node in graph.get_all_nodes():
        if node.metatype is PTReshapeMetatype:
            assert node.node_name in reshape_nodes_with_attributes
            if isinstance(node.layer_attributes, ReshapeLayerAttributes):
                ref_attrs = reshape_nodes_with_attributes[node.node_name]
                assert node.layer_attributes.input_shape == ref_attrs['input_shape']
                assert node.layer_attributes.output_shape == ref_attrs['output_shape']
            else:
                assert node.layer_attributes is None
                assert reshape_nodes_with_attributes[node.node_name] is None


class ModelWithPermute(nn.Module):
    def forward(self, x: torch.Tensor):
        # x.shape == [1, 10, 20, 10]
        # without kwargs
        x = x.transpose(1, 3)
        x = x.permute(3, 2, 1, 0)
        # with kwargs
        x = x.transpose(1, dim1=3)
        x = x.transpose(dim0=1, dim1=3)
        x = x.permute(dims=[3, 2, 1, 0])
        return x


transpose_input_shapes = [(1, 10, 20, 10),
                          (10, 10, 10, 10)]


@pytest.mark.parametrize("input_shape", transpose_input_shapes)
def test_permute_attributes_saved_during_graph_building(input_shape):
    model = ModelWithPermute()
    input_info = ModelInputInfo(input_shape)
    graph_builder = GraphBuilder(create_dummy_forward_fn([input_info, ], with_input_tracing=True,
                                                         with_output_tracing=True))
    graph = graph_builder.build_graph(model)
    transpose_nodes_with_attributes = {
        'ModelWithPermute/transpose_0': TransposeLayerAttributes(1, 3),
        'ModelWithPermute/transpose_1': TransposeLayerAttributes(1, 3),
        'ModelWithPermute/transpose_2': TransposeLayerAttributes(1, 3),
        'ModelWithPermute/permute_0': PermuteLayerAttributes((3, 2, 1, 0)),
        'ModelWithPermute/permute_1': PermuteLayerAttributes((3, 2, 1, 0))
    }

    for node in graph.get_all_nodes():
        if node.metatype is PTTransposeMetatype:
            assert node.node_name in transpose_nodes_with_attributes
            if isinstance(node.layer_attributes, (TransposeLayerAttributes, PermuteLayerAttributes)):
                ref_attrs = transpose_nodes_with_attributes[node.node_name]
                assert node.layer_attributes == ref_attrs
            else:
                assert node.layer_attributes is None
                assert transpose_nodes_with_attributes[node.node_name] is None


class ModelForTestWithSplit(ModelForTest):
    def __init__(self):
        super().__init__()
        self.conv3 = nn.Conv2d(5, 10, kernel_size=3, padding=1)

    def forward(self, x):
        y = super().forward(x)
        y1, y2 = torch.chunk(y, chunks=2, dim=1)

        y1 = self.conv3(y1)
        y2 = self.conv3(y2)
        y = torch.cat([y1, y2], axis=1)
        return y


@pytest.mark.parametrize("input_shape", input_shapes)
def test_split_attributes(input_shape):
    model = ModelForTestWithSplit()
    input_info = ModelInputInfo(input_shape)
    graph_builder = GraphBuilder(create_dummy_forward_fn([input_info, ],
                                                         with_input_tracing=True,
                                                         with_output_tracing=True))

    graph = graph_builder.build_graph(model)
    chunk_nodes_with_attributes = {
        'ModelForTestWithSplit/chunk_0': {'chunks': 2, 'axis': 1}
    }

    for node in graph.get_all_nodes():
        if node.metatype is PTSplitMetatype:
            assert node.node_name in chunk_nodes_with_attributes
            if isinstance(node.layer_attributes, MultipleOutputLayerAttributes):
                ref_attrs = chunk_nodes_with_attributes[node.node_name]
                assert node.layer_attributes.chunks == ref_attrs['chunks']
                assert node.layer_attributes.axis == ref_attrs['axis']
            else:
                assert node.layer_attributes is None
                assert chunk_nodes_with_attributes[node.node_name] is None


class SplitByGetItemModel(ModelWithDummyParameter):
    def forward(self, qkw):
        q, k, w = qkw[0:1], qkw[1], qkw[2]
        return q, k, w


@pytest.mark.parametrize("input_shape", [
    (3, 2)
])
def test_getitem_attributes(input_shape):
    model = SplitByGetItemModel()
    input_info = ModelInputInfo(input_shape)
    graph_builder = GraphBuilder(create_dummy_forward_fn([input_info, ],
                                                         with_input_tracing=True,
                                                         with_output_tracing=True))

    graph = graph_builder.build_graph(model)
    getitem_nodes_with_attributes = {
        'SplitByGetItemModel/__getitem__0': {'axis': 1, 'index': []}
    }

    for node in graph.get_all_nodes():
        if node.metatype is PTTransposeMetatype:
            assert node.node_name in getitem_nodes_with_attributes
            if isinstance(node.layer_attributes, GatherLayerAttributes):
                ref_attrs = getitem_nodes_with_attributes[node.node_name]
                assert node.layer_attributes == ref_attrs
            else:
                assert node.layer_attributes is None
                assert getitem_nodes_with_attributes[node.node_name] is None


TEST_KEYWORD_1 = "keyword1"
TEST_KEYWORD_2 = "keyword2"
INPUT_INFO_CONFIG_VS_FORWARD_ARGS = [
    ({"sample_size": [2, 3, 300, 300],
      "type": "float",
      "filler": "zeros"},
     [ModelInputInfo([2, 3, 300, 300], type_str="float", filler=ModelInputInfo.FILLER_TYPE_ZEROS)]),

    ([{"sample_size": [1, 128],
       "type": "long",
       "filler": "ones"},
      {"sample_size": [1, 128],
       "type": "long",
       "filler": "ones"},
      {"sample_size": [1, 128],
       "type": "long",
       "filler": "zeros"}], [ModelInputInfo([1, 128], type_str="long", filler=ModelInputInfo.FILLER_TYPE_ONES),
                             ModelInputInfo([1, 128], type_str="long", filler=ModelInputInfo.FILLER_TYPE_ONES),
                             ModelInputInfo([1, 128], type_str="long", filler=ModelInputInfo.FILLER_TYPE_ONES), ]),

    ([{"sample_size": [2, 3, 300, 300],
       "type": "float",
       "filler": "zeros"},
      {"sample_size": [1, 128],
       "type": "long",
       "filler": "ones",
       "keyword": TEST_KEYWORD_1}],
     [ModelInputInfo([2, 3, 300, 300], type_str="float", filler=ModelInputInfo.FILLER_TYPE_ZEROS),
      ModelInputInfo([1, 128], type_str="long", filler=ModelInputInfo.FILLER_TYPE_ONES, keyword=TEST_KEYWORD_1)]),

    ([{"sample_size": [8, 7],
       "type": "float",
       "filler": "random",
       "keyword": TEST_KEYWORD_1},
      {"sample_size": [2, 3, 300, 300],
       "type": "float",
       "filler": "zeros"},
      {"sample_size": [1, 128],
       "type": "long",
       "filler": "ones",
       "keyword": TEST_KEYWORD_2}, ],
     [ModelInputInfo([2, 3, 300, 300], type_str="float", filler=ModelInputInfo.FILLER_TYPE_ZEROS),
      ModelInputInfo([8, 7], type_str="float", filler=ModelInputInfo.FILLER_TYPE_ONES, keyword=TEST_KEYWORD_1),
      ModelInputInfo([1, 128], type_str="long", filler=ModelInputInfo.FILLER_TYPE_ONES, keyword=TEST_KEYWORD_2)]),
]


class MockModel(torch.nn.Module):
    def __init__(self, stub_forward):
        super().__init__()
        self.param = torch.nn.Parameter(torch.ones([1]))
        self.stub_forward = stub_forward

    def forward(self, *args, **kwargs):
        return self.stub_forward(*args, **kwargs)


@pytest.fixture(params=INPUT_INFO_CONFIG_VS_FORWARD_ARGS, name="input_info_test_struct")
def input_info_test_struct_(request):
    return request.param


def test_input_info_specification_from_config(mocker, input_info_test_struct):
    stub_fn = mocker.stub()
    mock_model = MockModel(stub_fn)
    config = get_basic_quantization_config("symmetric")
    input_info_config_entry = input_info_test_struct[0]
    target_argument_info = input_info_test_struct[1]  # type: List[ModelInputInfo]
    config["input_info"] = input_info_config_entry
    register_bn_adaptation_init_args(config)

    _, _ = create_compressed_model_and_algo_for_test(mock_model, config)
    forward_call_args = stub_fn.call_args[0]
    forward_call_kwargs = stub_fn.call_args[1]

    ref_args_info = list(filter(lambda x: x.keyword is None, target_argument_info))
    ref_kw_vs_arg_info = {x.keyword: x for x in target_argument_info if x.keyword is not None}

    def check_arg(arg: torch.Tensor, ref_arg_info: ModelInputInfo):
        assert list(arg.shape) == ref_arg_info.shape
        assert arg.dtype == ref_arg_info.type

    assert len(forward_call_args) == len(ref_args_info)
    assert len(forward_call_kwargs) == len(ref_kw_vs_arg_info)
    assert set(forward_call_kwargs.keys()) == set(ref_kw_vs_arg_info.keys())

    for idx, arg in enumerate(forward_call_args):
        check_arg(arg, ref_args_info[idx])

    for keyword, arg in forward_call_kwargs.items():
        check_arg(arg, ref_kw_vs_arg_info[keyword])


def create_model_and_control_with_defaults():
    model = ModelForTest()
    config = get_basic_quantization_config("symmetric", input_sample_sizes=list(input_shapes[0]))
    register_bn_adaptation_init_args(config)
    compressed_model, compression_ctrl = create_compressed_model_and_algo_for_test(model, config)
    return compressed_model, compression_ctrl


def create_model_with_user_dummy():
    model = ModelForTest()
    config = get_basic_quantization_config("symmetric", input_sample_sizes=list(input_shapes[0]))
    register_bn_adaptation_init_args(config)
    compressed_model, compression_ctrl = \
        create_compressed_model_and_algo_for_test(model, config,
                                                  dummy_forward_fn=ModelForTest.simple_user_dummy_forward,
                                                  wrap_inputs_fn=ModelForTest.simple_wrap_fn)
    return compressed_model, compression_ctrl


def create_model_with_user_wrap_inputs_fn():
    model = ModelForTest()
    config = get_basic_quantization_config("symmetric", input_sample_sizes=list(input_shapes[0]))
    register_bn_adaptation_init_args(config)
    compressed_model, compression_ctrl = \
        create_compressed_model_and_algo_for_test(model, config,
                                                  dummy_forward_fn=ModelForTest.simple_user_dummy_forward,
                                                  wrap_inputs_fn=ModelForTest.simple_wrap_fn)
    return compressed_model, compression_ctrl


class TestGraphStability:
    MODEL_CREATORS_AND_IDS = [
        (create_model_and_control_with_defaults, 'default'),
        (create_model_with_user_dummy, 'user_dummy'),
        (create_model_with_user_wrap_inputs_fn, 'user_wrap_inputs_fn')
    ]

    @pytest.fixture(params=[x[0] for x in MODEL_CREATORS_AND_IDS],
                    ids=[x[1] for x in MODEL_CREATORS_AND_IDS])
    def model_and_ctrl_creator(self, request):
        return request.param

    def test_dynamic_graph_does_not_inflate_during_multiple_forwards(self, model_and_ctrl_creator):
        compressed_model, _ = model_and_ctrl_creator()
        input_tensor = torch.zeros(input_shapes[0])
        ref_graph = deepcopy(compressed_model.get_dynamic_graph())
        for _ in range(0, 10):
            _ = compressed_model(input_tensor)
            curr_graph = compressed_model.get_dynamic_graph()
            assert curr_graph == ref_graph

    def test_dynamic_graph_is_the_same_after_export(self, model_and_ctrl_creator, tmp_path):
        compressed_model, ctrl = model_and_ctrl_creator()
        ref_graph = deepcopy(compressed_model.get_dynamic_graph())
        ctrl.export_model('tmp.onnx')
        curr_graph = compressed_model.get_dynamic_graph()
        assert curr_graph == ref_graph

    def test_dummy_forwards_do_not_inflate_dynamic_graph(self, model_and_ctrl_creator):
        compressed_model, _ = model_and_ctrl_creator()
        ref_graph = deepcopy(compressed_model.get_dynamic_graph())
        compressed_model.do_dummy_forward()
        curr_graph = deepcopy(compressed_model.get_dynamic_graph())
        assert curr_graph == ref_graph

    def test_compressed_graph_with_user_wrap_fn(self):
        # Create a model with a dummy forward analogous to
        # the default dummy forward, compare original and compressed model graphs afterwards

        comp_model_wo_wrap, _ = create_model_and_control_with_defaults()
        comp_model_w_wrap, _ = create_model_with_user_wrap_inputs_fn()

        ref_original_graph = comp_model_wo_wrap.get_graph()
        ref_compressed_graph = comp_model_wo_wrap.get_graph()

        original_graph_with_wrap = comp_model_w_wrap.get_graph()
        compressed_graph_with_wrap = comp_model_w_wrap.get_graph()

        assert ref_original_graph == original_graph_with_wrap
        assert ref_compressed_graph == compressed_graph_with_wrap

    def test_compressed_graph_with_user_dummy_forward(self):
        # Create a model with a dummy forward analogous to
        # the default dummy forward, compare original and compressed model graphs afterwards

        comp_model_wo_dummy, _ = create_model_and_control_with_defaults()
        comp_model_w_dummy, _ = create_model_with_user_dummy()

        ref_original_graph = comp_model_wo_dummy.get_graph()
        ref_compressed_graph = comp_model_wo_dummy.get_graph()

        original_graph_with_dummy = comp_model_w_dummy.get_graph()
        compressed_graph_with_dummy = comp_model_w_dummy.get_graph()

        assert ref_original_graph == original_graph_with_dummy
        assert ref_compressed_graph == compressed_graph_with_dummy


def test_nncf_graph_auxiliary_node_structure():
    model = ModelForTest()
    config = get_basic_quantization_config("symmetric", input_sample_sizes=list(input_shapes[0]))
    register_bn_adaptation_init_args(config)
    compressed_model, _ = create_compressed_model_and_algo_for_test(model, config)

    nncf_graph = compressed_model.get_graph()

    input_nodes = nncf_graph.get_input_nodes()
    output_nodes = nncf_graph.get_output_nodes()

    assert len(input_nodes) == 1
    assert len(output_nodes) == 1

    assert input_nodes[0].node_type == NNCFGraphNodeType.INPUT_NODE
    assert output_nodes[0].node_type == NNCFGraphNodeType.OUTPUT_NODE


def test_get_all_nodes():
    model = ModelForNameTest()
    ref_list = [
        'ModelForNameTest/Conv2d[conv1]/conv2d_0',
        'ModelForNameTest/BatchNorm2d[bn1]/batch_norm_0',
        'ModelForNameTest/ReLU/relu_0',
        'ModelForNameTest/relu_0',
        'ModelForNameTest/BatchNorm2d[bn2]/batch_norm_0',
        'ModelForNameTest/Sequential[layer2]/Sequential[layer1]/Conv2d[conv01]/conv2d_0',
        'ModelForNameTest/Sequential[layer2]/Sequential[layer1]/BatchNorm2d[norm01]/batch_norm_0',
        'ModelForNameTest/Sequential[layer2]/Sequential[layer1]/ReLU[relu01]/relu_0',
        'ModelForNameTest/Sequential[layer2]/Sequential[layer1]/MaxPool2d[pool01]/max_pool2d_0',
        'ModelForNameTest/Sequential[layer2]/Conv2d[conv02]/conv2d_0',
        'ModelForNameTest/Sequential[layer2]/ReLU[relu02]/relu_0',
        'ModelForNameTest/Sequential[layer2]/BatchNorm2d[norm02]/batch_norm_0',
        'ModelForNameTest/Sequential[layer2]/MaxPool2d[pool02]/max_pool2d_0',
        'ModelForNameTest/AvgPool2d[avgpool]/avg_pool2d_0'
    ]

    builder = GraphBuilder(create_dummy_forward_fn([ModelInputInfo((1, 1, 4, 4)), ]))
    graph = builder.build_graph(model)
    test_list = [node_name.split(' ', 1)[1] for node_name in graph.get_all_node_keys()]
    assert ref_list == test_list


class ModelWithIntegerPaths(torch.nn.Module):
    INPUT_SHAPE = [2, 2, 2, 2]

    def __init__(self):
        super().__init__()
        self.conv1 = torch.nn.Conv2d(2, 2, 1)
        self.linear = torch.nn.Linear(2, 2)

    def forward(self, x: torch.Tensor):
        x = self.conv1(x)
        sz = torch.tensor(x.shape).to(x.device)
        sz_tensor = torch.cat([sz])
        idx_tensor = sz_tensor // sz_tensor
        single_idx = idx_tensor[0]
        y = x[single_idx][single_idx] * torch.ones([1, 1]).to(x.device)
        z = self.linear(y)
        return z


def test_integer_path_marking():
    input_infos = [ModelInputInfo(ModelWithIntegerPaths.INPUT_SHAPE), ]
    builder = GraphBuilder(create_dummy_forward_fn(input_infos))
    nncf_graph = builder.build_graph(ModelWithIntegerPaths(), input_infos=input_infos)
    edges = list(nncf_graph.get_all_edges())
    num_integer_edges = sum([1 for edge in edges if edge.dtype is Dtype.INTEGER])
    # cat -> __floordiv__,  __floordiv__ -> __getitem__0 (to get single_idx),
    # __getitem__0 -> __getitem__1 (first indexing by tensor), __getitem__0 -> __getitem__2 (second indexing by tensor)
<<<<<<< HEAD
    assert num_integer_edges == 4


@pytest.mark.skipif(parse_version(torch.__version__) < parse_version("1.11"),
                    reason="__getitem__ works unexpectedly for TracedTensor until fix in torch 1.11.\n"
                           "Fix in pytorch: https://github.com/pytorch/pytorch/pull/67202\n"
                           "Related ticket: 82065")
def test_torch_tensor_getitem_behavior(mocker):
    x = torch.ones((10, 4, 4, 4))
    indexes = torch.LongTensor([0, 1, 2])
    mock_tensor_meta = mocker.stub
    from nncf.torch.dynamic_graph.trace_tensor import TracedTensor
    traced_x = TracedTensor.from_torch_tensor(torch.ones((10, 4, 4, 4)), mock_tensor_meta)
    traced_indexes = TracedTensor.from_torch_tensor(torch.LongTensor([0, 1, 2]), mock_tensor_meta)
    SHAPE_1 = [3, 4, 4, 4]
    SHAPE_2 = [3, 4, 4]
    assert list(x[indexes].shape) == SHAPE_1
    assert list(x[traced_indexes].shape) == SHAPE_1
    assert list(traced_x[indexes].shape) == SHAPE_1
    assert list(traced_x[traced_indexes].shape) == SHAPE_1

    assert list(x[indexes, indexes].shape) == SHAPE_2
    assert list(x[traced_indexes, traced_indexes].shape) == SHAPE_2
    assert list(traced_x[indexes, indexes].shape) == SHAPE_2
    assert list(traced_x[traced_indexes, traced_indexes].shape)
    assert list(x[indexes, traced_indexes].shape) == SHAPE_2
    assert list(traced_x[indexes, traced_indexes].shape) == SHAPE_2


class ModelSpecificException(Exception):
    pass


class ExceptionRaisingModule(torch.nn.Module):
    class Inner(torch.nn.Module):
        def __init__(self):
            super().__init__()
            self.dummy_param = torch.nn.Parameter(torch.ones([1]))

        def forward(self, *args, **kwargs):
            _ = torch.cat((torch.ones([1]), torch.ones([1])))
            raise ModelSpecificException

    def __init__(self):
        super().__init__()
        self.seq = torch.nn.Sequential(self.Inner(), self.Inner())

    def forward(self, *args, **kwargs):
        return self.seq(*args, **kwargs)


def test_scope_and_call_counters_are_reset_on_exceptions():
    ctx = TracingContext()
    model = ExceptionRaisingModule()
    with pytest.raises(ModelSpecificException):
        with ctx:
            model(torch.ones([1]))
    assert not ctx.module_call_stack
    assert not ctx.relative_scopes_stack
    # pylint:disable=protected-access
    assert not ctx._threading.thread_local.operator_counters
=======
    assert num_integer_edges == 4
>>>>>>> ec1c57c2
<|MERGE_RESOLUTION|>--- conflicted
+++ resolved
@@ -17,11 +17,8 @@
 import pytest
 import torch
 import torch.nn.functional as F
-<<<<<<< HEAD
+from copy import deepcopy
 from pkg_resources import parse_version
-=======
-from copy import deepcopy
->>>>>>> ec1c57c2
 from torch import nn
 
 from nncf.common.graph import Dtype
@@ -668,68 +665,4 @@
     num_integer_edges = sum([1 for edge in edges if edge.dtype is Dtype.INTEGER])
     # cat -> __floordiv__,  __floordiv__ -> __getitem__0 (to get single_idx),
     # __getitem__0 -> __getitem__1 (first indexing by tensor), __getitem__0 -> __getitem__2 (second indexing by tensor)
-<<<<<<< HEAD
-    assert num_integer_edges == 4
-
-
-@pytest.mark.skipif(parse_version(torch.__version__) < parse_version("1.11"),
-                    reason="__getitem__ works unexpectedly for TracedTensor until fix in torch 1.11.\n"
-                           "Fix in pytorch: https://github.com/pytorch/pytorch/pull/67202\n"
-                           "Related ticket: 82065")
-def test_torch_tensor_getitem_behavior(mocker):
-    x = torch.ones((10, 4, 4, 4))
-    indexes = torch.LongTensor([0, 1, 2])
-    mock_tensor_meta = mocker.stub
-    from nncf.torch.dynamic_graph.trace_tensor import TracedTensor
-    traced_x = TracedTensor.from_torch_tensor(torch.ones((10, 4, 4, 4)), mock_tensor_meta)
-    traced_indexes = TracedTensor.from_torch_tensor(torch.LongTensor([0, 1, 2]), mock_tensor_meta)
-    SHAPE_1 = [3, 4, 4, 4]
-    SHAPE_2 = [3, 4, 4]
-    assert list(x[indexes].shape) == SHAPE_1
-    assert list(x[traced_indexes].shape) == SHAPE_1
-    assert list(traced_x[indexes].shape) == SHAPE_1
-    assert list(traced_x[traced_indexes].shape) == SHAPE_1
-
-    assert list(x[indexes, indexes].shape) == SHAPE_2
-    assert list(x[traced_indexes, traced_indexes].shape) == SHAPE_2
-    assert list(traced_x[indexes, indexes].shape) == SHAPE_2
-    assert list(traced_x[traced_indexes, traced_indexes].shape)
-    assert list(x[indexes, traced_indexes].shape) == SHAPE_2
-    assert list(traced_x[indexes, traced_indexes].shape) == SHAPE_2
-
-
-class ModelSpecificException(Exception):
-    pass
-
-
-class ExceptionRaisingModule(torch.nn.Module):
-    class Inner(torch.nn.Module):
-        def __init__(self):
-            super().__init__()
-            self.dummy_param = torch.nn.Parameter(torch.ones([1]))
-
-        def forward(self, *args, **kwargs):
-            _ = torch.cat((torch.ones([1]), torch.ones([1])))
-            raise ModelSpecificException
-
-    def __init__(self):
-        super().__init__()
-        self.seq = torch.nn.Sequential(self.Inner(), self.Inner())
-
-    def forward(self, *args, **kwargs):
-        return self.seq(*args, **kwargs)
-
-
-def test_scope_and_call_counters_are_reset_on_exceptions():
-    ctx = TracingContext()
-    model = ExceptionRaisingModule()
-    with pytest.raises(ModelSpecificException):
-        with ctx:
-            model(torch.ones([1]))
-    assert not ctx.module_call_stack
-    assert not ctx.relative_scopes_stack
-    # pylint:disable=protected-access
-    assert not ctx._threading.thread_local.operator_counters
-=======
-    assert num_integer_edges == 4
->>>>>>> ec1c57c2
+    assert num_integer_edges == 4