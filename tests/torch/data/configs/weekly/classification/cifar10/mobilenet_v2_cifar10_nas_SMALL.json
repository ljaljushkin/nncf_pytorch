{
    "model": "mobilenet_v2_cifar10",
    "num_classes": 10,
    "dataset": "CIFAR10",
    "input_info": {
        "sample_size": [1, 3, 32, 32]
    },
    "batch_size": 64,
    "batch_size_val": 2000,
    "multiprocessing_distributed": false,
    "optimizer": {
        "type": "sgd",
        "momentum": 0.9,
        "nesterov": true,
        "weight_decay": 3e-7,
        "base_lr": 1.0, // 2.5e-6,
        "label_smoothing": 0.1,
        "no_decay_keys": "bn#bias",
    },
    "bootstrapNAS": {
        "training": {
            "algorithm": "progressive_shrinking",
            "progressivity_of_elasticity": ["kernel", "depth", "width"],
            "batchnorm_adaptation": {
                "num_bn_adaptation_samples": 1
            },
            // TODO(pablo) Use base_lr from optimizer definition?
//            "lr_schedule": {
//                "params": {
//                    // This implies global. If not specified. Use lr adjustement per stages.
//                    "base_lr": 2.5e-6
//                },
//            },
            "schedule": {
                "list_stage_descriptions": [
                    {"train_dims": ["depth"], "epochs": 1, "depth_indicator": 1, "init_lr": 2.5e-6, "epochs_lr": 1},
                    {"train_dims": ["depth", "width"], "epochs": 1, "reorg_weights": true, "width_indicator": 2, "bn_adapt": true, "init_lr": 2.5e-6, "epochs_lr": 1},
                    {"train_dims": ["depth", "width"], "epochs": 1, "reorg_weights": true, "width_indicator": 3, "bn_adapt": true, "init_lr": 2.5e-6, "epochs_lr": 1}
                ]
            },
            "elasticity": {
                "available_elasticity_dims": ["width", "depth"],
                "width": {
<<<<<<< HEAD
                    "max_num_widths": 3,
                      "min_out_channels": 32,
=======
                    "max_num_widths": 2,
                      "min_width": 32,
>>>>>>> dd8e5fa1
                      "width_step": 32,
                      "width_multipliers": [1, 0.85, 0.60]
                },
                "kernel": {
                    "max_num_kernels": 3
                },
                "depth": {
                    "mode": "manual",
                    "skipped_blocks": [
                        [
                            "MobileNetV2/Sequential[features]/InvertedResidual[11]/Sequential[conv]/NNCFConv2d[2]/conv2d_0",
                            "MobileNetV2/Sequential[features]/InvertedResidual[12]/__add___0"
                        ],
                        [
                            "MobileNetV2/Sequential[features]/InvertedResidual[14]/Sequential[conv]/NNCFConv2d[2]/conv2d_0",
                            "MobileNetV2/Sequential[features]/InvertedResidual[15]/__add___0"
                        ]
                    ],
                }
            },
        },
        "search": {
            "algorithm": "NSGA2",
            "num_evals": 30,
            "population": 4,
        },
    }
}<|MERGE_RESOLUTION|>--- conflicted
+++ resolved
@@ -24,13 +24,6 @@
             "batchnorm_adaptation": {
                 "num_bn_adaptation_samples": 1
             },
-            // TODO(pablo) Use base_lr from optimizer definition?
-//            "lr_schedule": {
-//                "params": {
-//                    // This implies global. If not specified. Use lr adjustement per stages.
-//                    "base_lr": 2.5e-6
-//                },
-//            },
             "schedule": {
                 "list_stage_descriptions": [
                     {"train_dims": ["depth"], "epochs": 1, "depth_indicator": 1, "init_lr": 2.5e-6, "epochs_lr": 1},
@@ -41,13 +34,8 @@
             "elasticity": {
                 "available_elasticity_dims": ["width", "depth"],
                 "width": {
-<<<<<<< HEAD
                     "max_num_widths": 3,
                       "min_out_channels": 32,
-=======
-                    "max_num_widths": 2,
-                      "min_width": 32,
->>>>>>> dd8e5fa1
                       "width_step": 32,
                       "width_multipliers": [1, 0.85, 0.60]
                 },
