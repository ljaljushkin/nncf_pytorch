"""
 Copyright (c) 2022 Intel Corporation
 Licensed under the Apache License, Version 2.0 (the "License");
 you may not use this file except in compliance with the License.
 You may obtain a copy of the License at
      http://www.apache.org/licenses/LICENSE-2.0
 Unless required by applicable law or agreed to in writing, software
 distributed under the License is distributed on an "AS IS" BASIS,
 WITHOUT WARRANTIES OR CONDITIONS OF ANY KIND, either express or implied.
 See the License for the specific language governing permissions and
 limitations under the License.
"""

from copy import deepcopy

import pytest
import torch
import numpy as np

from nncf.torch.layers import NNCF_LINEAR_MODULES_DICT
from nncf.torch.module_operations import UpdateWeightAndBias
from nncf.torch.pruning.filter_pruning.algo import FilterPruningController
from nncf.torch.pruning.filter_pruning.functions import l2_filter_norm
from nncf.torch.pruning.filter_pruning.layers import FilterPruningMask
from nncf.torch.pruning.filter_pruning.layers import apply_filter_binary_mask
from nncf.common.pruning.utils import calculate_in_out_channels_by_masks
from nncf.common.pruning.utils import count_flops_and_weights
from nncf.common.pruning.schedulers import ExponentialPruningScheduler
from nncf.torch.pruning.utils import _calculate_output_shape
from nncf.torch.tensor_statistics.collectors import PTNNCFCollectorTensorProcessor
from nncf.torch.pruning.filter_pruning.algo import GENERAL_CONV_LAYER_METATYPES
from nncf.torch.pruning.filter_pruning.algo import LINEAR_LAYER_METATYPES
from tests.torch.helpers import create_compressed_model_and_algo_for_test
from tests.torch.helpers import check_correct_nncf_modules_replacement
from tests.torch.pruning.helpers import gen_ref_masks
from tests.torch.pruning.helpers import get_basic_pruning_config
from tests.torch.pruning.helpers import PruningTestModel
from tests.torch.pruning.helpers import BigPruningTestModel
from tests.torch.pruning.helpers import MultipleForwardModel
from tests.torch.pruning.helpers import PruningTestModelConcatBN
from tests.torch.pruning.helpers import DisconectedGraphModel


def create_pruning_algo_with_config(config):
    """
    Create filter_pruning with default params.
    :param config: config for the algorithm
    :return pruned model, pruning_algo, nncf_modules
    """
    config['compression']['algorithm'] = 'filter_pruning'
    model = BigPruningTestModel()
    pruned_model, pruning_algo = create_compressed_model_and_algo_for_test(BigPruningTestModel(), config)

    # Check that all modules was correctly replaced by NNCF modules and return this NNCF modules
    _, nncf_modules = check_correct_nncf_modules_replacement(model, pruned_model)
    return pruned_model, pruning_algo, nncf_modules


def test_check_default_algo_params():
    """
    Test for default algorithm params. Creating empty config and check for valid default
    parameters.
    """
    # Creating algorithm with empty config
    config = get_basic_pruning_config()
    config['compression']['algorithm'] = 'filter_pruning'
    model = PruningTestModel()
    _, compression_ctrl = create_compressed_model_and_algo_for_test(model, config)

    assert isinstance(compression_ctrl, FilterPruningController)
    scheduler = compression_ctrl.scheduler
    # Check default algo params
    assert compression_ctrl.prune_first is False
    assert compression_ctrl.prune_batch_norms is True
    assert compression_ctrl.prune_downsample_convs is False
    assert compression_ctrl.filter_importance is l2_filter_norm
    assert compression_ctrl.ranking_type == 'unweighted_ranking'
    assert compression_ctrl.pruning_quota == 0.9

    assert compression_ctrl.all_weights is False

    # Check default scheduler params
    assert isinstance(scheduler, ExponentialPruningScheduler)


@pytest.mark.parametrize('prune_first', [False, True])
@pytest.mark.parametrize('prune_batch_norms', [True, False])
def test_valid_modules_replacement_and_pruning(prune_first, prune_batch_norms):
    """
    Test that checks that all conv modules in model was replaced by nncf modules and
    pruning pre ops were added correctly.
    :param prune_first: whether to prune first convolution or not
    :param prune_batch_norms: whether to prune batch norm layers or not.
    """

    def check_that_module_is_pruned(module):
        assert len(module.pre_ops.values()) == 1
        pre_ops = list(module.pre_ops.values())
        assert isinstance(pre_ops[0], UpdateWeightAndBias)
        pruning_op = pre_ops[0].operand
        assert isinstance(pruning_op, FilterPruningMask)

    def check_that_module_is_not_pruned(module):
        assert len(module.pre_ops) == 0
        assert len(module.post_ops) == 0

    config = get_basic_pruning_config(input_sample_size=[1, 1, 8, 8])
    config['compression']['params']['prune_first_conv'] = prune_first
    config['compression']['params']['prune_batch_norms'] = prune_batch_norms

    pruned_model, pruning_algo, nncf_modules = create_pruning_algo_with_config(config)
    pruned_module_info = pruning_algo.pruned_module_groups_info.get_all_nodes()
    pruned_modules = [minfo.module for minfo in pruned_module_info]

    # Check for conv1 and conv_depthwise
    conv1 = pruned_model.conv1
    conv_depthwise = pruned_model.conv_depthwise
    if prune_first:
        assert conv1 in pruned_modules
        assert conv1 in nncf_modules.values()
        check_that_module_is_pruned(conv1)

        assert conv_depthwise in nncf_modules.values()
        check_that_module_is_pruned(conv_depthwise)
    else:
        check_that_module_is_not_pruned(conv1)
        check_that_module_is_not_pruned(conv_depthwise)

    # Check for bn1
    bn1 = pruned_model.bn1
    if prune_first and prune_batch_norms:
        assert bn1 in nncf_modules.values()
        check_that_module_is_pruned(bn1)
    else:
        check_that_module_is_not_pruned(bn1)

    # Check for conv2
    conv2 = pruned_model.conv2
    assert conv2 in pruned_modules
    assert conv2 in nncf_modules.values()
    check_that_module_is_pruned(conv2)

    # Check for bn2
    bn2 = pruned_model.bn2
    if prune_batch_norms:
        assert bn2 in nncf_modules.values()
        check_that_module_is_pruned(bn2)
    else:
        check_that_module_is_not_pruned(bn2)

    # Check for conv3
    up = pruned_model.up
    assert up in pruned_modules
    assert up in nncf_modules.values()
    check_that_module_is_pruned(up)

    # Check for conv3W
    conv3 = pruned_model.conv3
    check_that_module_is_not_pruned(conv3)


BIG_PRUNING_MODEL_TEST_PARAMS = ('all_weights', 'pruning_flops_target', 'prune_first', 'ref_masks')
BIG_PRUNING_MODEL_TEST_PARAMS_VALUES = \
[
    (False, None, True, gen_ref_masks([(8, 8), (16, 16), (32, 32), (64, 64)])),
    (True, None, True, gen_ref_masks([(2, 14), (2, 30), (29, 35), (87, 41)])),
    (False, None, False, gen_ref_masks([(16, 16), (32, 32), (64, 64)])),
    (True, None, False, gen_ref_masks([(1, 31), (27, 37), (84, 44)])),
    # Flops pruning cases
    (False, 0.5, True, gen_ref_masks([(8, 8), (16, 16), (32, 32), (64, 64)])),
    (False, 0.5, False, gen_ref_masks([(16, 16), (32, 32), (64, 64)])),
    (True, 0.5, True, gen_ref_masks([(3, 13), (8, 24), (41, 23), (113, 15)])),
    (True, 0.5, False, gen_ref_masks([(9, 23), (41, 23), (113, 15)])),
]


@pytest.mark.parametrize(BIG_PRUNING_MODEL_TEST_PARAMS, BIG_PRUNING_MODEL_TEST_PARAMS_VALUES)
def test_pruning_masks_correctness(all_weights, pruning_flops_target, prune_first, ref_masks):
    """
    Test for pruning masks check (_set_binary_masks_for_filters, _set_binary_masks_for_all_filters_together).
    :param all_weights: whether mask will be calculated for all weights in common or not
    :param pruning_flops_target: prune model by flops, if None then by number of channels
    :param prune_first: whether to prune first convolution or not
    :param ref_masks: reference masks values
    """

    def check_mask(module, num):
        pruning_op = list(module.pre_ops.values())[0].operand
        assert hasattr(pruning_op, 'binary_filter_pruning_mask')
        #x = torch.sum((pruning_op.binary_filter_pruning_mask == 0.).int())
        #y = pruning_op.binary_filter_pruning_mask.shape[0]
        #y_minus_x = y - x
        #print(x, y)
        assert torch.allclose(pruning_op.binary_filter_pruning_mask, ref_masks[num])

    config = get_basic_pruning_config(input_sample_size=[1, 1, 8, 8])
    config['compression']['params']['all_weights'] = all_weights
    config['compression']['params']['prune_first_conv'] = prune_first
    config['compression']['pruning_init'] = 0.5
    if pruning_flops_target:
        config['compression']['params']['pruning_flops_target'] = pruning_flops_target

    pruned_model, pruning_algo, _ = create_pruning_algo_with_config(config)
    pruned_module_info = pruning_algo.pruned_module_groups_info.get_all_nodes()
    pruned_modules = [minfo.module for minfo in pruned_module_info]
    assert pruning_algo.pruning_level == 0.5
    assert pruning_algo.all_weights is all_weights

    i = 0
    # ref_masks Check for conv1
    conv1 = pruned_model.conv1
    conv_depthwise = pruned_model.conv_depthwise
    if prune_first:
        assert conv1 in pruned_modules
        assert conv_depthwise in pruned_modules

        check_mask(conv1, i)
        check_mask(conv_depthwise, i)
        i += 1

    # Check for conv2
    conv2 = pruned_model.conv2
    assert conv2 in pruned_modules
    check_mask(conv2, i)
    i += 1

    # Check for conv3
    up = pruned_model.up
    assert up in pruned_modules
    check_mask(up, i)
    i += 1

    # Check for linear
    linear = pruned_model.linear
    assert linear in pruned_modules
    check_mask(linear, i)


@pytest.mark.parametrize(BIG_PRUNING_MODEL_TEST_PARAMS, BIG_PRUNING_MODEL_TEST_PARAMS_VALUES )
def test_pruning_masks_applying_correctness(all_weights, pruning_flops_target, prune_first, ref_masks):
    """
    Test for pruning masks check (_set_binary_masks_for_filters, _set_binary_masks_for_all_filters_together).
    :param all_weights: whether mask will be calculated for all weights in common or not.
    :param pruning_flops_target: prune model by flops, if None then by number of channels.
    :param prune_first: whether to prune first convolution or not.
    :param ref_masks: reference masks values.
    """
    input_shapes = {'conv1': [1, 1, 8, 8],
                    'conv_depthwise': [1, 16, 7, 7],
                    'conv2': [1, 16, 8, 8],
                    'bn1': [1, 16, 8, 8],
                    'bn2': [1, 32, 8, 8],
                    'up': [1, 32, 8, 8],
                    'linear': [1, 3136]}

    def check_mask(module, num):
        # Mask for weights
        pruning_op = list(module.pre_ops.values())[0].operand
        assert hasattr(pruning_op, 'binary_filter_pruning_mask')
        assert torch.allclose(pruning_op.binary_filter_pruning_mask, ref_masks[num])

        # Mask for bias
        # pruning_op = list(module.pre_ops.values())[1].operand
        # assert hasattr(pruning_op, 'binary_filter_pruning_mask')
        # assert torch.allclose(pruning_op.binary_filter_pruning_mask, ref_masks[num])

    def check_module_output(module, name, num):
        """
        Checks that output of module are masked.
        """
        mask = ref_masks[num]
        input_ = torch.ones(input_shapes[name])
        output = module(input_)
        ref_output = apply_filter_binary_mask(mask, output, dim=1)
        assert torch.allclose(output, ref_output)

    def check_model_weights(model_state_dict, ref_state_dict):
        for key in ref_state_dict.keys():
            assert torch.allclose(model_state_dict['nncf_module.' + key], ref_state_dict[key])

    config = get_basic_pruning_config(input_sample_size=[1, 1, 8, 8])
    config['compression']['algorithm'] = 'filter_pruning'
    config['compression']['params']['all_weights'] = all_weights
    config['compression']['params']['prune_first_conv'] = prune_first
    config['compression']['pruning_init'] = 0.5
    if pruning_flops_target:
        config['compression']['params']['pruning_flops_target'] = pruning_flops_target

    model = BigPruningTestModel()
    ref_state_dict = deepcopy(model.state_dict())
    pruned_model, pruning_algo = create_compressed_model_and_algo_for_test(BigPruningTestModel(), config)

    pruned_module_info = pruning_algo.pruned_module_groups_info.get_all_nodes()
    pruned_modules = [minfo.module for minfo in pruned_module_info]
    assert pruning_algo.pruning_level == 0.5
    assert pruning_algo.all_weights is all_weights

    # Checking that model weights remain unchanged
    check_model_weights(pruned_model.state_dict(), ref_state_dict)

    i = 0
    # ref_masks Check for conv1
    conv1 = pruned_model.conv1
    conv_depthwise = pruned_model.conv_depthwise
    if prune_first:
        assert conv1 in pruned_modules
        assert conv_depthwise in pruned_modules

        check_mask(conv1, i)
        check_mask(conv_depthwise, i)

        check_module_output(conv1, 'conv1', i)
        check_module_output(conv_depthwise, 'conv_depthwise', i)

    # Check for bn1
    bn1 = pruned_model.bn1
    if prune_first:
        check_mask(bn1, i)
        check_module_output(bn1, 'bn1', i)
        i += 1

    # Check for conv2
    conv2 = pruned_model.conv2
    assert conv2 in pruned_modules
    check_mask(conv2, i)
    check_module_output(conv2, 'conv2', i)

    # Check for bn2
    bn2 = pruned_model.bn2
    check_mask(bn2, i)
    check_module_output(bn2, 'bn2', i)
    i += 1

    # Check for up conv
    up = pruned_model.up
    assert up in pruned_modules
    check_mask(up, i)
    check_module_output(up, 'up', i)
    i += 1

    # Check for linear
    linear = pruned_model.linear
    assert linear in pruned_modules
    check_mask(linear, i)
    check_module_output(linear, 'linear', i)


@pytest.mark.parametrize('prune_bn',
                         (False,
                          True)
                         )
def test_valid_masks_for_bn_after_concat(prune_bn):
    config = get_basic_pruning_config(input_sample_size=[1, 1, 8, 8])
    config['compression']['algorithm'] = 'filter_pruning'
    config['compression']['params']['prune_batch_norms'] = prune_bn
    config['compression']['params']['prune_first_conv'] = True
    config['compression']['pruning_init'] = 0.5
    model = PruningTestModelConcatBN()
    pruned_model, _ = create_compressed_model_and_algo_for_test(model, config)

    bn_modules = [pruned_model.bn, pruned_model.bn1, pruned_model.bn2]
    for bn_module in bn_modules:
        if prune_bn:
            # Check that mask was applied for batch_norm module
            mask = bn_module.pre_ops['0'].op.binary_filter_pruning_mask
            assert sum(mask) == len(mask) * 0.5
        else:
            # Check that no mask was added to the layer
            assert len(bn_module.pre_ops) == 0

    # Check output mask of concat layers
    ref_concat_masks = [
        [0] * 8 + [1] * 8 + [0] * 8 + [1] * 8,
        [1] * 8 + [0] * 16 + [1] * 8 + [0] * 8 + [1] * 8
    ]
    graph = pruned_model.get_original_graph()
    for i, node in enumerate(graph.get_nodes_by_types(['cat'])):
        assert np.allclose(node.data['output_mask'].tensor.numpy(), ref_concat_masks[i])


@pytest.mark.parametrize(('all_weights', 'pruning_flops_target', 'ref_flops', 'ref_params_num'),
                         [
                             (False, None, 1282000, 407336),
                             (True, None, 1808826, 414861),
                             (False, 0.5, 1282000, 407336),
                             (True, 0.5, 1351200, 409368),
                         ]
                         )
def test_calculation_of_flops(all_weights, pruning_flops_target, ref_flops, ref_params_num):
    """
    Test for pruning masks check (_set_binary_masks_for_filters, _set_binary_masks_for_all_filters_together).
    :param all_weights: whether mask will be calculated for all weights in common or not
    :param pruning_flops_target: prune model by flops, if None then by number of channels
    :param ref_flops: reference size of model
    """
    config = get_basic_pruning_config(input_sample_size=[1, 1, 8, 8])
    config['compression']['params']['all_weights'] = all_weights
    config['compression']['params']['prune_first_conv'] = True
    config['compression']['pruning_init'] = 0.5
    if pruning_flops_target:
        config['compression']['params']['pruning_flops_target'] = pruning_flops_target

    _, pruning_algo, _ = create_pruning_algo_with_config(config)

    assert pruning_algo.current_flops == ref_flops
    assert pruning_algo.current_params_num == ref_params_num
    # pylint:disable=protected-access
    tmp_in_channels, tmp_out_channels = calculate_in_out_channels_by_masks(
        pruning_algo.pruned_module_groups_info.get_all_clusters(),
        masks=pruning_algo._collect_pruning_masks(),
        tensor_processor=PTNNCFCollectorTensorProcessor,
        full_input_channels=pruning_algo._modules_in_channels,
        full_output_channels=pruning_algo._modules_out_channels,
        pruning_groups_next_nodes=pruning_algo.next_nodes)

    cur_flops, cur_params_num = count_flops_and_weights(
        pruning_algo._model.get_original_graph(),
        pruning_algo._modules_in_shapes,
        pruning_algo._modules_out_shapes,
        input_channels=tmp_in_channels,
        output_channels=tmp_out_channels,
        conv_op_metatypes=GENERAL_CONV_LAYER_METATYPES,
        linear_op_metatypes=LINEAR_LAYER_METATYPES)
    assert (cur_flops, cur_params_num) == (ref_flops, ref_params_num)


@pytest.mark.parametrize('repeat_seq_of_shared_convs,ref_second_cluster', [(True, [4, 5, 6, 7, 8, 9]),
                                                                           (False, [4, 5, 6])])
@pytest.mark.parametrize('additional_last_shared_layers', [True, False])
def test_clusters_for_multiple_forward(repeat_seq_of_shared_convs,
                                       ref_second_cluster,
                                       additional_last_shared_layers):
    config = get_basic_pruning_config(input_sample_size=[1, 2, 8, 8])
    config['compression']['algorithm'] = 'filter_pruning'
    config['compression']['params']['all_weights'] = False
    config['compression']['params']['prune_first_conv'] = True
    config['compression']['pruning_init'] = 0.5
    model = MultipleForwardModel(repeat_seq_of_shared_convs, additional_last_shared_layers)
    _, pruning_algo = create_compressed_model_and_algo_for_test(model, config)

    clusters = pruning_algo.pruned_module_groups_info.clusters
    ref_num_clusters = 2 if additional_last_shared_layers else 1
    assert len(clusters) == ref_num_clusters
    # Convolutions before one node that forwards several times should be in one cluster
    assert sorted([n.nncf_node_id for n in clusters[0].elements]) == [1, 2, 3]
    # In case of two clusters
    if additional_last_shared_layers:
        # Nodes that associate with one module should be in one cluster
        assert sorted([n.nncf_node_id for n in clusters[1].elements]) == ref_second_cluster


@pytest.mark.parametrize(
    ("model"),
    (
        BigPruningTestModel,
        PruningTestModelConcatBN
    )
)
def test_func_calculation_flops_for_conv(model):
    # Check _calculate_output_shape that used for disconnected graph
    config = get_basic_pruning_config([1, 1, 8, 8])
    config['compression']['algorithm'] = 'filter_pruning'
    config['compression']['pruning_init'] = 0.4
    config['compression']['params']['pruning_flops_target'] = 0.4
    model = model()
    pruned_model, pruning_algo = create_compressed_model_and_algo_for_test(model, config)

    graph = pruned_model.get_original_graph()

    # pylint:disable=protected-access
    for node_name, ref_shape in pruning_algo._modules_out_shapes.items():
        # ref_shape get from tracing graph
        node = graph.get_node_by_name(node_name)
<<<<<<< HEAD
=======
        if node.node_type in [v.op_func_name for v in NNCF_LINEAR_MODULES_DICT]:
            continue

>>>>>>> f21dd54f
        shape = _calculate_output_shape(graph, node)
        assert ref_shape == shape, f"Incorrect calculation output name for {node_name}"


def test_disconnected_graph():
    config = get_basic_pruning_config([1, 1, 8, 8])
    config['compression']['algorithm'] = 'filter_pruning'
    config['compression']['pruning_init'] = 0.5
    config['compression']['params']['pruning_target'] = 0.5
    config['compression']['params']['prune_first_conv'] = True
    model = DisconectedGraphModel()
    pruned_model, _ = create_compressed_model_and_algo_for_test(model, config)
    graph = pruned_model.get_original_graph()

    conv1 = graph.get_node_by_name('DisconectedGraphModel/NNCFConv2d[conv1]/conv2d_0')
    conv2 = graph.get_node_by_name('DisconectedGraphModel/NNCFConv2d[conv2]/conv2d_0')

    assert sum(conv1.data['output_mask'].tensor) == 8
    assert sum(conv2.data['output_mask'].tensor) == 8<|MERGE_RESOLUTION|>--- conflicted
+++ resolved
@@ -471,12 +471,9 @@
     for node_name, ref_shape in pruning_algo._modules_out_shapes.items():
         # ref_shape get from tracing graph
         node = graph.get_node_by_name(node_name)
-<<<<<<< HEAD
-=======
         if node.node_type in [v.op_func_name for v in NNCF_LINEAR_MODULES_DICT]:
             continue
 
->>>>>>> f21dd54f
         shape = _calculate_output_shape(graph, node)
         assert ref_shape == shape, f"Incorrect calculation output name for {node_name}"
 
