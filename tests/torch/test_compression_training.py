--- conflicted
+++ resolved
@@ -48,53 +48,13 @@
             'cifar10':
                 {
                     'configs': {
-<<<<<<< HEAD
-                        'mobilenet_v2_cifar10_nas_LARGE.json': {
-                            'expected_accuracy': 93.11,
-                            'test_timeout': 4 * 60 * 60,
-                            'weights': 'mobilenet_v2_cifar10_93.91.pth',
-                            'absolute_tolerance_train': 1,
-                            'absolute_tolerance_eval': 2e-2,
-                            'main_filename': 'nas_advanced_main.py',
-                            'checkpoint_name': 'supernet',
-                        },
-                        'resnet50_cifar10_nas_LARGE.json': {
-                            'test_timeout': 4 * 60 * 60,
-                            'expected_accuracy': 93.65,
-                            'weights': 'resnet50_cifar10_93.65.pth',
-                            'absolute_tolerance_train': 1,
-                            'absolute_tolerance_eval': 2e-2,
-                            'main_filename': 'nas_advanced_main.py',
-                            'checkpoint_name': 'supernet',
-                        },
-                        'mobilenet_v2_cifar10_nas_MEDIUM.json': {
-                            'expected_accuracy': 93.11,
-                            'weights': 'mobilenet_v2_cifar10_93.91.pth',
-                            'absolute_tolerance_train': 1.5,
-                            'absolute_tolerance_eval': 2e-2,
-                            'main_filename': 'nas_advanced_main.py',
-                            'checkpoint_name': 'supernet',
-                        },
-                        'resnet50_cifar10_nas_MEDIUM.json': {
-                            'expected_accuracy': 93.65,
-                            'weights': 'resnet50_cifar10_93.65.pth',
-                            'absolute_tolerance_train': 1.8,
-                            'absolute_tolerance_eval': 2e-2,
-                            'main_filename': 'nas_advanced_main.py',
-                            'checkpoint_name': 'supernet',
-                        },
-=======
->>>>>>> f21dd54f
                         'mobilenet_v2_cifar10_nas_SMALL.json': {
                             'expected_accuracy': 81.59,
                             'train_steps': 2,
                             'weights': 'mobilenet_v2_cifar10_93.91.pth',
                             'absolute_tolerance_train': 1.0,
                             'absolute_tolerance_eval': 2e-2,
-<<<<<<< HEAD
-=======
                             'is_experimental': True,
->>>>>>> f21dd54f
                             'main_filename': 'nas_advanced_main.py',
                             'checkpoint_name': 'supernet',
                         },
@@ -104,10 +64,7 @@
                             'weights': 'resnet50_cifar10_93.65.pth',
                             'absolute_tolerance_train': 2.0,
                             'absolute_tolerance_eval': 2e-2,
-<<<<<<< HEAD
-=======
                             'is_experimental': True,
->>>>>>> f21dd54f
                             'main_filename': 'nas_advanced_main.py',
                             'checkpoint_name': 'supernet',
                         },
@@ -117,19 +74,7 @@
                             'weights': 'vgg11_bn_cifar10_92.39.pth',
                             'absolute_tolerance_train': 2.0,
                             'absolute_tolerance_eval': 2e-2,
-<<<<<<< HEAD
-                            'main_filename': 'nas_advanced_main.py',
-                            'checkpoint_name': 'supernet',
-                        },
-                        'mobilenet_v3_cifar10_nas_SMALL.json': {
-                            'expected_accuracy': 10,
-                            'train_steps': 2,
-                            # FIXME: 'weights': '',
-                            'absolute_tolerance_train': 1.0,
-                            'absolute_tolerance_eval': 2e-2,
-=======
                             'is_experimental': True,
->>>>>>> f21dd54f
                             'main_filename': 'nas_advanced_main.py',
                             'checkpoint_name': 'supernet',
                         },
@@ -183,35 +128,13 @@
                             'absolute_tolerance_eval': 2e-2
                         },
                         'efficient_net_b0_cifar10_nas_SMALL.json': {
-<<<<<<< HEAD
-=======
                             # TODO: fix supernet training (ticket 73814)
->>>>>>> f21dd54f
                             'expected_accuracy': 10.04,
                             'train_steps': 2,
                             'weights': 'efficient_net_b0_cifar100_87.02.pth',
                             'absolute_tolerance_train': 1.0,
                             'absolute_tolerance_eval': 2e-2,
-<<<<<<< HEAD
-                            'main_filename': 'nas_advanced_main.py',
-                            'checkpoint_name': 'supernet',
-                        },
-                        'efficient_net_b0_cifar100_nas_MEDIUM.json': {
-                            'expected_accuracy': 87.02,
-                            'weights': 'efficient_net_b0_cifar100_87.02.pth',
-                            'absolute_tolerance_train': 1.0,
-                            'absolute_tolerance_eval': 2e-2,
-                            'main_filename': 'nas_advanced_main.py',
-                            'checkpoint_name': 'supernet',
-                        },
-                        'efficient_net_b0_cifar100_nas_LARGE.json': {
-                            'expected_accuracy': 87.02,
-                            'weights': 'efficient_net_b0_cifar100_87.02.pth',
-                            'absolute_tolerance_train': 1.0,
-                            'absolute_tolerance_eval': 2e-2,
-=======
                             'is_experimental': True,
->>>>>>> f21dd54f
                             'main_filename': 'nas_advanced_main.py',
                             'checkpoint_name': 'supernet',
                         },
@@ -283,10 +206,7 @@
         for config_name in configs:
             config_params = configs[config_name]
             main_filename = config_params.get('main_filename', 'main.py')
-<<<<<<< HEAD
-=======
             is_experimental = config_params.get('is_experimental', False)
->>>>>>> f21dd54f
             test_timeout = config_params.get('test_timeout')
             train_steps = config_params.get('train_steps', None)
             execution_args = config_params.get('execution_arg', [''])
@@ -316,10 +236,7 @@
                 test_config_ = {
                     'sample_type': sample_type_,
                     'main_filename': main_filename,
-<<<<<<< HEAD
-=======
                     'is_experimental': is_experimental,
->>>>>>> f21dd54f
                     'timeout': test_timeout,
                     'expected_accuracy': expected_accuracy_,
                     'absolute_tolerance_train': absolute_tolerance_train_,
@@ -391,12 +308,8 @@
     if 'mobilenet_v2_asym_int8.json' in args['config']:
         args.pop('seed')
 
-<<<<<<< HEAD
-    runner = Command(create_command_line(get_cli_dict_args(args), tc['sample_type'], tc['main_filename']))
-=======
     runner = Command(create_command_line(get_cli_dict_args(args), tc['sample_type'], tc['main_filename'],
                                          tc['is_experimental']))
->>>>>>> f21dd54f
     env_with_cuda_reproducibility = os.environ.copy()
     env_with_cuda_reproducibility['CUBLAS_WORKSPACE_CONFIG'] = ':4096:8'
     runner.kwargs.update(env=env_with_cuda_reproducibility)
@@ -436,12 +349,8 @@
     if 'weights' in args:
         del args['weights']
 
-<<<<<<< HEAD
-    runner = Command(create_command_line(get_cli_dict_args(args), tc['sample_type'], tc['main_filename']))
-=======
     runner = Command(create_command_line(get_cli_dict_args(args), tc['sample_type'], tc['main_filename'],
                                          tc['is_experimental']))
->>>>>>> f21dd54f
     env_with_cuda_reproducibility = os.environ.copy()
     env_with_cuda_reproducibility['CUBLAS_WORKSPACE_CONFIG'] = ':4096:8'
     runner.kwargs.update(env=env_with_cuda_reproducibility)
