"""
 Copyright (c) 2019-2022 Intel Corporation
 Licensed under the Apache License, Version 2.0 (the 'License');
 you may not use this file except in compliance with the License.
 You may obtain a copy of the License at
      http://www.apache.org/licenses/LICENSE-2.0
 Unless required by applicable law or agreed to in writing, software
 distributed under the License is distributed on an 'AS IS' BASIS,
 WITHOUT WARRANTIES OR CONDITIONS OF ANY KIND, either express or implied.
 See the License for the specific language governing permissions and
 limitations under the License.
"""

import json
import os
import re
import tempfile
from copy import deepcopy

import pytest
import torch
from pytest import approx

from examples.torch.common.utils import get_name
from nncf import NNCFConfig
from tests.common.helpers import TEST_ROOT
from tests.common.helpers import get_cli_dict_args
from tests.torch.helpers import Command
from tests.torch.test_sanity_sample import create_command_line
from tests.torch.test_sanity_sample import update_compression_algo_dict_with_legr_save_load_params

# pylint: disable=redefined-outer-name
# sample
# ├── dataset
# │   ├── path
# │   ├── batch
# │   ├── configs
# │   │     ├─── config_filename
# │   │     │       ├── expected_accuracy
# │   │     │       ├── absolute_tolerance_train
# │   │     │       ├── absolute_tolerance_eval
# │   │     │       ├── execution_arg
# │   │     │       ├── epochs
# │   │     │       ├── weights
GLOBAL_CONFIG = {
    'classification':
        {
            'cifar10':
                {
                    'configs': {
                        'mobilenet_v2_cifar10_nas_SMALL.json': {
<<<<<<< HEAD
                            'expected_accuracy': 88.67, # 81.59,
=======
                            'expected_accuracy': 81.59,
>>>>>>> ce95a725
                            'train_steps': 2,
                            'weights': 'mobilenet_v2_cifar10_93.91.pth',
                            'absolute_tolerance_train': 1.0,
                            'absolute_tolerance_eval': 2e-2,
                            'is_experimental': True,
                            'main_filename': 'bootstrap_nas.py',
                            'checkpoint_name': 'supernet',
<<<<<<< HEAD
                            # Search
                            'subnet_checkpoint_name': 'subnetwork_best',
                            'subnet_expected_accuracy': 88.67
                        },
                        'resnet50_cifar10_nas_SMALL.json': {
                            'expected_accuracy': 91.19, # 87.36, 22.36,
=======
                        },
                        'resnet50_cifar10_nas_SMALL.json': {
                            'expected_accuracy': 22.36,
>>>>>>> ce95a725
                            'train_steps': 2,
                            'weights': 'resnet50_cifar10_93.65.pth',
                            'absolute_tolerance_train': 2.0,
                            'absolute_tolerance_eval': 2e-2,
                            'is_experimental': True,
                            'main_filename': 'bootstrap_nas.py',
                            'checkpoint_name': 'supernet',
<<<<<<< HEAD
                            # Search
                            'subnet_checkpoint_name': 'subnetwork_best',
                            'subnet_expected_accuracy': 88.67
                        },
                        'vgg11_bn_cifar10_nas_SMALL.json': {
                            'expected_accuracy': 87.75, # 77.76, 19.26,
=======
                        },
                        'vgg11_bn_cifar10_nas_SMALL.json': {
                            'expected_accuracy': 19.26,
>>>>>>> ce95a725
                            'train_steps': 2,
                            'weights': 'vgg11_bn_cifar10_92.39.pth',
                            'absolute_tolerance_train': 2.0,
                            'absolute_tolerance_eval': 2e-2,
                            'is_experimental': True,
                            'main_filename': 'bootstrap_nas.py',
                            'checkpoint_name': 'supernet',
<<<<<<< HEAD
                            # Search
                            'subnet_checkpoint_name': 'subnetwork_best',
                            'subnet_expected_accuracy': 88.67
=======
>>>>>>> ce95a725
                        },
                    },
                },
            'cifar100':
                {
                    'configs': {
                        'mobilenet_v2_sym_int8.json': {
                            'execution_arg': {'multiprocessing-distributed'},
                            'expected_accuracy': 68.11,
                            'weights': 'mobilenet_v2_32x32_cifar100_68.11.pth',
                            'absolute_tolerance_train': 1.0,
                            'absolute_tolerance_eval': 2e-2
                        },
                        'mobilenet_v2_asym_int8.json': {
                            'execution_arg': {'multiprocessing-distributed', 'cpu-only'},
                            'expected_accuracy': 68.11,
                            'weights': 'mobilenet_v2_32x32_cifar100_68.11.pth',
                            'absolute_tolerance_train': 1.0,
                            'absolute_tolerance_eval': 6e-2
                        },
                        'inceptionV3_int8.json': {
                            'expected_accuracy': 77.53,
                            'weights': 'inceptionV3_77.53.sd',
                            'absolute_tolerance_eval': 6e-2,
                        },
                        'resnet50_int8.json': {
                            'expected_accuracy': 67.93,
                            'weights': 'resnet50_cifar100_67.93.pth',
                            'absolute_tolerance_eval': 6e-2,
                        },
                        'mobilenet_v2_magnitude_sparsity_int8.json': {
                            'expected_accuracy': 68.11,
                            'weights': 'mobilenet_v2_32x32_cifar100_68.11.pth',
                            'execution_arg': {'multiprocessing-distributed', ''},
                            'absolute_tolerance_train': 1.5,
                            'absolute_tolerance_eval': 6e-2
                        },
                        'mobilenet_v2_rb_sparsity_int8.json': {
                            'expected_accuracy': 68.11,
                            'weights': 'mobilenet_v2_32x32_cifar100_68.11.pth',
                            'execution_arg': {'multiprocessing-distributed'},
                            'absolute_tolerance_eval': 2e-2
                        },
                        'mobilenet_v2_learned_ranking.json': {
                            'execution_arg': {'multiprocessing-distributed'},
                            'expected_accuracy': 68.11,
                            'weights': 'mobilenet_v2_32x32_cifar100_68.11.pth',
                            'absolute_tolerance_train': 1.5,
                            'absolute_tolerance_eval': 2e-2
                        },
<<<<<<< HEAD
                        'efficient_net_b0_cifar100_nas_SMALL.json': {
=======
                        'efficient_net_b0_cifar10_nas_SMALL.json': {
>>>>>>> ce95a725
                            # TODO: fix supernet training (ticket 73814)
                            'expected_accuracy': 10.04,
                            'train_steps': 2,
                            'weights': 'efficient_net_b0_cifar100_87.02.pth',
                            'absolute_tolerance_train': 1.0,
                            'absolute_tolerance_eval': 2e-2,
                            'is_experimental': True,
                            'main_filename': 'bootstrap_nas.py',
                            'checkpoint_name': 'supernet',
<<<<<<< HEAD
                            # Search
                            'subnet_checkpoint_name': 'subnetwork_best',
                            'subnet_expected_accuracy': 88.67
=======
>>>>>>> ce95a725
                        },
                    }
                },
            'imagenet':
                {
                    'configs': {
                        'mobilenet_v2_imagenet_sym_int8.json': {
                            'execution_arg': {'multiprocessing-distributed'},
                            'expected_accuracy': 100,
                            'weights': 'mobilenet_v2.pth.tar'
                        },
                        'mobilenet_v2_imagenet_asym_int8.json': {
                            'execution_arg': {'multiprocessing-distributed'},
                            'expected_accuracy': 100,
                            'weights': 'mobilenet_v2.pth.tar',
                        },
                        'resnet50_imagenet_sym_int8.json': {
                            'execution_arg': {'multiprocessing-distributed'},
                            'expected_accuracy': 100,
                        },
                        'resnet50_imagenet_asym_int8.json': {
                            'execution_arg': {'multiprocessing-distributed'},
                            'expected_accuracy': 100,
                        },
                    }
                }
        }
}


def update_compression_config_with_legr_save_load_params(nncf_config_path, tmp_path, save=True):
    nncf_config = NNCFConfig.from_json(nncf_config_path)
    updated_nncf_config = update_compression_algo_dict_with_legr_save_load_params(deepcopy(nncf_config), tmp_path, save)
    new_nncf_config_path = nncf_config_path
    if updated_nncf_config != nncf_config:
        new_nncf_config_path = os.path.join(tmp_path, os.path.basename(nncf_config_path))
        with open(str(new_nncf_config_path), 'w', encoding='utf8') as f:
            json.dump(updated_nncf_config, f)
    return new_nncf_config_path


def parse_best_acc1(tmp_path):
    output_path = None
    for root, _, names in os.walk(str(tmp_path)):
        for name in names:
            if 'output' in name:
                output_path = os.path.join(root, name)

    assert os.path.exists(output_path)
    with open(output_path, "r", encoding='utf8') as f:
        for line in reversed(f.readlines()):
            if line != '\n':
                matches = re.findall("\\d+\\.\\d+", line)
                if not matches:
                    raise RuntimeError("Could not parse output log for accuracy!")
                acc1 = float(matches[0])
                return acc1
    raise RuntimeError("Could not parse output log for accuracy!")


CONFIG_PARAMS = []
for sample_type_, datasets in GLOBAL_CONFIG.items():
    for dataset_name_, dataset in datasets.items():
        dataset_path = dataset.get('path', os.path.join(tempfile.gettempdir(), dataset_name_))
        batch_size = dataset.get('batch', None)
        configs = dataset.get('configs', {})
        for config_name in configs:
            config_params = configs[config_name]
            main_filename = config_params.get('main_filename', 'main.py')
            is_experimental = config_params.get('is_experimental', False)
            test_timeout = config_params.get('test_timeout')
            train_steps = config_params.get('train_steps', None)
            execution_args = config_params.get('execution_arg', [''])
            expected_accuracy_ = config_params.get('expected_accuracy', 100)
            absolute_tolerance_train_ = config_params.get('absolute_tolerance_train', 1)
            absolute_tolerance_eval_ = config_params.get('absolute_tolerance_eval', 1e-3)
            weights_path_ = config_params.get('weights', None)
            epochs = config_params.get('epochs', None)

            subnet_expected_accuracy_ = config_params.get('subnet_expected_accuracy', 100)

            if weights_path_:
                weights_path_ = os.path.join(sample_type_, dataset_name_, weights_path_)
            for execution_arg_ in execution_args:
                config_path_ = TEST_ROOT.joinpath(
                    "torch", "data", "configs", "weekly", sample_type_, dataset_name_, config_name)
                jconfig = NNCFConfig.from_json(config_path_)
                args_ = {
                    'data': dataset_path,
                    'weights': weights_path_,
                    'config': str(config_path_)
                }
                checkpoint_name = config_params.get('checkpoint_name', get_name(jconfig))
<<<<<<< HEAD
                subnet_checkpoint_name = config_params.get('subnet_checkpoint_name', get_name(jconfig))

=======
>>>>>>> ce95a725
                if batch_size:
                    args_['batch-size'] = batch_size
                if epochs:
                    args_['epochs'] = epochs
                if train_steps:
                    args_['train-steps'] = train_steps
                test_config_ = {
                    'sample_type': sample_type_,
                    'main_filename': main_filename,
                    'is_experimental': is_experimental,
                    'timeout': test_timeout,
                    'expected_accuracy': expected_accuracy_,
                    'absolute_tolerance_train': absolute_tolerance_train_,
                    'absolute_tolerance_eval': absolute_tolerance_eval_,
<<<<<<< HEAD
                    'checkpoint_name': checkpoint_name,
                    'subnet_checkpoint_name': subnet_checkpoint_name,
                    'subnet_expected_accuracy': subnet_expected_accuracy_
=======
                    'checkpoint_name': checkpoint_name
>>>>>>> ce95a725
                }
                CONFIG_PARAMS.append(tuple([test_config_, args_, execution_arg_, dataset_name_]))


def get_config_name(config_path):
    base = os.path.basename(config_path)
    return os.path.splitext(base)[0]


@pytest.fixture(scope='module', params=CONFIG_PARAMS,
                ids=['-'.join([p[0]['sample_type'], get_config_name(p[1]['config']), p[2]]) for p in CONFIG_PARAMS])
def _params(request, tmp_path_factory, dataset_dir, weekly_models_path, enable_imagenet):
    if weekly_models_path is None:
        pytest.skip('Path to models weights for weekly testing is not set, use --weekly-models option.')
    test_config, args, execution_arg, dataset_name = request.param
    if test_config.get('timeout') is None:
        test_config['timeout'] = 3 * 60 * 60  # 3 hours, because legr training takes 2.5-3 hours
    if enable_imagenet:
        test_config['timeout'] = None
    if 'imagenet' in dataset_name and not enable_imagenet:
        pytest.skip('ImageNet tests were intentionally skipped as it takes a lot of time')
    if args['weights']:
        weights_path = os.path.join(weekly_models_path, args['weights'])
        if not os.path.exists(weights_path):
            raise FileExistsError('Weights file does not exist: {}'.format(weights_path))
        args['weights'] = weights_path
    else:
        del args['weights']
    if execution_arg:
        args[execution_arg] = None
    checkpoint_save_dir = str(tmp_path_factory.mktemp('models'))
    checkpoint_save_dir = os.path.join(checkpoint_save_dir, execution_arg.replace('-', '_'))
    args['checkpoint-save-dir'] = checkpoint_save_dir
    if dataset_dir:
        args['data'] = dataset_dir
    return {
        'test_config': test_config,
        'args': args,
    }


@pytest.fixture(scope="module")
def case_common_dirs(tmp_path_factory):
    return {
        "save_coeffs_path": str(tmp_path_factory.mktemp("ranking_coeffs")),
    }


@pytest.mark.dependency(name="train")
def test_compression_train(_params, tmp_path, case_common_dirs):
    p = _params
    args = p['args']
    tc = p['test_config']

    args['config'] = update_compression_config_with_legr_save_load_params(args['config'],
                                                                          case_common_dirs["save_coeffs_path"])

    args['mode'] = 'train'
    args['log-dir'] = tmp_path
    args['workers'] = 0  # Workaround for PyTorch MultiprocessingDataLoader issues
    args['seed'] = 1
    # Workaround for PyTorch 1.9.1 Multiprocessing issue related to determinism and asym quantization
    # https://github.com/pytorch/pytorch/issues/61032
    if 'mobilenet_v2_asym_int8.json' in args['config']:
        args.pop('seed')

    runner = Command(create_command_line(get_cli_dict_args(args), tc['sample_type'], tc['main_filename'],
                                         tc['is_experimental']))
    env_with_cuda_reproducibility = os.environ.copy()
    env_with_cuda_reproducibility['CUBLAS_WORKSPACE_CONFIG'] = ':4096:8'
    runner.kwargs.update(env=env_with_cuda_reproducibility)
    runner.run(timeout=tc['timeout'])

    checkpoint_path = os.path.join(args['checkpoint-save-dir'], tc['checkpoint_name'] + '_best.pth')
    assert os.path.exists(checkpoint_path)
    actual_acc = torch.load(checkpoint_path)['best_acc1']
    ref_acc = tc['expected_accuracy']
    better_accuracy_tolerance = 3
    tolerance = tc['absolute_tolerance_train'] if actual_acc < ref_acc else better_accuracy_tolerance
    assert actual_acc == approx(ref_acc, abs=tolerance)

    # Check search results
    checkpoint_path = os.path.join(args['checkpoint-save-dir'], tc['subnet_checkpoint_name'] + '.pth')
    assert os.path.exists(checkpoint_path)
    actual_acc = torch.load(checkpoint_path)['best_acc1']
    ref_acc = tc['subnet_expected_accuracy']
    assert actual_acc > ref_acc



@pytest.mark.dependency(depends=["train"])
def test_compression_eval_trained(_params, tmp_path, case_common_dirs):
    p = _params
    args = p['args']
    tc = p['test_config']

    args['config'] = update_compression_config_with_legr_save_load_params(args['config'],
                                                                          case_common_dirs["save_coeffs_path"], False)
    args['mode'] = 'test'
    args['log-dir'] = tmp_path
    args['workers'] = 0  # Workaround for PyTorch MultiprocessingDataLoader issues
    args['seed'] = 1
    # Workaround for PyTorch 1.9.1 Multiprocessing issue related to determinism and asym quantization
    # https://github.com/pytorch/pytorch/issues/61032
    if 'mobilenet_v2_asym_int8.json' in args['config']:
        args.pop('seed')
    checkpoint_path = os.path.join(args['checkpoint-save-dir'], tc['checkpoint_name'] + '_best.pth')
    args['resume'] = checkpoint_path

    METRIC_FILE_PATH = tmp_path / 'metrics.json'
    args['metrics-dump'] = tmp_path / METRIC_FILE_PATH

    if 'weights' in args:
        del args['weights']

    runner = Command(create_command_line(get_cli_dict_args(args), tc['sample_type'], tc['main_filename'],
                                         tc['is_experimental']))
    env_with_cuda_reproducibility = os.environ.copy()
    env_with_cuda_reproducibility['CUBLAS_WORKSPACE_CONFIG'] = ':4096:8'
    runner.kwargs.update(env=env_with_cuda_reproducibility)
    runner.run(timeout=tc['timeout'])

    with open(str(METRIC_FILE_PATH), encoding='utf8') as metric_file:
        metrics = json.load(metric_file)
    acc1 = metrics['Accuracy']
    assert torch.load(checkpoint_path)['best_acc1'] == approx(acc1, abs=tc['absolute_tolerance_eval'])<|MERGE_RESOLUTION|>--- conflicted
+++ resolved
@@ -49,11 +49,7 @@
                 {
                     'configs': {
                         'mobilenet_v2_cifar10_nas_SMALL.json': {
-<<<<<<< HEAD
                             'expected_accuracy': 88.67, # 81.59,
-=======
-                            'expected_accuracy': 81.59,
->>>>>>> ce95a725
                             'train_steps': 2,
                             'weights': 'mobilenet_v2_cifar10_93.91.pth',
                             'absolute_tolerance_train': 1.0,
@@ -61,18 +57,12 @@
                             'is_experimental': True,
                             'main_filename': 'bootstrap_nas.py',
                             'checkpoint_name': 'supernet',
-<<<<<<< HEAD
                             # Search
                             'subnet_checkpoint_name': 'subnetwork_best',
                             'subnet_expected_accuracy': 88.67
                         },
                         'resnet50_cifar10_nas_SMALL.json': {
                             'expected_accuracy': 91.19, # 87.36, 22.36,
-=======
-                        },
-                        'resnet50_cifar10_nas_SMALL.json': {
-                            'expected_accuracy': 22.36,
->>>>>>> ce95a725
                             'train_steps': 2,
                             'weights': 'resnet50_cifar10_93.65.pth',
                             'absolute_tolerance_train': 2.0,
@@ -80,18 +70,12 @@
                             'is_experimental': True,
                             'main_filename': 'bootstrap_nas.py',
                             'checkpoint_name': 'supernet',
-<<<<<<< HEAD
                             # Search
                             'subnet_checkpoint_name': 'subnetwork_best',
                             'subnet_expected_accuracy': 88.67
                         },
                         'vgg11_bn_cifar10_nas_SMALL.json': {
                             'expected_accuracy': 87.75, # 77.76, 19.26,
-=======
-                        },
-                        'vgg11_bn_cifar10_nas_SMALL.json': {
-                            'expected_accuracy': 19.26,
->>>>>>> ce95a725
                             'train_steps': 2,
                             'weights': 'vgg11_bn_cifar10_92.39.pth',
                             'absolute_tolerance_train': 2.0,
@@ -99,12 +83,9 @@
                             'is_experimental': True,
                             'main_filename': 'bootstrap_nas.py',
                             'checkpoint_name': 'supernet',
-<<<<<<< HEAD
                             # Search
                             'subnet_checkpoint_name': 'subnetwork_best',
                             'subnet_expected_accuracy': 88.67
-=======
->>>>>>> ce95a725
                         },
                     },
                 },
@@ -155,11 +136,7 @@
                             'absolute_tolerance_train': 1.5,
                             'absolute_tolerance_eval': 2e-2
                         },
-<<<<<<< HEAD
                         'efficient_net_b0_cifar100_nas_SMALL.json': {
-=======
-                        'efficient_net_b0_cifar10_nas_SMALL.json': {
->>>>>>> ce95a725
                             # TODO: fix supernet training (ticket 73814)
                             'expected_accuracy': 10.04,
                             'train_steps': 2,
@@ -169,12 +146,9 @@
                             'is_experimental': True,
                             'main_filename': 'bootstrap_nas.py',
                             'checkpoint_name': 'supernet',
-<<<<<<< HEAD
                             # Search
                             'subnet_checkpoint_name': 'subnetwork_best',
                             'subnet_expected_accuracy': 88.67
-=======
->>>>>>> ce95a725
                         },
                     }
                 },
@@ -253,9 +227,7 @@
             absolute_tolerance_eval_ = config_params.get('absolute_tolerance_eval', 1e-3)
             weights_path_ = config_params.get('weights', None)
             epochs = config_params.get('epochs', None)
-
             subnet_expected_accuracy_ = config_params.get('subnet_expected_accuracy', 100)
-
             if weights_path_:
                 weights_path_ = os.path.join(sample_type_, dataset_name_, weights_path_)
             for execution_arg_ in execution_args:
@@ -268,11 +240,8 @@
                     'config': str(config_path_)
                 }
                 checkpoint_name = config_params.get('checkpoint_name', get_name(jconfig))
-<<<<<<< HEAD
                 subnet_checkpoint_name = config_params.get('subnet_checkpoint_name', get_name(jconfig))
 
-=======
->>>>>>> ce95a725
                 if batch_size:
                     args_['batch-size'] = batch_size
                 if epochs:
@@ -287,13 +256,9 @@
                     'expected_accuracy': expected_accuracy_,
                     'absolute_tolerance_train': absolute_tolerance_train_,
                     'absolute_tolerance_eval': absolute_tolerance_eval_,
-<<<<<<< HEAD
                     'checkpoint_name': checkpoint_name,
                     'subnet_checkpoint_name': subnet_checkpoint_name,
                     'subnet_expected_accuracy': subnet_expected_accuracy_
-=======
-                    'checkpoint_name': checkpoint_name
->>>>>>> ce95a725
                 }
                 CONFIG_PARAMS.append(tuple([test_config_, args_, execution_arg_, dataset_name_]))
 
