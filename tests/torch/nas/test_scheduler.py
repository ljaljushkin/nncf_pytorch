--- conflicted
+++ resolved
@@ -21,22 +21,15 @@
 from nncf.experimental.torch.nas.bootstrapNAS.elasticity.elastic_width import ElasticWidthHandler
 from nncf.experimental.torch.nas.bootstrapNAS.elasticity.elasticity_dim import ElasticityDim
 from nncf.experimental.torch.nas.bootstrapNAS.elasticity.multi_elasticity_handler import MultiElasticityHandler
-<<<<<<< HEAD
+from nncf.experimental.torch.nas.bootstrapNAS.training.base_training import BNASTrainingAlgorithm
 from nncf.experimental.torch.nas.bootstrapNAS.training.cosine_lr_scheduler import CosineLRScheduler
-=======
-from nncf.experimental.torch.nas.bootstrapNAS.training.base_training import BNASTrainingAlgorithm
->>>>>>> 71761242
 from nncf.experimental.torch.nas.bootstrapNAS.training.progressive_shrinking_builder import ProgressiveShrinkingBuilder
 from nncf.experimental.torch.nas.bootstrapNAS.training.progressive_shrinking_controller import \
     ProgressiveShrinkingController
 from nncf.experimental.torch.nas.bootstrapNAS.training.scheduler import BootstrapNASScheduler
-<<<<<<< HEAD
-from nncf.experimental.torch.nas.bootstrapNAS.training.stage_descriptor import StageDescriptor, DEFAULT_STAGE_LR_RATE
-=======
 from nncf.experimental.torch.nas.bootstrapNAS.training.scheduler import NASSchedulerParams
 from nncf.experimental.torch.nas.bootstrapNAS.training.stage_descriptor import StageDescriptor
 from nncf.torch.nncf_network import NNCFNetwork
->>>>>>> 71761242
 from tests.torch.helpers import MockModel
 
 LIST_STAGES__K_KW_KWD = [
@@ -75,23 +68,13 @@
 
 
 class TestScheduler:
-<<<<<<< HEAD
-    def test_get_stage(self, schedule_params, mocker):
-        training_controller_mock = mocker.stub()
-        training_controller_mock._lr_schedule_config = {}
-        scheduler = BootstrapNASScheduler(training_controller_mock, schedule_params, LIST_DIMS__KDW,
-                                          LIST_DIMS__KDW)
-
-        scheduler.current_epoch = 0
-        ref_desc = StageDescriptor(train_dims=[ElasticityDim.KERNEL], epochs=1, init_lr=DEFAULT_STAGE_LR_RATE, epochs_lr=1)
-=======
     def test_get_stage(self, schedule_params: NASSchedulerParams, mocker):
         training_ctrl_mock = mocker.MagicMock(spec=BNASTrainingAlgorithm)
+        training_ctrl_mock._lr_schedule_config = {}
         scheduler = BootstrapNASScheduler(training_ctrl_mock, schedule_params, LIST_DIMS__KDW, LIST_DIMS__KDW)
 
         scheduler.epoch_step()
-        ref_desc = StageDescriptor(train_dims=[ElasticityDim.KERNEL])
->>>>>>> 71761242
+        ref_desc = StageDescriptor(train_dims=[ElasticityDim.KERNEL]epochs=1, init_lr=DEFAULT_STAGE_LR_RATE, epochs_lr=1)
         act_desc, act_idx = scheduler.get_current_stage_desc()
         assert ref_desc == act_desc
         assert act_idx == 0
@@ -135,7 +118,7 @@
         mock_elasticity_ctrl.multi_elasticity_handler = mock_handler
         training_algo = ProgressiveShrinkingController(mock_model, mock_elasticity_ctrl, mocker.stub(),
                                                        ProgressiveShrinkingBuilder.DEFAULT_PROGRESSIVITY,
-                                                       schedule_params, None)
+                                                       schedule_params)
         scheduler = training_algo.scheduler
         lr_scheduler = CosineLRScheduler(mocker.stub(), mocker.stub(), base_lr=None, num_epochs=None)
         scheduler.set_global_lr_scheduler(lr_scheduler)
