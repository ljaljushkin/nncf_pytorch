--- conflicted
+++ resolved
@@ -18,11 +18,8 @@
 import nncf
 from nncf import NNCFConfig
 from tests.helpers import create_compressed_model_and_algo_for_test
-<<<<<<< HEAD
-=======
 from tests.helpers import register_bn_adaptation_init_args
 
->>>>>>> d9391c04
 from tests.test_helpers import TwoConvTestModel
 
 SAMPLE_SIZE = [1, 1, 4, 4]
