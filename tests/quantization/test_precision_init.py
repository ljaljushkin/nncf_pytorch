--- conflicted
+++ resolved
@@ -21,10 +21,6 @@
 from typing import List
 from typing import NamedTuple
 
-<<<<<<< HEAD
-import networkx as nx
-=======
->>>>>>> ebd558b7
 import os
 import pytest
 import torch
@@ -49,19 +45,9 @@
 from nncf.debug import set_debug_log_dir
 from nncf.dynamic_graph.context import Scope
 from nncf.dynamic_graph.context import ScopeElement
-<<<<<<< HEAD
-from nncf.dynamic_graph.graph import NNCFGraph
 from nncf.dynamic_graph.graph_builder import create_input_infos
 from nncf.hw_config import HWConfigType
 from nncf.initialization import default_criterion_fn
-from nncf.layers import NNCFConv2d
-from nncf.module_operations import UpdatePaddingValue
-from nncf.nncf_network import NNCFNetwork
-=======
-from nncf.dynamic_graph.graph_builder import create_input_infos
-from nncf.hw_config import HWConfigType
-from nncf.initialization import default_criterion_fn
->>>>>>> ebd558b7
 from nncf.quantization.hessian_trace import HessianTraceEstimator
 from nncf.quantization.layers import QUANTIZATION_MODULES
 from nncf.quantization.layers import QuantizerConfig
@@ -747,18 +733,11 @@
 class ManualConfigTestParamsBase:
     def __init__(self, name: str, bit_stats: List[List[str]]):
         self.name = name
-<<<<<<< HEAD
         self.bit_stats = bit_stats
-=======
-        self.nncf_config = self._get_nncf_config()
-        self.bit_stats = bit_stats
-        self.model = load_model(self.nncf_config['model'], pretrained=False)
->>>>>>> ebd558b7
 
     def _get_config_path(self):
         raise NotImplementedError
 
-<<<<<<< HEAD
     def create_nncf_config(self):
         config_path = self._get_config_path()
         return NNCFConfig.from_json(str(config_path))
@@ -767,12 +746,6 @@
     def create_model(model_name):
         return load_model(model_name, pretrained=False)
 
-=======
-    def _get_nncf_config(self):
-        config_path = self._get_config_path()
-        return NNCFConfig.from_json(str(config_path))
-
->>>>>>> ebd558b7
 
 class ManualSampleConfigTestParams(ManualConfigTestParamsBase):
     def _get_config_path(self):
@@ -813,15 +786,9 @@
 @pytest.mark.parametrize('manual_config_params', MANUAL_CONFIG_TEST_PARAMS,
                          ids=[p.name for p in MANUAL_CONFIG_TEST_PARAMS])
 def test_hawq_manual_configs(manual_config_params):
-<<<<<<< HEAD
     config = manual_config_params.create_nncf_config()
     config = register_default_init_args(config, train_loader=create_mock_dataloader(config), criterion=None)
     model = manual_config_params.create_model(config['model'])
-=======
-    config = manual_config_params.nncf_config
-    config = register_default_init_args(config, train_loader=create_mock_dataloader(config), criterion=None)
-    model = manual_config_params.model
->>>>>>> ebd558b7
 
     _, compression_ctrl = create_compressed_model_and_algo_for_test(model, config)
 
