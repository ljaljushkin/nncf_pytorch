--- conflicted
+++ resolved
@@ -873,52 +873,6 @@
     compress_weights(model, mode=mode, ratio=1.0, group_size=2, dataset=dataset, gptq=True)
 
 
-<<<<<<< HEAD
-def test_lora_adapters_reduce_noise(tmp_path):
-    mode = CompressWeightsMode.INT4_SYM
-    model_cls = LMLinearModel
-    group_size = 8
-    model = model_cls().ov_model
-    # dataset = Dataset([np.ones(model_cls.INPUT_SHAPE)] * 2)
-    ie = ov.Core()
-    # sample = dataset.get_data([0])
-    # input_data = {inp.get_any_name(): np.random.rand(*inp.shape) for inp in model.inputs}
-    input_data = {inp.get_any_name(): np.ones(inp.shape) for inp in model.inputs}
-    dataset = Dataset(list(input_data.values()))
-
-    compiled_model = ie.compile_model(model, "CPU")
-    infer_request = compiled_model.create_infer_request()
-    fp32_out = infer_request.infer(input_data, share_inputs=True)
-    fp32_out = next(iter(fp32_out.values()))
-    # print(fp32_out[:5,:5])
-
-    int4_model = compress_weights(model, mode=mode, ratio=1.0, group_size=group_size, dataset=dataset, all_layers=True)
-    compiled_model = ie.compile_model(int4_model, "CPU")
-    infer_request = compiled_model.create_infer_request()
-    int4_out = infer_request.infer(input_data, share_inputs=True)
-    int4_out = next(iter(int4_out.values()))
-    # print(int4_out[:5,:5])
-    noise_before = np.mean(np.abs(fp32_out - int4_out))
-    # assert np.isclose(noise_before, 2.05, atol=1e-2)  # 2.053288
-
-    model = model_cls().ov_model
-    int4_model = compress_weights(
-        model, mode=mode, ratio=1.0, group_size=group_size, dataset=dataset, all_layers=True, lora=True
-    )
-    ov.save_model(int4_model, tmp_path / "model.xml")
-    compiled_model = ie.compile_model(int4_model, "CPU")
-    infer_request = compiled_model.create_infer_request()
-    int4_out = infer_request.infer(input_data, share_inputs=True)
-    int4_out = next(iter(int4_out.values()))
-    # print(int4_out[:5,:5])
-    # print(np.mean(np.abs(fp32_out - int4_out)))
-    noise_after = np.mean(np.abs(fp32_out - int4_out))
-
-    # assert np.isclose(noise_after, 2.04, atol=1e-2)  # 2.0489964
-    assert noise_after < noise_before
-
-    # TODO: check that there extra adapters in the model
-=======
 # TODO(andreyanufr) Waiting for the e2m1 in OV release
 @pytest.mark.xfail
 @pytest.mark.parametrize(
@@ -959,4 +913,49 @@
     }
     ref_nf4_nodes = {f"weights_{i}" for i in ref_ids}
     assert ref_nf4_nodes == names
->>>>>>> f5ad4ea2
+
+
+def test_lora_adapters_reduce_noise(tmp_path):
+    mode = CompressWeightsMode.INT4_SYM
+    model_cls = LMLinearModel
+    group_size = 8
+    model = model_cls().ov_model
+    # dataset = Dataset([np.ones(model_cls.INPUT_SHAPE)] * 2)
+    ie = ov.Core()
+    # sample = dataset.get_data([0])
+    # input_data = {inp.get_any_name(): np.random.rand(*inp.shape) for inp in model.inputs}
+    input_data = {inp.get_any_name(): np.ones(inp.shape) for inp in model.inputs}
+    dataset = Dataset(list(input_data.values()))
+
+    compiled_model = ie.compile_model(model, "CPU")
+    infer_request = compiled_model.create_infer_request()
+    fp32_out = infer_request.infer(input_data, share_inputs=True)
+    fp32_out = next(iter(fp32_out.values()))
+    # print(fp32_out[:5,:5])
+
+    int4_model = compress_weights(model, mode=mode, ratio=1.0, group_size=group_size, dataset=dataset, all_layers=True)
+    compiled_model = ie.compile_model(int4_model, "CPU")
+    infer_request = compiled_model.create_infer_request()
+    int4_out = infer_request.infer(input_data, share_inputs=True)
+    int4_out = next(iter(int4_out.values()))
+    # print(int4_out[:5,:5])
+    noise_before = np.mean(np.abs(fp32_out - int4_out))
+    # assert np.isclose(noise_before, 2.05, atol=1e-2)  # 2.053288
+
+    model = model_cls().ov_model
+    int4_model = compress_weights(
+        model, mode=mode, ratio=1.0, group_size=group_size, dataset=dataset, all_layers=True, lora=True
+    )
+    ov.save_model(int4_model, tmp_path / "model.xml")
+    compiled_model = ie.compile_model(int4_model, "CPU")
+    infer_request = compiled_model.create_infer_request()
+    int4_out = infer_request.infer(input_data, share_inputs=True)
+    int4_out = next(iter(int4_out.values()))
+    # print(int4_out[:5,:5])
+    # print(np.mean(np.abs(fp32_out - int4_out)))
+    noise_after = np.mean(np.abs(fp32_out - int4_out))
+
+    # assert np.isclose(noise_after, 2.04, atol=1e-2)  # 2.0489964
+    assert noise_after < noise_before
+
+    # TODO: check that there extra adapters in the model