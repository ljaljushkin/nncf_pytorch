--- conflicted
+++ resolved
@@ -710,11 +710,7 @@
         compress_weights(ov.Model([], []), mode=mode, **params)
 
 
-<<<<<<< HEAD
 @pytest.mark.parametrize("mode", INT4_NF4_MODES)
-@pytest.mark.parametrize("params", ({"dataset": "anything", "scale_estimation": True, "gptq": True},))
-=======
-@pytest.mark.parametrize("mode", INT4_MODES)
 @pytest.mark.parametrize(
     "params",
     (
@@ -722,7 +718,6 @@
         {"dataset": "anything", "lora_correction": True, "gptq": True},
     ),
 )
->>>>>>> eefdcdaf
 def test_raise_error_with_unsupported_params_for_int4(mode, params):
     with pytest.raises(AttributeError):
         compress_weights(ov.Model([], []), mode=mode, **params)
