# Copyright (c) 2024 Intel Corporation
# Licensed under the Apache License, Version 2.0 (the "License");
# you may not use this file except in compliance with the License.
# You may obtain a copy of the License at
#      http://www.apache.org/licenses/LICENSE-2.0
# Unless required by applicable law or agreed to in writing, software
# distributed under the License is distributed on an "AS IS" BASIS,
# WITHOUT WARRANTIES OR CONDITIONS OF ANY KIND, either express or implied.
# See the License for the specific language governing permissions and
# limitations under the License.

import inspect
import os
from typing import Callable, List

import numpy as np
import openvino.runtime as ov
import pytest
from attr import dataclass

from nncf import CompressWeightsMode
from nncf import SensitivityMetric
from nncf.data.dataset import Dataset
from nncf.errors import ValidationError
from nncf.experimental.common.tensor_statistics.collectors import AggregatorBase
from nncf.experimental.tensor import Tensor
from nncf.openvino.graph.node_utils import get_const_value
from nncf.quantization import compress_weights
from nncf.quantization.algorithms.weight_compression.config import WeightCompressionConfig
from nncf.quantization.algorithms.weight_compression.config import WeightCompressionParameters
from nncf.quantization.algorithms.weight_compression.mixed_precision import MIXED_PRECISION_CRITERIA
from nncf.quantization.algorithms.weight_compression.weight_lowering import get_integer_quantization_error
from nncf.quantization.algorithms.weight_compression.weight_lowering import reshape_weight_for_grouped_quantization
from nncf.scopes import IgnoredScope
from tests.openvino.native.common import get_actual_reference_for_current_openvino
from tests.openvino.native.common import get_openvino_major_minor_version
from tests.openvino.native.models import AWQMatmulModel
from tests.openvino.native.models import GatherAndMatmulShareData
from tests.openvino.native.models import GatherWithTwoReductionAxes
from tests.openvino.native.models import IdentityMatmul
from tests.openvino.native.models import IntegerModel
from tests.openvino.native.models import ModelNamedConsts
from tests.openvino.native.models import SequentialMatmulModel
from tests.openvino.native.models import WeightsModel
from tests.openvino.native.quantization.test_fq_params_calculation import REFERENCE_SCALES_DIR
from tests.shared.helpers import compare_stats
from tests.shared.helpers import dump_to_json
from tests.shared.helpers import load_json

TEST_MODELS = {
    IntegerModel: ["matmul_2_data", "gather_2_data", "matmul_1_data"],
    WeightsModel: ["weights_0", "weights_1"],
}

DATA_BASED_SENSITIVITY_METRICS = (
    SensitivityMetric.HESSIAN_INPUT_ACTIVATION,
    SensitivityMetric.MEAN_ACTIVATION_VARIANCE,
    SensitivityMetric.MAX_ACTIVATION_VARIANCE,
    SensitivityMetric.MEAN_ACTIVATION_MAGNITUDE,
)

ALL_SENSITIVITY_METRICS = DATA_BASED_SENSITIVITY_METRICS + (SensitivityMetric.WEIGHT_QUANTIZATION_ERROR,)

INT8_MODES = (CompressWeightsMode.INT8, CompressWeightsMode.INT8_SYM, CompressWeightsMode.INT8_ASYM)
INT4_NF4_MODES = (CompressWeightsMode.INT4_SYM, CompressWeightsMode.INT4_ASYM, CompressWeightsMode.NF4)
INT4_MODES = (CompressWeightsMode.INT4_SYM, CompressWeightsMode.INT4_ASYM)


def get_next_node(node):
    target_inputs = node.output(0).get_target_inputs()
    assert len(target_inputs) == 1
    next_node = next(iter(target_inputs)).get_node()
    return next_node


def check_int8_node(op: ov.Node, mode: CompressWeightsMode = CompressWeightsMode.INT8_ASYM):
    assert op.get_element_type() == ov.Type(np.uint8)
    compressed_weight = get_const_value(op)

    convert_node = get_next_node(op)
    assert convert_node.get_type_name() == "Convert"

    sub_node = get_next_node(convert_node)
    assert sub_node.get_type_name() == "Subtract"

    convert_node = sub_node.input_value(1).get_node()
    assert convert_node.get_type_name() == "Convert"

    zero_point_node = convert_node.input_value(0).get_node()
    zero_point = get_const_value(zero_point_node)
    if mode == CompressWeightsMode.INT8_SYM:
        assert list(zero_point_node.shape) == [1]
    else:
        reduced_weight_shape = list(op.shape)
        reduced_weight_shape[-1] = 1
        assert list(zero_point_node.shape) == reduced_weight_shape

    mul_node = get_next_node(sub_node)
    assert mul_node.get_type_name() == "Multiply"
    scale_node = mul_node.input_value(1).get_node()
    scale = get_const_value(scale_node)

    return {
        "compressed_weight": compressed_weight,
        "zero_point": zero_point,
        "scale": scale,
    }


def check_int4_grouped(op: ov.Node, mode: CompressWeightsMode, group_size: int = 7):
    assert op.get_element_type() == ov.Type.u4
    weight_shape = op.shape
    # NOTE: get_const_value doesn't work for 4-bit types
    assert list(weight_shape)[-1] == group_size
    reduced_weight_shape = list(weight_shape)
    reduced_weight_shape[-1] = 1

    convert_node = get_next_node(op)
    assert convert_node.get_type_name() == "Convert"

    sub_node = get_next_node(convert_node)
    assert sub_node.get_type_name() == "Subtract"

    convert_node = sub_node.input_value(1).get_node()
    assert convert_node.get_type_name() == "Convert"

    zero_point_node = convert_node.input_value(0).get_node()
    assert zero_point_node.get_element_type() == ov.Type.u4
    if mode == CompressWeightsMode.INT4_SYM:
        assert list(zero_point_node.shape) == [1]
    else:
        assert list(zero_point_node.shape) == reduced_weight_shape

    mul_node = get_next_node(sub_node)
    assert mul_node.get_type_name() == "Multiply"
    scale_node = mul_node.input_value(1).get_node()
    assert list(scale_node.shape) == reduced_weight_shape

    reshape_node = get_next_node(mul_node)
    assert reshape_node.get_type_name() == "Reshape"

    convert_node = get_next_node(reshape_node)
    assert convert_node.get_type_name() == "Convert"

    return {
        "scale": get_const_value(scale_node),
    }


def check_nf4_grouped(op: ov.Node, group_size: int = 7):
    assert op.get_element_type() == ov.Type.nf4
    weight_shape = op.shape
    # NOTE: get_const_value doesn't work for 4-bit types
    assert list(weight_shape)[-1] == group_size
    reduced_weight_shape = list(weight_shape)
    reduced_weight_shape[-1] = 1

    convert_node = get_next_node(op)
    assert convert_node.get_type_name() == "Convert"

    mul_node = get_next_node(convert_node)
    assert mul_node.get_type_name() == "Multiply"
    scale_node = mul_node.input_value(1).get_node()
    assert list(scale_node.shape) == reduced_weight_shape

    reshape_node = get_next_node(mul_node)
    assert reshape_node.get_type_name() == "Reshape"

    convert_node = get_next_node(reshape_node)
    assert convert_node.get_type_name() == "Convert"

    return {
        "scale": get_const_value(scale_node),
    }


def check_int4_sym_grouped(op: ov.Node):
    return check_int4_grouped(op, mode=CompressWeightsMode.INT4_SYM)


def check_int4_asym_grouped(op: ov.Node):
    return check_int4_grouped(op, mode=CompressWeightsMode.INT4_ASYM)


def check_int8_sym(op: ov.Node):
    return check_int8_node(op, mode=CompressWeightsMode.INT8_SYM)


def get_mixed_mapping(primary_fn: Callable, list_layers: List[str]):
    mapping = {node_name: check_int8_node for node_name in list_layers}
    primary_node_name = TEST_MODELS[IntegerModel][0]
    mapping[primary_node_name] = primary_fn
    return mapping


@pytest.mark.parametrize(
    ("mode", "group_size", "check_fn_per_node_map"),
    (
        (CompressWeightsMode.INT8_ASYM, -1, {node_name: check_int8_node for node_name in TEST_MODELS[IntegerModel]}),
        (CompressWeightsMode.INT8_SYM, -1, {node_name: check_int8_sym for node_name in TEST_MODELS[IntegerModel]}),
        (CompressWeightsMode.INT4_SYM, 7, get_mixed_mapping(check_int4_sym_grouped, TEST_MODELS[IntegerModel])),
        (CompressWeightsMode.INT4_ASYM, 7, get_mixed_mapping(check_int4_asym_grouped, TEST_MODELS[IntegerModel])),
        (CompressWeightsMode.NF4, 7, get_mixed_mapping(check_nf4_grouped, TEST_MODELS[IntegerModel])),
    ),
)
def test_compare_compressed_weights(mode, group_size, check_fn_per_node_map):
    model = IntegerModel().ov_model
    compressed_model = compress_weights(model, mode=mode, group_size=group_size)
    actual_stats = {}
    for op in compressed_model.get_ops():
        op_name = op.get_friendly_name()
        if op.get_type_name() == "Constant" and op_name in check_fn_per_node_map:
            check_fn = check_fn_per_node_map[op_name]
            actual_stats[op_name] = check_fn(op)

    ref_stats_path = get_actual_reference_for_current_openvino(
        REFERENCE_SCALES_DIR / f"IntegerModel_compressed_weights_{mode.value}.json"
    )

    if os.getenv("NNCF_TEST_REGEN_DOT") is not None:
        dump_to_json(ref_stats_path, actual_stats)

    ref_stats = load_json(ref_stats_path)
    compare_stats(ref_stats, actual_stats)


@pytest.mark.parametrize(
    ("mode", "all_layers", "ratio", "ref_ids"),
    (
        (SensitivityMetric.WEIGHT_QUANTIZATION_ERROR, True, 1, [0, 1, 2, 3, 4]),
        (SensitivityMetric.WEIGHT_QUANTIZATION_ERROR, True, 0.8, [0, 3, 4]),
        (SensitivityMetric.WEIGHT_QUANTIZATION_ERROR, True, 0.4, [0]),
        (SensitivityMetric.WEIGHT_QUANTIZATION_ERROR, True, 0.2, []),
        (SensitivityMetric.WEIGHT_QUANTIZATION_ERROR, False, 1, [0, 1, 2, 3]),
        (SensitivityMetric.WEIGHT_QUANTIZATION_ERROR, False, 0.8, [0, 1, 3]),
        (SensitivityMetric.WEIGHT_QUANTIZATION_ERROR, False, 0.4, [0]),
        (SensitivityMetric.WEIGHT_QUANTIZATION_ERROR, False, 0.2, []),
        (SensitivityMetric.HESSIAN_INPUT_ACTIVATION, True, 0.8, [0, 1, 2]),
        (SensitivityMetric.HESSIAN_INPUT_ACTIVATION, False, 0.8, [0, 1, 2]),
        (SensitivityMetric.MEAN_ACTIVATION_VARIANCE, True, 0.8, [0, 1, 2]),
        (SensitivityMetric.MEAN_ACTIVATION_VARIANCE, False, 0.8, [0, 1, 2]),
        (SensitivityMetric.MAX_ACTIVATION_VARIANCE, True, 0.8, [0, 1, 2]),
        (SensitivityMetric.MAX_ACTIVATION_VARIANCE, False, 0.8, [0, 1, 2]),
        (SensitivityMetric.MEAN_ACTIVATION_MAGNITUDE, True, 0.8, [0, 1, 2]),
        (SensitivityMetric.MEAN_ACTIVATION_MAGNITUDE, False, 0.8, [0, 1, 2]),
    ),
)
def test_mixed_precision(mode, all_layers, ratio, ref_ids, mocker):
    model = SequentialMatmulModel().ov_model
    dataset = Dataset([np.ones([3, 3]), np.arange(9).reshape(3, 3)])
    compressed_model = compress_weights(
        model,
        mode=CompressWeightsMode.NF4,
        ratio=ratio,
        group_size=1,
        all_layers=all_layers,
        sensitivity_metric=mode,
        dataset=dataset,
    )
    names = {
        op.get_friendly_name() for op in compressed_model.get_ordered_ops() if op.get_element_type() == ov.Type.nf4
    }
    ref_nf4_nodes = {f"weights_{i}" for i in ref_ids}
    assert ref_nf4_nodes == names


@pytest.mark.parametrize("metric", DATA_BASED_SENSITIVITY_METRICS)
def test_gather_in_4_bit_if_all_layers_with_data(metric):
    model = IntegerModel().ov_model
    dataset = Dataset([np.arange(7).reshape(1, 7, 1)])
    compressed_model = compress_weights(
        model,
        mode=CompressWeightsMode.INT4_SYM,
        ratio=0.5,
        group_size=1,
        all_layers=True,
        sensitivity_metric=metric,
        dataset=dataset,
    )
    int4_reference_node_names = ["gather_2_data", "gather_2_data/zero_point"]
    nodes_map = {op.get_friendly_name(): op for op in compressed_model.get_ordered_ops()}
    for node_name in int4_reference_node_names:
        node = nodes_map[node_name]
        assert node.get_type_name() == "Constant"
        assert node.get_element_type() == ov.Type.u4


def test_gather_can_be_8_bit_if_all_layers_without_data():
    model = IntegerModel().ov_model
    compressed_model = compress_weights(
        model,
        mode=CompressWeightsMode.INT4_SYM,
        ratio=0.5,
        group_size=1,
        all_layers=True,
    )
    int8_reference_node_names = ["gather_2_data", "gather_2_data/zero_point"]
    nodes_map = {op.get_friendly_name(): op for op in compressed_model.get_ordered_ops()}
    for node_name in int8_reference_node_names:
        node = nodes_map[node_name]
        assert node.get_type_name() == "Constant"
        assert node.get_element_type() == ov.Type.u8


@pytest.mark.parametrize("mode", (CompressWeightsMode.INT8_SYM, CompressWeightsMode.INT8_ASYM))
def test_conv_in_8_bit_if_mode_8bit(mode):
    model = WeightsModel().ov_model
    compressed_model = compress_weights(model, mode=mode)
    int8_reference_node_names = [
        "conv_weights_0",
        "conv_weights_0/zero_point",
        "conv_weights_1",
        "conv_weights_1/zero_point",
    ]
    nodes_map = {op.get_friendly_name(): op for op in compressed_model.get_ordered_ops()}
    for node_name in int8_reference_node_names:
        node = nodes_map[node_name]
        assert node.get_type_name() == "Constant"
        assert node.get_element_type() == ov.Type.u8


@pytest.mark.parametrize("all_layers", (True, False))
def test_conv_in_8_bit_if_mode_4bit(all_layers):
    model = WeightsModel().ov_model
    compressed_model = compress_weights(
        model,
        mode=CompressWeightsMode.INT4_SYM,
        ratio=1,
        group_size=1,
        all_layers=all_layers,
    )
    for op in compressed_model.get_ordered_ops():
        if op.get_type_name() == "Constant":
            if op.get_friendly_name() in [
                "conv_weights_0",
                "conv_weights_0/zero_point",
                "conv_weights_1",
                "conv_weights_1/zero_point",
            ]:
                assert ov.Type.u8 == op.get_element_type()
            elif op.get_friendly_name() in ["weights_1", "weights_1/zero_point"]:
                assert ov.Type.u4 == op.get_element_type()
            elif op.get_friendly_name() in ["weights_0", "weights_0/zero_point"]:
                dtype = ov.Type.u4 if all_layers else ov.Type.u8
                assert dtype == op.get_element_type()


def test_gather_can_be_4_bit_if_all_layers_without_data():
    model = IntegerModel().ov_model
    compressed_model = compress_weights(
        model,
        mode=CompressWeightsMode.INT4_SYM,
        ratio=1,
        group_size=1,
        all_layers=True,
    )
    int4_reference_node_names = ["gather_2_data", "gather_2_data/zero_point"]
    nodes_map = {op.get_friendly_name(): op for op in compressed_model.get_ordered_ops()}
    for node_name in int4_reference_node_names:
        node = nodes_map[node_name]
        assert node.get_type_name() == "Constant"
        assert node.get_element_type() == ov.Type.u4


@pytest.mark.parametrize("metric", ALL_SENSITIVITY_METRICS)
def test_gather_in_8_bit_if_not_all_layers(metric):
    model = IntegerModel().ov_model
    dataset = Dataset([np.ones([1, 7, 1])])
    compressed_model = compress_weights(
        model,
        mode=CompressWeightsMode.INT4_SYM,
        ratio=0.5,
        group_size=1,
        all_layers=False,
        sensitivity_metric=metric,
        dataset=dataset,
    )
    int8_reference_node_names = ["gather_2_data", "gather_2_data/zero_point"]
    nodes_map = {op.get_friendly_name(): op for op in compressed_model.get_ordered_ops()}
    for node_name in int8_reference_node_names:
        node = nodes_map[node_name]
        assert node.get_type_name() == "Constant"
        assert node.get_element_type() == ov.Type.u8


MAX_BASELINE_SCORE = 1 / np.finfo(np.float32).eps
NON_ZERO_ROW = [-4, 1, 2]
ACTIVATION = np.array([NON_ZERO_ROW, [0, 0, 0], [0, 0, 0]])
MAX_VAR = 3.555555  # np.max(np.var(ACTIVATION, 0))
MEAN_VAR = 1.555555  # np.mean(np.var(ACTIVATION, 0))
MEAN_MAX = 2.333333  # np.mean(np.max(np.abs(ACTIVATION), 0))
HESSIAN_TRACE = (16 + 1 + 4) * 2 / 9  # sum(i*i for i in NON_ZERO_ROW) * 2 / ACTIVATION.size


@pytest.mark.parametrize(
    ("mode", "ref_act_scores", "ref_scores"),
    (
        (SensitivityMetric.HESSIAN_INPUT_ACTIVATION, HESSIAN_TRACE, 0),
        (SensitivityMetric.MEAN_ACTIVATION_MAGNITUDE, MEAN_MAX, MEAN_MAX * MAX_BASELINE_SCORE),
        (SensitivityMetric.MEAN_ACTIVATION_VARIANCE, MEAN_VAR, MEAN_VAR * MAX_BASELINE_SCORE),
        (SensitivityMetric.MAX_ACTIVATION_VARIANCE, MAX_VAR, MAX_VAR * MAX_BASELINE_SCORE),
    ),
)
def test_data_based_criterion(mode, ref_scores, ref_act_scores, mocker):
    model = IdentityMatmul().ov_model
    dataset = Dataset([ACTIVATION])
    criterion_cls = MIXED_PRECISION_CRITERIA.get(mode)
    scores_spy = mocker.spy(criterion_cls, "_calc_sensitivity")
    act_scores_spy = mocker.spy(criterion_cls, "_calc_activation_sensitivity")

    compress_weights(
        model,
        mode=CompressWeightsMode.NF4,
        ratio=0.5,
        group_size=1,
        dataset=dataset,
        sensitivity_metric=mode,
        all_layers=True,
    )
    scores = scores_spy.spy_return
    act_scores = act_scores_spy.spy_return
    assert np.allclose(scores, ref_scores)
    assert np.allclose(act_scores, ref_act_scores)


@pytest.mark.parametrize("mode", (CompressWeightsMode.INT8_SYM, CompressWeightsMode.INT8_ASYM))
def test_quantize_Gather_with_multiple_reduction_axes_in_8bit(mode):
    model = GatherWithTwoReductionAxes().ov_model
    compressed_model = compress_weights(model, mode=mode)
    for op in compressed_model.get_ordered_ops():
        if op.get_type_name() == "Constant" and op.get_friendly_name() == "gather_1_data":
            assert op.get_element_type() == ov.Type.u8


@pytest.mark.parametrize("mode", (CompressWeightsMode.INT4_SYM, CompressWeightsMode.INT4_ASYM))
@pytest.mark.parametrize("all_layers", (True, False))
def test_quantize_Gather_with_multiple_reduction_axes_if_mode_4bit(mode, all_layers):
    model = GatherWithTwoReductionAxes().ov_model
    compressed_model = compress_weights(model, mode=mode, all_layers=all_layers)
    for op in compressed_model.get_ordered_ops():
        if op.get_type_name() == "Constant" and op.get_friendly_name() == "gather_1_data":
            assert op.get_element_type() == ov.Type.u8


@pytest.mark.parametrize("mode", (CompressWeightsMode.INT4_SYM, CompressWeightsMode.INT4_ASYM))
def test_shared_gather(mode):
    weight_name_vs_type = {
        "gather_2_data": ov.Type(np.uint8),
        "shared_data": ov.Type(np.uint8),
        "matmul_1_data": ov.Type.u4,
    }
    model = GatherAndMatmulShareData().ov_model
    compressed_model = compress_weights(model, mode, group_size=3)
    for op in compressed_model.get_ordered_ops():
        op_name = op.get_friendly_name()
        if op.get_type_name() == "Constant" and op_name in weight_name_vs_type:
            assert op.get_element_type() == weight_name_vs_type[op_name]


@pytest.mark.parametrize("all_layers", (True, False))
def test_shared_gather_all_layers(all_layers):
    weight_name_vs_type = {
        "gather_2_data": ov.Type.u4 if all_layers else ov.Type.u8,
        "shared_data": ov.Type.u4 if all_layers else ov.Type.u8,
        "matmul_1_data": ov.Type.u4,
    }
    model = GatherAndMatmulShareData().ov_model
    compressed_model = compress_weights(model, CompressWeightsMode.INT4_ASYM, group_size=-1, all_layers=all_layers)
    for op in compressed_model.get_ordered_ops():
        op_name = op.get_friendly_name()
        if op.get_type_name() == "Constant" and op_name in weight_name_vs_type:
            assert op.get_element_type() == weight_name_vs_type[op_name]


@dataclass
class QuantErrorDesc:
    weight: List[float]
    ref_error: int = 0
    axis = (1,)
    name: str = ""
    atol: float = None
    config: WeightCompressionConfig = WeightCompressionConfig()

    def __str__(self):
        prefix = "exact_match_" if self.ref_error == 0 else ""
        name = self.name.replace(" ", "_") if self.name else self.__class__.__name__
        return prefix + name


SCALE_1 = 1.2
SCALE_2 = 3.4
SCALE_3 = 5.6
SCALE_4 = 7.8
LINSPACE = np.arange(0, 256, 17)

TWO_ROWS_LINSPACE = np.vstack((LINSPACE * SCALE_1, LINSPACE * SCALE_2))

LINSPACE_INT4_ASYM = np.arange(0, 16)
TWO_ROWS_LINSPACE_INT4_ASYM = np.vstack((LINSPACE_INT4_ASYM * SCALE_1, LINSPACE_INT4_ASYM * SCALE_2))

LINSPACE_INT4_SYM = np.arange(-7, 8)
TWO_ROWS_LINSPACE_INT4_SYM = np.vstack((LINSPACE_INT4_SYM * SCALE_1, LINSPACE_INT4_SYM * SCALE_2))

TWO_OTHER_ROWS_LINSPACE_INT4_SYM = np.vstack((LINSPACE_INT4_SYM * SCALE_3, LINSPACE_INT4_SYM * SCALE_4))
TWO_GROUPS_IN_TWO_ROWS_SYM = np.hstack((TWO_ROWS_LINSPACE_INT4_SYM, TWO_OTHER_ROWS_LINSPACE_INT4_SYM))

TWO_OTHER_ROWS_LINSPACE_INT4_ASYM = np.vstack((LINSPACE_INT4_ASYM * SCALE_3, LINSPACE_INT4_ASYM * SCALE_4))
TWO_GROUPS_IN_TWO_ROWS_ASYM = np.hstack((TWO_ROWS_LINSPACE_INT4_ASYM, TWO_OTHER_ROWS_LINSPACE_INT4_ASYM))


int4_sym_config = WeightCompressionConfig(mode=CompressWeightsMode.INT4_SYM, group_size=-1)
int4_asym_config = WeightCompressionConfig(mode=CompressWeightsMode.INT4_ASYM, group_size=-1)
int4_sym_grouped_config = WeightCompressionConfig(mode=CompressWeightsMode.INT4_SYM, group_size=15)
int4_asym_grouped_config = WeightCompressionConfig(mode=CompressWeightsMode.INT4_ASYM, group_size=16)
LIST_DESCS = [
    # zero error
    QuantErrorDesc(name="2 rows of scaled [0, 255] linspace", weight=TWO_ROWS_LINSPACE),
    QuantErrorDesc(name="2 rows of scaled [-7, 7] linspace", weight=TWO_ROWS_LINSPACE_INT4_SYM, config=int4_sym_config),
    QuantErrorDesc(
        name="2 rows of scaled [0, 15] linspace", weight=TWO_ROWS_LINSPACE_INT4_ASYM, config=int4_asym_config
    ),
    QuantErrorDesc(
        name="two groups in two rows sym",
        weight=TWO_GROUPS_IN_TWO_ROWS_SYM,
        config=int4_sym_grouped_config,
    ),
    QuantErrorDesc(
        name="two groups in two rows asym",
        weight=TWO_GROUPS_IN_TWO_ROWS_ASYM,
        config=int4_asym_grouped_config,
    ),
    # non-zero error
    QuantErrorDesc(name="2 rows scaled [1, 254] linspace", weight=TWO_ROWS_LINSPACE[:, 1:-1], ref_error=239, atol=1),
    QuantErrorDesc(
        name="2 columns of scaled [0, 255] linspace", weight=np.transpose(TWO_ROWS_LINSPACE), ref_error=46818, atol=1
    ),
    QuantErrorDesc(
        name="2 rows of scaled [0, 15] linspace for sym",
        weight=TWO_ROWS_LINSPACE_INT4_ASYM,
        config=int4_sym_config,
        ref_error=4.12,
        atol=1,
    ),
    QuantErrorDesc(
        name="2 columns of of scaled [0, 15] linspace for sym",
        weight=np.transpose(TWO_ROWS_LINSPACE_INT4_ASYM),
        config=int4_sym_config,
        ref_error=5.87,
        atol=1,
    ),
    QuantErrorDesc(
        name="2 rows [1,14] linspace for asym",
        weight=TWO_ROWS_LINSPACE_INT4_ASYM[:, 1:-1],
        config=int4_asym_config,
        ref_error=1.49,
        atol=1,
    ),
    QuantErrorDesc(
        name="2 columns of [0-15] linspace for asym",
        weight=np.transpose(TWO_ROWS_LINSPACE_INT4_ASYM),
        config=int4_asym_config,
        ref_error=162,
        atol=1,
    ),
]


@pytest.mark.parametrize("desc", LIST_DESCS, ids=map(str, LIST_DESCS))
def test_quantization_error_calculation(desc: QuantErrorDesc):
    weight = Tensor(desc.weight)
    axis = 1
    actual_error = get_integer_quantization_error(weight, axis, desc.config)
    ref_error = desc.ref_error
    atol = desc.atol if desc.atol is not None else 1e-8
    assert np.allclose(actual_error, ref_error, atol=atol)


WEIGHTS_2x4 = np.array([[-4, -3, -2, -1], [0, 11, 2, 3]])  # [2, 4]
WEIGHTS_abs_max = np.array([4, 2, 11, 3])  # [4]


@dataclass
class CalculateScaleDesc:
    weight: np.array
    ref_scale: np.array
    axis: int
    group_size: int


CALCULATE_SCALE_DESCS = [
    CalculateScaleDesc(weight=WEIGHTS_2x4, ref_scale=WEIGHTS_abs_max.reshape([2, 2, 1]), axis=1, group_size=2),
    CalculateScaleDesc(weight=WEIGHTS_2x4, ref_scale=np.abs(WEIGHTS_2x4).reshape([2, 1, 4]), axis=0, group_size=1),
    CalculateScaleDesc(
        weight=WEIGHTS_2x4.reshape([1, 2, 4, 1]),
        ref_scale=WEIGHTS_abs_max.reshape([1, 2, 2, 1, 1]),
        axis=2,
        group_size=2,
    ),
    CalculateScaleDesc(
        weight=WEIGHTS_2x4.reshape([1, 2, 4, 1]),
        ref_scale=np.abs(WEIGHTS_2x4.reshape([1, 2, 4, 1])),
        axis=0,
        group_size=1,
    ),
    CalculateScaleDesc(
        weight=WEIGHTS_2x4.reshape([2, 2, 2]), ref_scale=WEIGHTS_abs_max.reshape([2, 2, 1, 1]), axis=2, group_size=2
    ),
    CalculateScaleDesc(
        weight=WEIGHTS_2x4.reshape([2, 2, 2]),
        ref_scale=np.array([4, 3, 2, 11]).reshape([2, 1, 1, 2]),
        axis=1,
        group_size=2,
    ),
    CalculateScaleDesc(
        weight=WEIGHTS_2x4.reshape([2, 2, 2]),
        ref_scale=np.array([4, 11, 2, 3]).reshape([1, 1, 2, 2]),
        axis=0,
        group_size=2,
    ),
]


@pytest.mark.parametrize(
    ("ignored_scope", "num_compressed"),
    (
        (IgnoredScope(types=["MatMul"]), 1),
        (IgnoredScope(types=["Gather"]), 2),
        (IgnoredScope(names=["MatMul_1"]), 2),
        (IgnoredScope(patterns=["MatMul_\\d"]), 1),
    ),
)
def test_weight_compress_with_ignored_scope(ignored_scope, num_compressed):
    model = IntegerModel().ov_model
    compressed_model = compress_weights(model, ignored_scope=ignored_scope)
    ref_compressed_weights = TEST_MODELS[IntegerModel]
    act_num = 0
    for op in compressed_model.get_ops():
        if (
            op.get_type_name() == "Constant"
            and op.get_friendly_name() in ref_compressed_weights
            and op.get_element_type() == ov.Type(np.uint8)
        ):
            act_num += 1
    assert act_num == num_compressed


@pytest.mark.parametrize("desc", CALCULATE_SCALE_DESCS)
def test_calculate_scale_per_group(desc: CalculateScaleDesc):
    reshaped_weight, reduction_axis = reshape_weight_for_grouped_quantization(
        desc.weight, reduction_axes=desc.axis, group_size=desc.group_size
    )
    act_scale = np.max(np.abs(reshaped_weight), axis=reduction_axis, keepdims=True)  # [a1, r//gs, 1, a2]
    assert np.allclose(act_scale, desc.ref_scale)


def test_raise_error_for_many_axes():
    with pytest.raises(RuntimeError):
        reshape_weight_for_grouped_quantization(WEIGHTS_2x4, reduction_axes=(0, 1), group_size=1)


def test_raise_error_channel_size_is_not_divisible_by_group_size():
    with pytest.raises(ValidationError):
        reshape_weight_for_grouped_quantization(WEIGHTS_2x4, reduction_axes=(0,), group_size=3)


@pytest.mark.parametrize("mode", INT8_MODES)
@pytest.mark.parametrize(
    "params",
    (
        {"ratio": 0.5},
        {"group_size": 64},
        {"all_layers": True},
        {"all_layers": False},
        *({"sensitivity_metric": metric} for metric in ALL_SENSITIVITY_METRICS),
        {"dataset": "anything"},
        {"scale_estimation": True},
        {"gptq": True},
        {"awq": True},
    ),
)
def test_raise_error_with_unsupported_params_for_int8(mode, params):
    with pytest.raises(AttributeError):
        compress_weights(ov.Model([], []), mode=mode, **params)


@pytest.mark.parametrize("mode", INT4_MODES)
@pytest.mark.parametrize("params", ({"dataset": "anything", "scale_estimation": True, "gptq": True},))
def test_raise_error_with_unsupported_params_for_int4(mode, params):
    with pytest.raises(AttributeError):
        compress_weights(ov.Model([], []), mode=mode, **params)


@pytest.mark.parametrize("mode", INT4_NF4_MODES)
@pytest.mark.parametrize("metric", DATA_BASED_SENSITIVITY_METRICS)
def test_raise_error_with_data_metric_and_without_dataset(mode, metric):
    model = IntegerModel().ov_model
    with pytest.raises(AttributeError):
        compress_weights(model, mode=mode, sensitivity_metric=metric, group_size=-1, ratio=0.8)


@pytest.mark.parametrize("mode", INT4_NF4_MODES)
def test_call_max_var_criterion_with_dataset_by_default(mocker, mode):
    model = IntegerModel().ov_model
    dataset = Dataset([np.ones([1, 7, 1])])
    criterion_cls = MIXED_PRECISION_CRITERIA.get(SensitivityMetric.MAX_ACTIVATION_VARIANCE)
    scores_spy = mocker.spy(criterion_cls, "_calc_sensitivity")

    compress_weights(model, mode=mode, ratio=0.8, group_size=-1, dataset=dataset)

    scores_spy.assert_called()


@pytest.mark.parametrize("mode", INT4_MODES)
def test_call_max_var_criterion_with_dataset_by_default_awq(mode):
    model = AWQMatmulModel().ov_model
    dataset = Dataset([np.ones([8, 8])])

    compress_weights(model, mode=mode, ratio=1.0, group_size=2, dataset=dataset, awq=True)


@pytest.mark.parametrize("mode", INT4_MODES)
def test_call_max_var_criterion_with_dataset_awq_for_compressed_model(mode):
    model = AWQMatmulModel(is_int8=True).ov_model
    dataset = Dataset([np.ones([8, 8])])

    compress_weights(model, mode=mode, ratio=1.0, group_size=2, dataset=dataset, awq=True)


@pytest.mark.parametrize("mode", INT4_MODES)
def test_call_max_var_criterion_with_dataset_awq_neg_group_size(mode):
    model = AWQMatmulModel().ov_model
    dataset = Dataset([np.ones([8, 8])])
    with pytest.raises(AttributeError):
        compress_weights(model, mode=mode, ratio=1.0, group_size=-1, dataset=dataset, awq=True)


def test_data_type_for_num_weights(mocker):
    stub = mocker.stub()
    params = WeightCompressionParameters(stub, stub, stub, np.int32(1), stub)
    assert isinstance(params.num_weights, np.uint64)


@pytest.mark.parametrize(
    "activation_dtype, weight_dtype",
    [
        (ov.Type.f32, ov.Type.f32),
        (ov.Type.f32, ov.Type.f16),
        (ov.Type.f32, ov.Type.bf16),
        (ov.Type.f16, ov.Type.f16),
        (ov.Type.bf16, ov.Type.bf16),
    ],
)
def test_compression_for_different_dtypes(activation_dtype, weight_dtype):
    if weight_dtype == ov.Type.bf16:
        ov_major_version, ov_minor_version = get_openvino_major_minor_version()
        if ov_major_version < 2024 or (ov_major_version == 2024 and ov_minor_version < 2):
            pytest.xfail("const_node.get_data() is not supported until 2024.2")

    model = IdentityMatmul(weights_dtype=weight_dtype, activation_dtype=activation_dtype).ov_model
    compressed_model = compress_weights(
        model, mode=CompressWeightsMode.INT4_SYM, ratio=1, group_size=1, all_layers=True
    )
    name_to_node_map = {op.get_friendly_name(): op for op in compressed_model.get_ops()}

    # Weight scale should be in fp16 nevertheless the weight data type
    scale_multiply_node = name_to_node_map["weights/fq_weights_1"]
    assert scale_multiply_node.input_value(1).get_node().get_element_type() == ov.Type.f16

    reshape_node = get_next_node(scale_multiply_node)
    assert reshape_node.get_type_name() == "Reshape"

    next_node = get_next_node(reshape_node)
    if activation_dtype == ov.Type.f16:
        # There should be no convert node after multiply if both weights and activations are in f16
        assert next_node.get_type_name() != "Convert"
    else:
        assert next_node.get_type_name() == "Convert"
        # In case precision of weight and activation were equal, but not f16, the convert node is manually inserted
        if activation_dtype == weight_dtype and weight_dtype != ov.Type.f16:
            assert next_node.get_friendly_name() == "weights/fq_weights_1/convert"


DATASET_SIZE = 129


@pytest.mark.parametrize(
    ("subset_size", "ref_size"),
    (
        (1, 1),
        (5, 5),
        (130, DATASET_SIZE),
    ),
)
def test_valid_subset_size(mocker, subset_size, ref_size):
    model = IdentityMatmul().ov_model
    dataset = Dataset([ACTIVATION] * DATASET_SIZE)
    stats_spy = mocker.spy(AggregatorBase, "register_reduced_input")

    compress_weights(model, mode=CompressWeightsMode.INT4_ASYM, ratio=0.5, dataset=dataset, subset_size=subset_size)

    assert stats_spy.call_count == ref_size


def test_default_subset_value():
    default_value = inspect.signature(compress_weights).parameters["subset_size"].default
    assert default_value == 128


@pytest.mark.parametrize("subset_size", (-1, 0, None))
def test_invalid_subset_size(subset_size):
    model = IdentityMatmul().ov_model
    dataset = Dataset([ACTIVATION])
    with pytest.raises(ValueError):
        compress_weights(model, mode=CompressWeightsMode.INT4_ASYM, ratio=0.5, dataset=dataset, subset_size=subset_size)


def test_duplicate_names_generation():
    model = ModelNamedConsts().ov_model
    compressed_model = compress_weights(model)
    op_names = set()
    for op in compressed_model.get_ops():
        name = op.get_friendly_name()
        assert name not in op_names
        op_names.add(name)


@pytest.mark.parametrize("mode", INT4_MODES)
def test_call_max_var_criterion_with_dataset_by_default_scale_estimation(mode):
    model = AWQMatmulModel().ov_model
    dataset = Dataset([np.ones([8, 8])])

<<<<<<< HEAD
    compress_weights(model, mode=mode, ratio=1.0, group_size=2, dataset=dataset, scale_estimation=True)
=======
    compress_weights(model, mode=mode, ratio=1.0, group_size=2, dataset=dataset, scale_estimation=True)


@pytest.mark.parametrize("mode", INT4_MODES)
def test_call_max_var_criterion_with_dataset_scale_estimation_for_compressed_model(mode):
    model = AWQMatmulModel(is_int8=True).ov_model
    dataset = Dataset([np.ones([8, 8])])

    compress_weights(model, mode=mode, ratio=1.0, group_size=2, dataset=dataset, scale_estimation=True)


@pytest.mark.parametrize("mode", INT4_MODES)
def test_call_max_var_criterion_with_dataset_scale_estimation_neg_group_size(mode):
    model = AWQMatmulModel().ov_model
    dataset = Dataset([np.ones([8, 8])])

    with pytest.raises(AttributeError):
        compress_weights(model, mode=mode, ratio=1.0, group_size=-1, dataset=dataset, scale_estimation=True)


@pytest.mark.parametrize("mode", INT4_NF4_MODES)
def test_call_gptq(mode):
    model = AWQMatmulModel().ov_model
    dataset = Dataset([np.ones([8, 8])])

    compress_weights(model, mode=mode, ratio=1.0, group_size=2, dataset=dataset, gptq=True)
>>>>>>> 99b5b85a
<|MERGE_RESOLUTION|>--- conflicted
+++ resolved
@@ -829,9 +829,6 @@
     model = AWQMatmulModel().ov_model
     dataset = Dataset([np.ones([8, 8])])
 
-<<<<<<< HEAD
-    compress_weights(model, mode=mode, ratio=1.0, group_size=2, dataset=dataset, scale_estimation=True)
-=======
     compress_weights(model, mode=mode, ratio=1.0, group_size=2, dataset=dataset, scale_estimation=True)
 
 
@@ -857,5 +854,4 @@
     model = AWQMatmulModel().ov_model
     dataset = Dataset([np.ones([8, 8])])
 
-    compress_weights(model, mode=mode, ratio=1.0, group_size=2, dataset=dataset, gptq=True)
->>>>>>> 99b5b85a
+    compress_weights(model, mode=mode, ratio=1.0, group_size=2, dataset=dataset, gptq=True)