--- conflicted
+++ resolved
@@ -23,16 +23,10 @@
   num_int4: 0
   num_int8: 312
 tinyllama_data_aware_gptq_backend_OV:
-<<<<<<< HEAD
-  metric_value: 0.79797
-  num_int4: 188
+  metric_value: 0.83706
+  num_int4: 94
   num_int8: 124
 tinyllama_data_aware_lora_stateful_backend_OV:
   metric_value: 0.83682
   num_int4: 188
-  num_int8: 500
-=======
-  metric_value: 0.83706
-  num_int4: 94
-  num_int8: 124
->>>>>>> f5ad4ea2
+  num_int8: 500