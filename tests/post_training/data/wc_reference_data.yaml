tinyllama_data_free_backend_OV:
  metric_value: 0.73873
  num_int4: 114
  num_int8: 84
tinyllama_data_aware_backend_OV:
  metric_value: 0.85767
  num_int4: 94
  num_int8: 124
tinyllama_data_aware_awq_stateful_backend_OV:
  metric_value: 0.85616
  num_int4: 94
  num_int8: 124
tinyllama_data_aware_awq_scale_estimation_backend_OV:
  metric_value: 0.85502
  num_int4: 94
  num_int8: 124
tinyllama_data_aware_awq_scale_estimation_stateful_backend_OV:
  metric_value: 0.85502
  num_int4: 94
  num_int8: 124
tinyllama_int8_data_free_backend_TORCH:
  metric_value: 0.95624
  num_int4: 0
  num_int8: 312
tinyllama_data_aware_gptq_backend_OV:
  metric_value: 0.87134
  num_int4: 94
  num_int8: 124
  metrics_xfail_reason: "Issue-148819"
tinyllama_scale_estimation_per_channel_backend_OV:
  metric_value: 0.81389
  num_int4: 188
  num_int8: 124
<<<<<<< HEAD
  atol: 0.006  # issue 148819
tinyllama_data_aware_lora_stateful_backend_OV:
  metric_value: 0.83446
  num_int4: 94
  num_int8: 500
=======
  metrics_xfail_reason: "Issue-148819"
>>>>>>> bdf8d27d
<|MERGE_RESOLUTION|>--- conflicted
+++ resolved
@@ -31,12 +31,8 @@
   metric_value: 0.81389
   num_int4: 188
   num_int8: 124
-<<<<<<< HEAD
-  atol: 0.006  # issue 148819
+  metrics_xfail_reason: "Issue-148819"
 tinyllama_data_aware_lora_stateful_backend_OV:
   metric_value: 0.83446
   num_int4: 94
-  num_int8: 500
-=======
-  metrics_xfail_reason: "Issue-148819"
->>>>>>> bdf8d27d
+  num_int8: 500