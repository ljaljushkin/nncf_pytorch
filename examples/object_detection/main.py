"""
 Copyright (c) 2019-2020 Intel Corporation
 Licensed under the Apache License, Version 2.0 (the "License");
 you may not use this file except in compliance with the License.
 You may obtain a copy of the License at
      http://www.apache.org/licenses/LICENSE-2.0
 Unless required by applicable law or agreed to in writing, software
 distributed under the License is distributed on an "AS IS" BASIS,
 WITHOUT WARRANTIES OR CONDITIONS OF ANY KIND, either express or implied.
 See the License for the specific language governing permissions and
 limitations under the License.
"""

import os.path as osp
import sys
import time
from copy import deepcopy
from pathlib import Path

import torch
import torch.utils.data as data

from examples.common import restricted_pickle_module
from examples.common.model_loader import NNCF_CHECKPOINT_ATTR
from examples.common.model_loader import load_checkpoints_from_path
from examples.common.sample_config import create_sample_config, SampleConfig
from torch.optim.lr_scheduler import ReduceLROnPlateau

from examples.common.argparser import get_common_argument_parser
from examples.common.distributed import DistributedSampler
from examples.common.example_logger import logger
from examples.common.execution import get_execution_mode
from examples.common.execution import prepare_model_for_execution, start_worker
from nncf.api.compression import CompressionStage
from nncf.torch.initialization import register_default_init_args
from examples.common.optimizer import get_parameter_groups, make_optimizer
from examples.common.utils import get_name, make_additional_checkpoints, configure_paths, \
    create_code_snapshot, is_on_first_rank, configure_logging, print_args, is_pretrained_model_requested, \
    log_common_mlflow_params, SafeMLFLow, configure_device
from examples.common.utils import write_metrics
from examples.object_detection.dataset import detection_collate, get_testing_dataset, get_training_dataset
from examples.object_detection.eval import test_net
from examples.object_detection.layers.modules import MultiBoxLoss
from examples.object_detection.model import build_ssd
from nncf import create_compressed_model, load_state
from nncf.torch.dynamic_graph.graph_tracer import create_input_infos
from nncf.torch.utils import is_main_process


def str2bool(v):
    return v.lower() in ("yes", "true", "t", "1")


def get_option(args, config, key, default=None):
    """Gets key option from args if it is provided, otherwise tries to get it from config"""
    if hasattr(args, key) and getattr(args, key) is not None:
        return getattr(args, key)
    return config.get(key, default)


def get_argument_parser():
    parser = get_common_argument_parser()

    parser.add_argument('--basenet', default='', help='pretrained base model, should be located in save_folder')
    parser.add_argument('--test-interval', default=5000, type=int, help='test interval')
    parser.add_argument("--dataset", help="Dataset to use.", choices=["voc", "coco"], default=None)
    parser.add_argument('--train_imgs', help='path to training images or VOC root directory')
    parser.add_argument('--train_anno', help='path to training annotations or VOC root directory')
    parser.add_argument('--test_imgs', help='path to testing images or VOC root directory')
    parser.add_argument('--test_anno', help='path to testing annotations or VOC root directory')
    return parser


def main(argv):
    parser = get_argument_parser()
    args = parser.parse_args(args=argv)
    config = create_sample_config(args, parser)

    configure_paths(config)
    source_root = Path(__file__).absolute().parents[2]  # nncf root
    create_code_snapshot(source_root, osp.join(config.log_dir, "snapshot.tar.gz"))

    config.execution_mode = get_execution_mode(config)

    if config.dataset_dir is not None:
        config.train_imgs = config.train_anno = config.test_imgs = config.test_anno = config.dataset_dir
    start_worker(main_worker, config)


# pylint:disable=too-many-branches
def main_worker(current_gpu, config):
    #################################
    # Setup experiment environment
    #################################
    configure_device(current_gpu, config)
    config.mlflow = SafeMLFLow(config)
    if is_on_first_rank(config):
        configure_logging(logger, config)
        print_args(config)

    config.start_iter = 0
    nncf_config = config.nncf_config
    ##########################
    # Prepare metrics log file
    ##########################

    if config.metrics_dump is not None:
        write_metrics(0, config.metrics_dump)

    ###########################
    # Criterion
    ###########################

    criterion = MultiBoxLoss(
        config,
        config['num_classes'],
        overlap_thresh=0.5,
        prior_for_matching=True,
        bkg_label=0,
        neg_mining=True,
        neg_pos=3,
        neg_overlap=0.5,
        encode_target=False,
        device=config.device
    )

    train_data_loader = test_data_loader = None
    resuming_checkpoint_path = config.resuming_checkpoint_path

    ###########################
    # Prepare data
    ###########################

    pretrained = is_pretrained_model_requested(config)

    if config.to_onnx is not None:
        assert pretrained or (resuming_checkpoint_path is not None)
    else:
        test_data_loader, train_data_loader, init_data_loader = create_dataloaders(config)

        def criterion_fn(model_outputs, target, criterion):
            loss_l, loss_c = criterion(model_outputs, target)
            return loss_l + loss_c

        def autoq_test_fn(model, eval_loader):
            # RL is maximization, change the loss polarity
            return -1 * test_net(model, config.device, eval_loader, distributed=config.distributed,
                                 loss_inference=True, criterion=criterion)

        nncf_config = register_default_init_args(
            nncf_config, init_data_loader, criterion, criterion_fn,
            autoq_test_fn, test_data_loader, config.device)

    ##################
    # Prepare model
    ##################
    resuming_checkpoint_path = config.resuming_checkpoint_path

    resuming_model_sd = None
    if resuming_checkpoint_path is not None:
        resuming_model_sd, resuming_checkpoint = load_checkpoints_from_path(
            resuming_checkpoint_path)

    compression_ctrl, net = create_model(config, resuming_model_sd)
    if config.distributed:
        config.batch_size //= config.ngpus_per_node
        config.workers //= config.ngpus_per_node
        compression_ctrl.distributed()

    ###########################
    # Optimizer
    ###########################

    params_to_optimize = get_parameter_groups(net, config)
    optimizer, lr_scheduler = make_optimizer(params_to_optimize, config)

    #################################
    # Load additional checkpoint data
    #################################

    if resuming_checkpoint_path is not None and config.mode.lower() == 'train' and config.to_onnx is None:
        compression_ctrl.load_state(resuming_checkpoint['scheduler'])
        optimizer.load_state_dict(resuming_checkpoint.get('optimizer', optimizer.state_dict()))
        config.start_iter = resuming_checkpoint.get('iter', 0) + 1

    log_common_mlflow_params(config)

    if config.to_onnx:
        compression_ctrl.export_model(config.to_onnx)
        logger.info("Saved to {}".format(config.to_onnx))
        return

    if is_main_process():
        statistics = compression_ctrl.statistics()
        logger.info(statistics.to_str())

    if config.mode.lower() == 'test':
        with torch.no_grad():
            net.eval()
            if config['ssd_params'].get('loss_inference', False):
                model_loss = test_net(net, config.device, test_data_loader, distributed=config.distributed,
                                      loss_inference=True, criterion=criterion)
                logger.info("Final model loss: {:.3f}".format(model_loss))
            else:
                mAp = test_net(net, config.device, test_data_loader, distributed=config.distributed)
                if config.metrics_dump is not None:
                    write_metrics(mAp, config.metrics_dump)
            return

    train(net, compression_ctrl, train_data_loader, test_data_loader, criterion, optimizer, config, lr_scheduler)


def create_dataloaders(config):
    logger.info('Loading Dataset...')
    train_dataset = get_training_dataset(config.dataset, config.train_anno, config.train_imgs, config)
    logger.info("Loaded {} training images".format(len(train_dataset)))
    if config.distributed:
        train_sampler = torch.utils.data.distributed.DistributedSampler(train_dataset,
                                                                        num_replicas=config.ngpus_per_node,
                                                                        rank=config.rank)
    else:
        train_sampler = None

    def create_train_data_loader(batch_size):
        return data.DataLoader(
            train_dataset, batch_size,
            num_workers=config.workers,
            shuffle=(train_sampler is None),
            collate_fn=detection_collate,
            pin_memory=True,
            sampler=train_sampler
        )

    train_data_loader = create_train_data_loader(config.batch_size)
    if config.batch_size_init:
        init_data_loader = create_train_data_loader(config.batch_size_init)
    else:
        init_data_loader = deepcopy(train_data_loader)
    if config.distributed:
        init_data_loader.num_workers = 0  # PyTorch multiprocessing dataloader issue WA

    test_dataset = get_testing_dataset(config.dataset, config.test_anno, config.test_imgs, config)
    logger.info("Loaded {} testing images".format(len(test_dataset)))
    if config.distributed:
        test_sampler = DistributedSampler(test_dataset, config.rank, config.world_size)
    else:
        test_sampler = torch.utils.data.SequentialSampler(test_dataset)
    test_data_loader = data.DataLoader(
        test_dataset, config.batch_size,
        num_workers=config.workers,
        shuffle=False,
        collate_fn=detection_collate,
        pin_memory=True,
        drop_last=False,
        sampler=test_sampler
    )
    return test_data_loader, train_data_loader, init_data_loader


def create_model(config: SampleConfig, resuming_model_sd: dict = None):
    input_info_list = create_input_infos(config.nncf_config)
    image_size = input_info_list[0].shape[-1]
    ssd_net = build_ssd(config.model, config.ssd_params, image_size, config.num_classes, config)
    weights = config.get('weights')
    if weights:
        sd = torch.load(weights, map_location='cpu',
                        pickle_module=restricted_pickle_module)
        load_state(ssd_net, sd)

    ssd_net.to(config.device)

    compression_ctrl, compressed_model = create_compressed_model(ssd_net, config.nncf_config, resuming_model_sd)
    compressed_model, _ = prepare_model_for_execution(compressed_model, config)

    compressed_model.train()
    return compression_ctrl, compressed_model


def train_step(batch_iterator, compression_ctrl, config, criterion, net, train_data_loader):
    batch_loss_l = torch.tensor(0.).to(config.device)
    batch_loss_c = torch.tensor(0.).to(config.device)
    batch_loss = torch.tensor(0.).to(config.device)
    for _ in range(0, config.iter_size):
        # load train data
        try:
            images, targets = next(batch_iterator)
        except StopIteration:
            logger.debug("StopIteration: can not load batch")
            batch_iterator = iter(train_data_loader)
            break

        images = images.to(config.device)
        targets = [anno.requires_grad_(False).to(config.device) for anno in targets]

        # forward
        out = net(images)
        # backprop
        loss_l, loss_c = criterion(out, targets)
        loss_comp = compression_ctrl.loss()
        loss = loss_l + loss_c + loss_comp
        batch_loss += loss
        loss.backward()
        batch_loss_l += loss_l
        batch_loss_c += loss_c
    return batch_iterator, batch_loss, batch_loss_c, batch_loss_l, loss_comp


# pylint: disable=too-many-statements
def train(net, compression_ctrl, train_data_loader, test_data_loader, criterion, optimizer, config, lr_scheduler):
    net.train()
    # loss counters
    loc_loss = 0  # epoch
    conf_loss = 0

    epoch_size = len(train_data_loader)
    logger.info('Training {} on {} dataset...'.format(config.model, train_data_loader.dataset.name))
    batch_iterator = None

    t_start = time.time()

    best_mAp = 0
    best_compression_stage = CompressionStage.UNCOMPRESSED
    test_freq_in_epochs = max(config.test_interval // epoch_size, 1)

    for iteration in range(config.start_iter, config['max_iter']):
        if (not batch_iterator) or (iteration % epoch_size == 0):
            # create batch iterator
            batch_iterator = iter(train_data_loader)

        epoch = iteration // epoch_size

        compression_ctrl.scheduler.step()
        if iteration % epoch_size == 0:
            compression_ctrl.scheduler.epoch_step(epoch)
            if is_main_process():
                statistics = compression_ctrl.statistics()
                logger.info(statistics.to_str())

        if (iteration + 1) % epoch_size == 0:
            compression_stage = compression_ctrl.compression_stage()
            is_best = False
            if (epoch + 1) % test_freq_in_epochs == 0:
                with torch.no_grad():
                    net.eval()
                    mAP = test_net(net, config.device, test_data_loader, distributed=config.multiprocessing_distributed)
                    is_best_by_mAP = mAP > best_mAp and compression_stage == best_compression_stage
                    is_best = is_best_by_mAP or compression_stage > best_compression_stage
                    if is_best:
                        best_mAp = mAP
                    best_compression_stage = max(compression_stage, best_compression_stage)
                    if isinstance(lr_scheduler, ReduceLROnPlateau):
                        lr_scheduler.step(mAP)
                    net.train()

            if is_on_first_rank(config):
                logger.info('Saving state, iter: {}'.format(iteration))

                checkpoint_file_path = osp.join(config.checkpoint_save_dir, "{}_last.pth".format(get_name(config)))
                torch.save({
                    NNCF_CHECKPOINT_ATTR: compression_ctrl.get_nncf_checkpoint(),
                    'optimizer': optimizer.state_dict(),
                    'iter': iteration,
<<<<<<< HEAD
                    'compression_level': compression_level,
=======
                    'scheduler': compression_ctrl.scheduler.get_state(),
                    'compression_stage': compression_stage,
>>>>>>> f2cc93db
                }, str(checkpoint_file_path))
                make_additional_checkpoints(checkpoint_file_path,
                                            is_best=is_best,
                                            epoch=epoch + 1,
                                            config=config)

            # Learning rate scheduling should be applied after optimizer’s update
            if not isinstance(lr_scheduler, ReduceLROnPlateau):
                lr_scheduler.step(epoch)

        optimizer.zero_grad()
        batch_iterator, batch_loss, batch_loss_c, batch_loss_l, loss_comp = train_step(
            batch_iterator, compression_ctrl, config, criterion, net, train_data_loader
        )
        optimizer.step()

        batch_loss_l = batch_loss_l / config.iter_size
        batch_loss_c = batch_loss_c / config.iter_size
        model_loss = (batch_loss_l + batch_loss_c) / config.iter_size
        batch_loss = batch_loss / config.iter_size

        loc_loss += batch_loss_l.item()
        conf_loss += batch_loss_c.item()

        ###########################
        # Logging
        ###########################

        if is_on_first_rank(config):
            config.tb.add_scalar("train/loss_l", batch_loss_l.item(), iteration)
            config.tb.add_scalar("train/loss_c", batch_loss_c.item(), iteration)
            config.tb.add_scalar("train/loss", batch_loss.item(), iteration)

        if iteration % config.print_freq == 0:
            t_finish = time.time()
            t_elapsed = t_finish - t_start
            t_start = time.time()
            logger.info('{}: iter {} epoch {} || Loss: {:.4} || Time {:.4}s || lr: {} || CR loss: {}'.format(
                config.rank, iteration, epoch, model_loss.item(), t_elapsed, optimizer.param_groups[0]['lr'],
                loss_comp.item() if isinstance(loss_comp, torch.Tensor) else loss_comp
            ))

    if config.metrics_dump is not None:
        write_metrics(best_mAp, config.metrics_dump)


if __name__ == '__main__':
    main(sys.argv[1:])<|MERGE_RESOLUTION|>--- conflicted
+++ resolved
@@ -360,12 +360,7 @@
                     NNCF_CHECKPOINT_ATTR: compression_ctrl.get_nncf_checkpoint(),
                     'optimizer': optimizer.state_dict(),
                     'iter': iteration,
-<<<<<<< HEAD
-                    'compression_level': compression_level,
-=======
-                    'scheduler': compression_ctrl.scheduler.get_state(),
                     'compression_stage': compression_stage,
->>>>>>> f2cc93db
                 }, str(checkpoint_file_path))
                 make_additional_checkpoints(checkpoint_file_path,
                                             is_best=is_best,
