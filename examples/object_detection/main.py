--- conflicted
+++ resolved
@@ -40,7 +40,6 @@
 from examples.object_detection.model import build_ssd
 from nncf import create_compressed_model, load_state
 from nncf.dynamic_graph.graph_builder import create_input_infos
-from tools.debug.common import register_print_hooks
 
 
 def str2bool(v):
@@ -94,6 +93,7 @@
     if is_on_first_rank(config):
         configure_logging(logger, config)
         print_args(config)
+
     config.device = get_device(config)
     config.start_iter = 0
     nncf_config = config.nncf_config
@@ -168,13 +168,7 @@
     # Load additional checkpoint data
     #################################
 
-<<<<<<< HEAD
-    #register_print_hooks(config.log_dir, net, {}, dump_activations=True)
-
-    if resuming_checkpoint is not None and config.mode.lower() == 'train' and config.to_onnx is None:
-=======
     if resuming_checkpoint_path is not None and config.mode.lower() == 'train' and config.to_onnx is None:
->>>>>>> 792856e1
         compression_ctrl.scheduler.load_state_dict(resuming_checkpoint['scheduler'])
         optimizer.load_state_dict(resuming_checkpoint.get('optimizer', optimizer.state_dict()))
         config.start_iter = resuming_checkpoint.get('iter', 0) + 1
