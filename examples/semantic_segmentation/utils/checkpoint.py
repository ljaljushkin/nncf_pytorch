"""
 Copyright (c) 2019 Intel Corporation
 Licensed under the Apache License, Version 2.0 (the "License");
 you may not use this file except in compliance with the License.
 You may obtain a copy of the License at
      http://www.apache.org/licenses/LICENSE-2.0
 Unless required by applicable law or agreed to in writing, software
 distributed under the License is distributed on an "AS IS" BASIS,
 WITHOUT WARRANTIES OR CONDITIONS OF ANY KIND, either express or implied.
 See the License for the specific language governing permissions and
 limitations under the License.
"""

import os
import torch

from examples.common.model_loader import NNCF_CHECKPOINT_ATTR


def save_checkpoint(compression_ctrl, optimizer, epoch, miou, compression_stage, config):
    """Saves the model in a specified directory with a specified name.save

    Keyword arguments:
    - compression_ctrl (``PTCompressionAlgorithmController``): The controller containing compression state to save.
    - optimizer (``torch.optim``): The optimizer state to save.
    - epoch (``int``): The current epoch for the model.
    - miou (``float``): The mean IoU obtained by the model.
    - compression_stage (``CompressionStage``): level of compression
    - compression_scheduler: The compression scheduler associated with the model
    - config: Model config".

    Returns:
        The path to the saved checkpoint.
    """
    name = config.name
    save_dir = config.checkpoint_save_dir

    assert os.path.isdir(
        save_dir), "The directory \"{0}\" doesn't exist.".format(save_dir)

    # Save model
    checkpoint_path = os.path.join(save_dir, name) + "_last.pth"

    checkpoint = {
        'epoch': epoch,
        'miou': miou,
<<<<<<< HEAD
        'compression_stage': compression_stage,
=======
>>>>>>> 3b7ccc0a
        NNCF_CHECKPOINT_ATTR: compression_ctrl.get_compression_state(),
        'optimizer': optimizer.state_dict()
    }
    torch.save(checkpoint, checkpoint_path)
    return checkpoint_path<|MERGE_RESOLUTION|>--- conflicted
+++ resolved
@@ -44,10 +44,6 @@
     checkpoint = {
         'epoch': epoch,
         'miou': miou,
-<<<<<<< HEAD
-        'compression_stage': compression_stage,
-=======
->>>>>>> 3b7ccc0a
         NNCF_CHECKPOINT_ATTR: compression_ctrl.get_compression_state(),
         'optimizer': optimizer.state_dict()
     }
