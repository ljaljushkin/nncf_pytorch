--- conflicted
+++ resolved
@@ -79,17 +79,6 @@
     model_builder = get_model_od_builder(config)
     model = model_builder.build_model()
 
-<<<<<<< HEAD
-    compression_state = TFCompressionState()
-    checkpoint = tf.train.Checkpoint(compression_state=compression_state)
-    load_checkpoint(checkpoint, config.ckpt_path)
-
-    compression_ctrl, compress_model = create_compressed_model(model, config.nncf_config, compression_state)
-
-    compression_state = compression_ctrl.get_compression_state()
-    checkpoint = tf.train.Checkpoint(model=compress_model, compression_state=compression_state)
-    load_checkpoint(checkpoint, config.ckpt_path)
-=======
     compression_state = load_compression_state_from_checkpoint(config.ckpt_path)
 
     compression_ctrl, compress_model = create_compressed_model(model, config.nncf_config, compression_state)
@@ -105,7 +94,6 @@
     """
     model_builder = get_model_seg_builder(config)
     model = model_builder.build_model()
->>>>>>> 27f0fb1b
 
     compression_state = load_compression_state_from_checkpoint(config.ckpt_path)
     compression_ctrl, compress_model = create_compressed_model(model, config.nncf_config, compression_state)
